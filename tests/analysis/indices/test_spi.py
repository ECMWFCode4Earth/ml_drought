--- conflicted
+++ resolved
@@ -8,11 +8,7 @@
 class TestSPI:
     def test_initialisation(self, tmp_path):
         data_path = _create_dummy_precip_data(tmp_path)
-<<<<<<< HEAD
-        spi = SPI(data_path / "chirps_kenya.nc")
-=======
         spi = SPI(data_path / "data_kenya.nc")
->>>>>>> bfe37baf
         assert spi.name == "spi", f"Expected name" f"to be `spi` got: {spi.name}"
 
         with pytest.raises(AttributeError):
@@ -23,12 +19,8 @@
         data_path = _create_dummy_precip_data(
             tmp_path, start_date="2000-01-01", end_date="2010-01-01"
         )
-<<<<<<< HEAD
-        spi = SPI(data_path / "chirps_kenya.nc")
-=======
         assert data_path.exists(), f"file not created correctly"
         spi = SPI(data_path / "data_kenya.nc")
->>>>>>> bfe37baf
         variable = "precip"
         spi.fit(variable=variable)
 
@@ -51,11 +43,7 @@
         )
         assert np.isclose(spi.index.SPI3.std(), 1, atol=0.01), (
             ""
-<<<<<<< HEAD
-            "Expect the `std()` SPI value to be close to 0 because"
-=======
             "Expect the `std()` SPI value to be close to 1 because"
->>>>>>> bfe37baf
             "converted to a standard normal distribution"
         )
 
@@ -63,11 +51,7 @@
         data_path = _create_dummy_precip_data(
             tmp_path, start_date="2000-01-01", end_date="2010-01-01"
         )
-<<<<<<< HEAD
-        spi = SPI(data_path / "chirps_kenya.nc")
-=======
         spi = SPI(data_path / "data_kenya.nc")
->>>>>>> bfe37baf
         variable = "precip"
 
         # SPI 6

--- conflicted
+++ resolved
@@ -6,10 +6,6 @@
 Point = None
 gpd = None
 
-<<<<<<< HEAD
-=======
-
->>>>>>> bfe37baf
 def _make_dataset(
     size,
     variable_name="VHI",
@@ -54,9 +50,6 @@
     precip, _, _ = _make_dataset(
         (30, 30), variable_name="precip", start_date=start_date, end_date=end_date
     )
-<<<<<<< HEAD
-    precip.to_netcdf(data_dir / "chirps_kenya.nc")
-=======
     precip.to_netcdf(data_dir / "data_kenya.nc")
 
     return data_dir
@@ -129,6 +122,5 @@
         ds = xr.auto_combine([vci, precip])
         # if dir_name != '1998_12':
         # assert False
->>>>>>> bfe37baf
 
         ds.to_netcdf(features_dir / dir_name / "x.nc")
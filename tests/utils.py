--- conflicted
+++ resolved
@@ -51,11 +51,7 @@
     precip, _, _ = _make_dataset(
         (30, 30), variable_name="precip", start_date=start_date, end_date=end_date
     )
-<<<<<<< HEAD
     precip.to_netcdf(data_dir / 'data_kenya.nc')
-=======
-    precip.to_netcdf(data_dir / "chirps_kenya.nc")
->>>>>>> efe39203
 
     return data_dir
 
@@ -79,7 +75,6 @@
         p2 = Point((35.45785473150634, 0.0118489371060182))
 
         gdf = gpd.GeoDataFrame(df, geometry=[p1, p2])
-<<<<<<< HEAD
         gdf['geometry'] = gdf.buffer(0.2)
         gdf.to_file(driver='ESRI Shapefile', filename=filepath)
 
@@ -129,8 +124,4 @@
             start_date=prev_date, end_date=prev_date
         )
         ds = xr.merge([vci, precip])
-        ds.to_netcdf(features_dir / dir_name / 'X.nc')
-=======
-        gdf["geometry"] = gdf.buffer(0.2)
-        gdf.to_file(driver="ESRI Shapefile", filename=filepath)
->>>>>>> efe39203
+        ds.to_netcdf(features_dir / dir_name / 'X.nc')
from src.models.persistence import Persistence

from ..utils import _make_dataset


class TestPersistence:
    def test_predict(self, tmp_path):

        x, _, _ = _make_dataset(size=(5, 5))
        y = x.isel(time=[-1])

<<<<<<< HEAD
        test_features = tmp_path / "features/one_month_forecast/test/hello"
=======
        test_features = tmp_path / "features/one_month_forecast/test/1980_1"
>>>>>>> bfe37baf
        test_features.mkdir(parents=True)

        x.to_netcdf(test_features / "x.nc")
        y.to_netcdf(test_features / "y.nc")

        predictor = Persistence(tmp_path)

        test_arrays, preds = predictor.predict()

        assert (
<<<<<<< HEAD
            test_arrays["hello"]["y"] == preds["hello"]
=======
            test_arrays["1980_1"]["y"] == preds["1980_1"]
>>>>>>> bfe37baf
        ).all(), f"Last timestep not correctly taken!"<|MERGE_RESOLUTION|>--- conflicted
+++ resolved
@@ -9,11 +9,7 @@
         x, _, _ = _make_dataset(size=(5, 5))
         y = x.isel(time=[-1])
 
-<<<<<<< HEAD
-        test_features = tmp_path / "features/one_month_forecast/test/hello"
-=======
         test_features = tmp_path / "features/one_month_forecast/test/1980_1"
->>>>>>> bfe37baf
         test_features.mkdir(parents=True)
 
         x.to_netcdf(test_features / "x.nc")
@@ -24,9 +20,5 @@
         test_arrays, preds = predictor.predict()
 
         assert (
-<<<<<<< HEAD
-            test_arrays["hello"]["y"] == preds["hello"]
-=======
             test_arrays["1980_1"]["y"] == preds["1980_1"]
->>>>>>> bfe37baf
         ).all(), f"Last timestep not correctly taken!"
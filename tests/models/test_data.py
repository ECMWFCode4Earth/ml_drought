import torch
import numpy as np
import pytest
import xarray as xr
import pandas as pd

from src.models.data import DataLoader, _BaseIter, TrainData

from ..utils import _make_dataset


class TestBaseIter:

    def test_mask(self, tmp_path):

        for i in range(5):
            (
                tmp_path / f'features/one_month_forecast/train/{i}'
            ).mkdir(parents=True)
            (tmp_path / f'features/one_month_forecast/train/{i}/x.nc').touch()
            (tmp_path / f'features/one_month_forecast/train/{i}/y.nc').touch()

        mask_train = [True, True, False, True, False]
        mask_val = [False, False, True, False, True]

        train_paths = DataLoader._load_datasets(tmp_path, mode='train',
                                                experiment='one_month_forecast',
                                                shuffle_data=True,
                                                mask=mask_train)
        val_paths = DataLoader._load_datasets(tmp_path, mode='train',
                                              experiment='one_month_forecast',
                                              shuffle_data=True, mask=mask_val)
        assert len(set(train_paths).intersection(set(val_paths))) == 0, \
            f'Got the same file in both train and val set!'
        assert len(train_paths) + len(val_paths) == 5, f'Not all files loaded!'

<<<<<<< HEAD
    @pytest.mark.parametrize(
        'normalize,to_tensor,experiment',
        [(True, True, 'one_month_forecast'),
         (True, False, 'one_month_forecast'),
         (False, True, 'one_month_forecast'),
         (False, False, 'one_month_forecast'),
         (True, True, 'nowcast'),
         (True, False, 'nowcast'),
         (False, True, 'nowcast'),
         (False, False, 'nowcast')]
    )
    def test_ds_to_np(self, tmp_path, normalize, to_tensor, experiment):

        x_pred, _, _ = _make_dataset(size=(5, 5))
        x_coeff, _, _ = _make_dataset(size=(5, 5), variable_name='precip')
        x = xr.merge([x_pred, x_coeff])
        y = x_pred.isel(time=[0])

        data_dir = (tmp_path / experiment)
        if not data_dir.exists():
            data_dir.mkdir(parents=True, exist_ok=True)

        x.to_netcdf(data_dir / 'x.nc')
        y.to_netcdf(data_dir / 'y.nc')
=======
    def test_pred_months(self, tmp_path):
        for i in range(1, 13):
            (tmp_path / f'features/train/2018_{i}').mkdir(parents=True)
            (tmp_path / f'features/train/2018_{i}/x.nc').touch()
            (tmp_path / f'features/train/2018_{i}/y.nc').touch()

        pred_months = [4, 5, 6]

        train_paths = DataLoader._load_datasets(tmp_path, mode='train',
                                                shuffle_data=True, pred_months=pred_months)

        assert len(train_paths) == len(pred_months), \
            f'Got {len(train_paths)} filepaths back, expected {len(pred_months)}'

        for return_file in train_paths:
            subfolder = return_file.parts[-1]
            month = int(str(subfolder)[5:])
            assert month in pred_months, f'{month} not in {pred_months}, got {return_file}'

    @pytest.mark.parametrize('normalize,to_tensor', [(True, True), (True, False),
                                                     (False, True), (False, False)])
    def test_ds_to_np(self, tmp_path, normalize, to_tensor):

        x, _, _ = _make_dataset(size=(5, 5))
        y = x.isel(time=[0])

        x.to_netcdf(tmp_path / 'x.nc')
        y.to_netcdf(tmp_path / 'y.nc')
>>>>>>> 6a4fbc25

        norm_dict = {}
        for var in x.data_vars:
            norm_dict[var] = {
                'mean': x[var].mean(dim=['lat', 'lon'], skipna=True).values,
                'std': x[var].std(dim=['lat', 'lon'], skipna=True).values
            }

        class MockLoader:
            def __init__(self):
                self.batch_file_size = None
                self.mode = None
                self.shuffle = None
                self.clear_nans = None
                self.data_files = []
                self.normalizing_dict = norm_dict if normalize else None
                self.to_tensor = None
                self.experiment = experiment

        base_iterator = _BaseIter(MockLoader())

        arrays = base_iterator.ds_folder_to_np(data_dir, return_latlons=True,
                                               to_tensor=to_tensor)

        x_train_data, y_np, latlons = (
            arrays.x, arrays.y, arrays.latlons
        )
        assert isinstance(x_train_data, TrainData)
        if not to_tensor:
            assert isinstance(y_np, np.ndarray)

        if to_tensor:
            assert (
                type(x_train_data.historical) == torch.Tensor
            ) and (type(y_np) == torch.Tensor)
        else:
            assert (
                type(x_train_data.historical) == np.ndarray
            ) and (type(y_np) == np.ndarray)

        if (not normalize) and (experiment == 'nowcast') and (not to_tensor):
            assert (
                x_train_data.historical.shape[0] == x_train_data.current.shape[0]
            ), "The 0th dimension (latlons) should be equal in the " \
                f"historical ({x_train_data.historical.shape[0]}) and " \
                f"current ({x_train_data.current.shape[0]}) arrays."

            expected = (
                x.precip
                .sel(time=y.time)
                .stack(dims=['lat', 'lon'])
                .values.T
            )
            got = x_train_data.current
            assert expected.shape == got.shape, "should have stacked latlon" \
                " vars as the first dimension in the current array."

            assert all(expected == got), "" \
                "Expected to find the target timesetep of `precip` values"\
                "(the non-target variable for the target timestep: " \
                f"({pd.to_datetime(y.time.values).strftime('%Y-%m-%d')[0]})." \
                f"Expected: {expected[:5]}. Got: {got[:5]}"

        if normalize and (experiment == 'nowcast') and (not to_tensor):
            assert x_train_data.current.max() < 6, f"The current data should be" \
                f" normalized. Currently: {x_train_data.current.flatten()}"

        for idx in range(latlons.shape[0]):
            lat, lon = latlons[idx, 0], latlons[idx, 1]
            for time in range(x_train_data.historical.shape[1]):
                target = x.isel(time=time).sel(lat=lat).sel(lon=lon).VHI.values

                if (not normalize) and (not to_tensor):
                    assert target == x_train_data.historical[idx, time, 0], \
                        'Got different x values for time idx:'\
                        f'{time}, lat: {lat}, lon: {lon} Expected {target}, '\
                        f'got {x_train_data.historical[idx, time, 0]}'

    @pytest.mark.parametrize('normalize', [True, False])
    def test_ds_to_np_multi_vars(self, tmp_path, normalize):
        to_tensor, experiment = False, 'nowcast'

        x_pred, _, _ = _make_dataset(size=(5, 5))
        x_coeff1, _, _ = _make_dataset(size=(5, 5), variable_name='precip')
        x_coeff2, _, _ = _make_dataset(size=(5, 5), variable_name='soil_moisture')
        x_coeff3, _, _ = _make_dataset(size=(5, 5), variable_name='temp')
        x = xr.merge([x_pred, x_coeff1, x_coeff2, x_coeff3])
        y = x_pred.isel(time=[0])

        data_dir = (tmp_path / experiment)
        if not data_dir.exists():
            data_dir.mkdir(parents=True, exist_ok=True)

        x.to_netcdf(data_dir / 'x.nc')
        y.to_netcdf(data_dir / 'y.nc')

        norm_dict = {}
        for var in x.data_vars:
            norm_dict[var] = {
                'mean': x[var].mean(dim=['lat', 'lon'], skipna=True).values,
                'std': x[var].std(dim=['lat', 'lon'], skipna=True).values
            }

        class MockLoader:
            def __init__(self):
                self.batch_file_size = None
                self.mode = None
                self.shuffle = None
                self.clear_nans = None
                self.data_files = []
                self.normalizing_dict = norm_dict if normalize else None
                self.to_tensor = None
                self.experiment = experiment

        base_iterator = _BaseIter(MockLoader())

        arrays = base_iterator.ds_folder_to_np(data_dir, return_latlons=True,
                                               to_tensor=to_tensor)

        x_train_data, _, latlons = (
            arrays.x, arrays.y, arrays.latlons
        )
        assert x_train_data.historical.shape[-1] == 4, "There should be" \
            "4 historical variables (the final dimension):" \
            f"{x_train_data.historical.shape}"

        assert x_train_data.current.shape == (25, 3), "Expecting multiple vars" \
            "in the current timestep. Expect: (25, 3) "\
            f"Got: {x_train_data.current.shape}"

        assert latlons.shape == (25, 2), "The shape of latlons should not change"\
            f"Got: {latlons.shape}. Expecting: (25, 2)"

        if not normalize:
            # test that we are getting the right `current` data
            relevant_features = ['precip', 'soil_moisture', 'temp']
            target_time = y.time
            expected = (
                x[relevant_features]   # all vars except target_var
                .sel(time=target_time)  # select the target_time
                .stack(dims=['lat', 'lon'])  # stack lat,lon so shape = (lat*lon, time, dims)
                .to_array().values[:, 0, :].T  # extract numpy array, transpose and drop dim
            )

            assert np.all(x_train_data.current == expected), f"Expected to " \
                "find the target_time data for the non target variables"<|MERGE_RESOLUTION|>--- conflicted
+++ resolved
@@ -34,7 +34,25 @@
             f'Got the same file in both train and val set!'
         assert len(train_paths) + len(val_paths) == 5, f'Not all files loaded!'
 
-<<<<<<< HEAD
+    def test_pred_months(self, tmp_path):
+        for i in range(1, 13):
+            (tmp_path / f'features/train/2018_{i}').mkdir(parents=True)
+            (tmp_path / f'features/train/2018_{i}/x.nc').touch()
+            (tmp_path / f'features/train/2018_{i}/y.nc').touch()
+
+        pred_months = [4, 5, 6]
+
+        train_paths = DataLoader._load_datasets(tmp_path, mode='train',
+                                                shuffle_data=True, pred_months=pred_months)
+
+        assert len(train_paths) == len(pred_months), \
+            f'Got {len(train_paths)} filepaths back, expected {len(pred_months)}'
+
+        for return_file in train_paths:
+            subfolder = return_file.parts[-1]
+            month = int(str(subfolder)[5:])
+            assert month in pred_months, f'{month} not in {pred_months}, got {return_file}'
+
     @pytest.mark.parametrize(
         'normalize,to_tensor,experiment',
         [(True, True, 'one_month_forecast'),
@@ -59,36 +77,6 @@
 
         x.to_netcdf(data_dir / 'x.nc')
         y.to_netcdf(data_dir / 'y.nc')
-=======
-    def test_pred_months(self, tmp_path):
-        for i in range(1, 13):
-            (tmp_path / f'features/train/2018_{i}').mkdir(parents=True)
-            (tmp_path / f'features/train/2018_{i}/x.nc').touch()
-            (tmp_path / f'features/train/2018_{i}/y.nc').touch()
-
-        pred_months = [4, 5, 6]
-
-        train_paths = DataLoader._load_datasets(tmp_path, mode='train',
-                                                shuffle_data=True, pred_months=pred_months)
-
-        assert len(train_paths) == len(pred_months), \
-            f'Got {len(train_paths)} filepaths back, expected {len(pred_months)}'
-
-        for return_file in train_paths:
-            subfolder = return_file.parts[-1]
-            month = int(str(subfolder)[5:])
-            assert month in pred_months, f'{month} not in {pred_months}, got {return_file}'
-
-    @pytest.mark.parametrize('normalize,to_tensor', [(True, True), (True, False),
-                                                     (False, True), (False, False)])
-    def test_ds_to_np(self, tmp_path, normalize, to_tensor):
-
-        x, _, _ = _make_dataset(size=(5, 5))
-        y = x.isel(time=[0])
-
-        x.to_netcdf(tmp_path / 'x.nc')
-        y.to_netcdf(tmp_path / 'y.nc')
->>>>>>> 6a4fbc25
 
         norm_dict = {}
         for var in x.data_vars:

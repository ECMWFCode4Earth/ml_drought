--- conflicted
+++ resolved
@@ -274,24 +274,12 @@
             assert (mean_temp == x_train_data.yearly_aggs).any()
 
         if predict_delta:
-<<<<<<< HEAD
-            # is this true? with randomly generated data no guarantee ...
-            assert (y_np < 0).any(), (
-                "If calculating the derivatives"
-                "we expect at least one of the target variables to be"
-                "negative."
-            )
-            assert base_iterator.predict_delta, (
-                "should have set model_" "derivative to True"
-            )
-=======
             assert (
                 y_np == 0
             ).all(), "The derivatives should be 0 for a constant input."
             assert (
                 base_iterator.predict_delta
             ), "should have set model_ derivative to True"
->>>>>>> f1af9364
 
     @pytest.mark.parametrize(
         "surrounding_pixels,monthly_agg",

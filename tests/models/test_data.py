--- conflicted
+++ resolved
@@ -55,121 +55,21 @@
             assert month in pred_months, f'{month} not in {pred_months}, got {return_file}'
 
     @pytest.mark.parametrize(
-        'normalize,to_tensor,experiment',
-        [(True, True, 'one_month_forecast'),
-         (True, False, 'one_month_forecast'),
-         (False, True, 'one_month_forecast'),
-         (False, False, 'one_month_forecast'),
-         (True, True, 'nowcast'),
-         (True, False, 'nowcast'),
-         (False, True, 'nowcast'),
-         (False, False, 'nowcast')]
+        'normalize,to_tensor,experiment,surrounding_pixels',
+        [(True, True, 'one_month_forecast', 1),
+         (True, False, 'one_month_forecast', None),
+         (False, True, 'one_month_forecast', 1),
+         (False, False, 'one_month_forecast', None),
+         (True, True, 'nowcast', 1),
+         (True, False, 'nowcast', None),
+         (False, True, 'nowcast', 1),
+         (False, False, 'nowcast', None)]
     )
-    def test_ds_to_np(self, tmp_path, normalize, to_tensor, experiment):
+    def test_ds_to_np(self, tmp_path, normalize, to_tensor, experiment, surrounding_pixels):
 
         x_pred, _, _ = _make_dataset(size=(5, 5))
         x_coeff, _, _ = _make_dataset(size=(5, 5), variable_name='precip')
         x = xr.merge([x_pred, x_coeff])
-        y = x_pred.isel(time=[0])
-
-        data_dir = (tmp_path / experiment)
-        if not data_dir.exists():
-            data_dir.mkdir(parents=True, exist_ok=True)
-
-        x.to_netcdf(data_dir / 'x.nc')
-        y.to_netcdf(data_dir / 'y.nc')
-
-        norm_dict = {}
-        for var in x.data_vars:
-            norm_dict[var] = {
-                'mean': x[var].mean(dim=['lat', 'lon'], skipna=True).values,
-                'std': x[var].std(dim=['lat', 'lon'], skipna=True).values
-            }
-
-        class MockLoader:
-            def __init__(self):
-                self.batch_file_size = None
-                self.mode = None
-                self.shuffle = None
-                self.clear_nans = None
-                self.data_files = []
-                self.normalizing_dict = norm_dict if normalize else None
-                self.to_tensor = None
-<<<<<<< HEAD
-                self.experiment = experiment
-=======
-                self.surrounding_pixels = 1
->>>>>>> 91f55253
-
-        base_iterator = _BaseIter(MockLoader())
-
-        arrays = base_iterator.ds_folder_to_np(data_dir, return_latlons=True,
-                                               to_tensor=to_tensor)
-
-        x_train_data, y_np, latlons = (
-            arrays.x, arrays.y, arrays.latlons
-        )
-        assert isinstance(x_train_data, TrainData)
-        if not to_tensor:
-            assert isinstance(y_np, np.ndarray)
-
-        if to_tensor:
-            assert (
-                type(x_train_data.historical) == torch.Tensor
-            ) and (type(y_np) == torch.Tensor)
-        else:
-            assert (
-                type(x_train_data.historical) == np.ndarray
-            ) and (type(y_np) == np.ndarray)
-
-        if (not normalize) and (experiment == 'nowcast') and (not to_tensor):
-            assert (
-                x_train_data.historical.shape[0] == x_train_data.current.shape[0]
-            ), "The 0th dimension (latlons) should be equal in the " \
-                f"historical ({x_train_data.historical.shape[0]}) and " \
-                f"current ({x_train_data.current.shape[0]}) arrays."
-
-            expected = (
-                x.precip
-                .sel(time=y.time)
-                .stack(dims=['lat', 'lon'])
-                .values.T
-            )
-            got = x_train_data.current
-            assert expected.shape == got.shape, "should have stacked latlon" \
-                " vars as the first dimension in the current array."
-
-            assert all(expected == got), "" \
-                "Expected to find the target timesetep of `precip` values"\
-                "(the non-target variable for the target timestep: " \
-                f"({pd.to_datetime(y.time.values).strftime('%Y-%m-%d')[0]})." \
-                f"Expected: {expected[:5]}. Got: {got[:5]}"
-
-        if normalize and (experiment == 'nowcast') and (not to_tensor):
-            assert x_train_data.current.max() < 6, f"The current data should be" \
-                f" normalized. Currently: {x_train_data.current.flatten()}"
-
-        for idx in range(latlons.shape[0]):
-            lat, lon = latlons[idx, 0], latlons[idx, 1]
-            for time in range(x_train_data.historical.shape[1]):
-                target = x.isel(time=time).sel(lat=lat).sel(lon=lon).VHI.values
-
-                if (not normalize) and (not to_tensor):
-<<<<<<< HEAD
-                    assert target == x_train_data.historical[idx, time, 0], \
-                        'Got different x values for time idx:'\
-                        f'{time}, lat: {lat}, lon: {lon} Expected {target}, '\
-                        f'got {x_train_data.historical[idx, time, 0]}'
-
-    @pytest.mark.parametrize('normalize', [True, False])
-    def test_ds_to_np_multi_vars(self, tmp_path, normalize):
-        to_tensor, experiment = False, 'nowcast'
-
-        x_pred, _, _ = _make_dataset(size=(5, 5))
-        x_coeff1, _, _ = _make_dataset(size=(5, 5), variable_name='precip')
-        x_coeff2, _, _ = _make_dataset(size=(5, 5), variable_name='soil_moisture')
-        x_coeff3, _, _ = _make_dataset(size=(5, 5), variable_name='temp')
-        x = xr.merge([x_pred, x_coeff1, x_coeff2, x_coeff3])
         y = x_pred.isel(time=[0])
 
         data_dir = (tmp_path / experiment)
@@ -196,6 +96,104 @@
                 self.normalizing_dict = norm_dict if normalize else None
                 self.to_tensor = None
                 self.experiment = experiment
+                self.surrounding_pixels = surrounding_pixels
+
+        base_iterator = _BaseIter(MockLoader())
+
+        arrays = base_iterator.ds_folder_to_np(data_dir, return_latlons=True,
+                                               to_tensor=to_tensor)
+
+        x_train_data, y_np, latlons = (
+            arrays.x, arrays.y, arrays.latlons
+        )
+        assert isinstance(x_train_data, TrainData)
+        if not to_tensor:
+            assert isinstance(y_np, np.ndarray)
+
+        if to_tensor:
+            assert (
+                type(x_train_data.historical) == torch.Tensor
+            ) and (type(y_np) == torch.Tensor)
+        else:
+            assert (
+                type(x_train_data.historical) == np.ndarray
+            ) and (type(y_np) == np.ndarray)
+
+        if (not normalize) and (experiment == 'nowcast') and (not to_tensor):
+            assert (
+                x_train_data.historical.shape[0] == x_train_data.current.shape[0]
+            ), "The 0th dimension (latlons) should be equal in the " \
+                f"historical ({x_train_data.historical.shape[0]}) and " \
+                f"current ({x_train_data.current.shape[0]}) arrays."
+
+            expected = (
+                x.precip
+                .sel(time=y.time)
+                .stack(dims=['lat', 'lon'])
+                .values.T
+            )
+            got = x_train_data.current
+            if surrounding_pixels is None:
+                assert expected.shape == got.shape, "should have stacked latlon" \
+                    " vars as the first dimension in the current array."
+
+                assert all(expected == got), "" \
+                    "Expected to find the target timesetep of `precip` values"\
+                    "(the non-target variable for the target timestep: " \
+                    f"({pd.to_datetime(y.time.values).strftime('%Y-%m-%d')[0]})." \
+                    f"Expected: {expected[:5]}. Got: {got[:5]}"
+
+        if normalize and (experiment == 'nowcast') and (not to_tensor):
+            assert x_train_data.current.max() < 6, f"The current data should be" \
+                f" normalized. Currently: {x_train_data.current.flatten()}"
+
+        for idx in range(latlons.shape[0]):
+            lat, lon = latlons[idx, 0], latlons[idx, 1]
+            for time in range(x_train_data.historical.shape[1]):
+                target = x.isel(time=time).sel(lat=lat).sel(lon=lon).VHI.values
+
+                if (not normalize) and (not to_tensor):
+                    assert target == x_train_data.historical[idx, time, 0], \
+                        'Got different x values for time idx:'\
+                        f'{time}, lat: {lat}, lon: {lon} Expected {target}, '\
+                        f'got {x_train_data.historical[idx, time, 0]}'
+
+    @pytest.mark.parametrize('normalize', [True, False])
+    def test_ds_to_np_multi_vars(self, tmp_path, normalize):
+        to_tensor, experiment = False, 'nowcast'
+
+        x_pred, _, _ = _make_dataset(size=(5, 5))
+        x_coeff1, _, _ = _make_dataset(size=(5, 5), variable_name='precip')
+        x_coeff2, _, _ = _make_dataset(size=(5, 5), variable_name='soil_moisture')
+        x_coeff3, _, _ = _make_dataset(size=(5, 5), variable_name='temp')
+        x = xr.merge([x_pred, x_coeff1, x_coeff2, x_coeff3])
+        y = x_pred.isel(time=[0])
+
+        data_dir = (tmp_path / experiment)
+        if not data_dir.exists():
+            data_dir.mkdir(parents=True, exist_ok=True)
+
+        x.to_netcdf(data_dir / 'x.nc')
+        y.to_netcdf(data_dir / 'y.nc')
+
+        norm_dict = {}
+        for var in x.data_vars:
+            norm_dict[var] = {
+                'mean': x[var].mean(dim=['lat', 'lon'], skipna=True).values,
+                'std': x[var].std(dim=['lat', 'lon'], skipna=True).values
+            }
+
+        class MockLoader:
+            def __init__(self):
+                self.batch_file_size = None
+                self.mode = None
+                self.shuffle = None
+                self.clear_nans = None
+                self.data_files = []
+                self.normalizing_dict = norm_dict if normalize else None
+                self.to_tensor = None
+                self.experiment = experiment
+                self.surrounding_pixels = None
 
         base_iterator = _BaseIter(MockLoader())
 
@@ -229,16 +227,6 @@
 
             assert np.all(x_train_data.current == expected), f"Expected to " \
                 "find the target_time data for the non target variables"
-=======
-                    assert target == x_np[idx, time, 0], \
-                        f'Got different x values for time idx: {time}, lat: {lat}, ' \
-                        f'lon: {lon}.Expected {target}, got {x_np[idx, time, 0]}'
-
-            if not to_tensor:
-                target_y = y.isel(time=0).sel(lat=lat).sel(lon=lon).VHI.values
-                assert target_y == y_np[idx, 0], \
-                    f'Got y different values for lat: {lat}, ' \
-                    f'lon: {lon}.Expected {target_y}, got {y_np[idx, 0]}'
 
     def test_surrounding_pixels(self):
         x, _, _ = _make_dataset(size=(10, 10))
@@ -263,5 +251,4 @@
                         shifted = x_with_more[shifted_var_name].isel(time=0,
                                                                      lon=5 + lon,
                                                                      lat=5 + lat).values
-                        assert org == shifted, f"Shifted values don't match!"
->>>>>>> 91f55253
+                        assert org == shifted, f"Shifted values don't match!"
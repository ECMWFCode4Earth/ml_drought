import numpy as np
import xarray as xr
import pickle
import pytest

from sklearn import linear_model
from src.models import LinearRegression
from src.models.data import DataLoader

from ..utils import _make_dataset


class TestLinearRegression:
    def test_save(self, tmp_path, monkeypatch):

        coef_array = np.array([1, 1, 1, 1, 1])
        intercept_array = np.array([2])

        def mocktrain(self):
            class MockModel:
                @property
                def coef_(self):
                    return coef_array

                @property
                def intercept_(self):
                    return intercept_array

            self.model = MockModel()

        monkeypatch.setattr(LinearRegression, "train", mocktrain)

        model = LinearRegression(tmp_path, experiment="one_month_forecast")
        model.train()
        model.save_model()

        assert (
            tmp_path / "models/one_month_forecast/linear_regression/model.pkl"
        ).exists(), f"Model not saved!"

        with (tmp_path / "models/one_month_forecast/linear_regression/model.pkl").open(
            "rb"
        ) as f:
            model_dict = pickle.load(f)
        assert np.array_equal(
            coef_array, model_dict["model"]["coef"]
        ), "Different coef array saved!"
        assert np.array_equal(
            intercept_array, model_dict["model"]["intercept"]
        ), "Different intercept array saved!"
        assert (
            model_dict["experiment"] == "one_month_forecast"
        ), "Different experiment saved!"

    @pytest.mark.parametrize(
        "use_pred_months,experiment,monthly_agg,predict_delta",
        [
            (True, "one_month_forecast", True, True),
            (True, "nowcast", False, True),
            (False, "one_month_forecast", False, True),
            (False, "nowcast", True, True),
            (True, "one_month_forecast", True, False),
            (True, "nowcast", False, False),
            (False, "one_month_forecast", False, False),
            (False, "nowcast", True, False),
        ],
    )
    def test_train(
        self, tmp_path, capsys, use_pred_months, experiment, monthly_agg, predict_delta
    ):
        x, _, _ = _make_dataset(size=(5, 5), const=True)
        x_static, _, _ = _make_dataset(size=(5, 5), add_times=False)
        y = x.isel(time=[-1])

        x_add1, _, _ = _make_dataset(size=(5, 5), const=True, variable_name="precip")
        x_add1 = x_add1 * 2
        x_add2, _, _ = _make_dataset(size=(5, 5), const=True, variable_name="temp")
        x_add2 = x_add2 * 3
        x = xr.merge([x, x_add1, x_add2])

        norm_dict = {
            "VHI": {"mean": 0, "std": 1},
            "precip": {"mean": 0, "std": 1},
            "temp": {"mean": 0, "std": 1},
        }

        static_norm_dict = {"VHI": {"mean": 0.0, "std": 1.0}}

        test_features = tmp_path / f"features/{experiment}/train/2001_12"
        test_features.mkdir(parents=True)
        pred_features = tmp_path / f"features/{experiment}/test/2001_12"
        pred_features.mkdir(parents=True)
        static_features = tmp_path / f"features/static"
        static_features.mkdir(parents=True)

        with (tmp_path / f"features/{experiment}/normalizing_dict.pkl").open("wb") as f:
            pickle.dump(norm_dict, f)

        with (tmp_path / f"features/static/normalizing_dict.pkl").open("wb") as f:
            pickle.dump(static_norm_dict, f)

        x.to_netcdf(test_features / "x.nc")
        x.to_netcdf(pred_features / "x.nc")
        y.to_netcdf(test_features / "y.nc")
        y.to_netcdf(pred_features / "y.nc")
        x_static.to_netcdf(static_features / "data.nc")

        model = LinearRegression(
            tmp_path,
            include_pred_month=use_pred_months,
            experiment=experiment,
            include_monthly_aggs=monthly_agg,
            predict_delta=predict_delta,
        )
        model.train()

        captured = capsys.readouterr()
        expected_stdout = "Epoch 1, train RMSE: "
        assert (
            expected_stdout in captured.out
        ), f"Expected stdout to be {expected_stdout}, got {captured.out}"

        assert (
            type(model.model) == linear_model.SGDRegressor
        ), f"Model attribute not a linear regression!"

        if experiment == "nowcast":
            coef_size = (3 * 35) + 2
        elif experiment == "one_month_forecast":
            coef_size = 3 * 36
        if monthly_agg:
            # doubled including the mean, tripled including the std
            coef_size *= 2
        if use_pred_months:
            coef_size += 12

        coef_size += 3  # for the yearly aggs
        coef_size += 1  # for the static variable

        assert model.model.coef_.size == coef_size, f"Got unexpected coef size"

        test_arrays_dict, preds_dict = model.predict()
        assert (
            test_arrays_dict["2001_12"]["y"].size == preds_dict["2001_12"].shape[0]
        ), "Expected length of test arrays to be the same as the predictions"

        # test saving the model outputs
        model.evaluate(save_preds=True)

        save_path = model.data_path / "models" / experiment / "linear_regression"
        assert (save_path / "preds_2001_12.nc").exists()
        assert (save_path / "results.json").exists()

        pred_ds = xr.open_dataset(save_path / "preds_2001_12.nc")
        assert np.isin(["lat", "lon", "time"], [c for c in pred_ds.coords]).all()
        assert y.time == pred_ds.time

    def test_big_mean(self, tmp_path, monkeypatch):
        def mockiter(self):
            class MockIterator:
                def __init__(self):
                    self.idx = 0
                    self.max_idx = 10

                def __iter__(self):
                    return self

                def __next__(self):
                    if self.idx < self.max_idx:
                        # batch_size = 10, timesteps = 2, num_features = 1
                        self.idx += 1
                        return (
                            (
                                np.ones((10, 2, 1)),
                                np.ones((10,), dtype=np.int8),
                                np.ones((10, 2)),
                                np.ones((10, 2)),
                                np.ones((10, 2)),
                                np.ones((10, 2)),
                            ),
                            None,
                        )
                    else:
                        raise StopIteration()

            return MockIterator()

        def do_nothing(
            self,
            data_path,
            batch_file_size,
            mode,
            shuffle_data,
            clear_nans,
            normalize,
            experiment,
            mask,
            pred_months,
            to_tensor,
            surrounding_pixels,
            ignore_vars,
            monthly_aggs,
            static,
            device,
            predict_delta,
<<<<<<< HEAD
=======
            spatial_mask,
>>>>>>> 35a852ba
        ):

            pass

        monkeypatch.setattr(DataLoader, "__iter__", mockiter)
        monkeypatch.setattr(DataLoader, "__init__", do_nothing)

        model = LinearRegression(tmp_path)
        calculated_mean = model._calculate_big_mean()

        # 1 for the 2 features and for the first month, 0 for the rest
        expected_mean = np.array(
            [
                1.0,
                1.0,
                1.0,
                0.0,
                0.0,
                0.0,
                0.0,
                0.0,
                0.0,
                0.0,
                0.0,
                0.0,
                0.0,
                0.0,
                1.0,
                1.0,
                1.0,
                1.0,
            ]
        )

        # np.isclose because of rounding
        assert np.isclose(calculated_mean, expected_mean).all()<|MERGE_RESOLUTION|>--- conflicted
+++ resolved
@@ -203,10 +203,7 @@
             static,
             device,
             predict_delta,
-<<<<<<< HEAD
-=======
             spatial_mask,
->>>>>>> 35a852ba
         ):
 
             pass

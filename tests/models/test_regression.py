import numpy as np
import xarray as xr
import pickle
import pytest

from sklearn import linear_model
from src.models import LinearRegression
from src.models.data import DataLoader

from ..utils import _make_dataset


class TestLinearRegression:
    def test_save(self, tmp_path, monkeypatch):

        coef_array = np.array([1, 1, 1, 1, 1])
        intercept_array = np.array([2])

        def mocktrain(self):
            class MockModel:
                @property
                def coef_(self):
                    return coef_array

                @property
                def intercept_(self):
                    return intercept_array

            self.model = MockModel()

        monkeypatch.setattr(LinearRegression, "train", mocktrain)

<<<<<<< HEAD
        model = LinearRegression(tmp_path, experiment="one_month_forecast")
=======
        model = LinearRegression(
            tmp_path, experiment="one_month_forecast", normalize_y=False
        )
>>>>>>> bfe37baf
        model.train()
        model.save_model()

        assert (
            tmp_path / "models/one_month_forecast/linear_regression/model.pkl"
        ).exists(), f"Model not saved!"

        with (tmp_path / "models/one_month_forecast/linear_regression/model.pkl").open(
            "rb"
        ) as f:
            model_dict = pickle.load(f)
        assert np.array_equal(
            coef_array, model_dict["model"]["coef"]
        ), "Different coef array saved!"
        assert np.array_equal(
            intercept_array, model_dict["model"]["intercept"]
        ), "Different intercept array saved!"
        assert (
            model_dict["experiment"] == "one_month_forecast"
        ), "Different experiment saved!"

    @pytest.mark.parametrize(
<<<<<<< HEAD
        "use_pred_months,experiment,monthly_agg",
        [
            (True, "one_month_forecast", True),
            (True, "nowcast", False),
            (False, "one_month_forecast", False),
            (False, "nowcast", True),
        ],
    )
    def test_train(self, tmp_path, capsys, use_pred_months, experiment, monthly_agg):
=======
        "use_pred_months,experiment,monthly_agg,predict_delta",
        [
            (True, "one_month_forecast", True, True),
            (True, "nowcast", False, True),
            (False, "one_month_forecast", False, True),
            (False, "nowcast", True, True),
            (True, "one_month_forecast", True, False),
            (True, "nowcast", False, False),
            (False, "one_month_forecast", False, False),
            (False, "nowcast", True, False),
        ],
    )
    def test_train(
        self, tmp_path, capsys, use_pred_months, experiment, monthly_agg, predict_delta
    ):
>>>>>>> bfe37baf
        x, _, _ = _make_dataset(size=(5, 5), const=True)
        x_static, _, _ = _make_dataset(size=(5, 5), add_times=False)
        y = x.isel(time=[-1])

        x_add1, _, _ = _make_dataset(size=(5, 5), const=True, variable_name="precip")
<<<<<<< HEAD
        x_add2, _, _ = _make_dataset(size=(5, 5), const=True, variable_name="temp")
        x = xr.merge([x, x_add1, x_add2])

        norm_dict = {
            "VHI": {
                "mean": np.zeros((1, x.to_array().values.shape[1])),
                "std": np.ones((1, x.to_array().values.shape[1])),
            },
            "precip": {
                "mean": np.zeros((1, x.to_array().values.shape[1])),
                "std": np.ones((1, x.to_array().values.shape[1])),
            },
            "temp": {
                "mean": np.zeros((1, x.to_array().values.shape[1])),
                "std": np.ones((1, x.to_array().values.shape[1])),
            },
=======
        x_add1 = x_add1 * 2
        x_add2, _, _ = _make_dataset(size=(5, 5), const=True, variable_name="temp")
        x_add2 = x_add2 * 3
        x = xr.merge([x, x_add1, x_add2])

        norm_dict = {
            "VHI": {"mean": 0, "std": 1},
            "precip": {"mean": 0, "std": 1},
            "temp": {"mean": 0, "std": 1},
>>>>>>> bfe37baf
        }

        static_norm_dict = {"VHI": {"mean": 0.0, "std": 1.0}}

<<<<<<< HEAD
        test_features = tmp_path / f"features/{experiment}/train/hello"
        test_features.mkdir(parents=True)
        pred_features = tmp_path / f"features/{experiment}/test/hello"
=======
        test_features = tmp_path / f"features/{experiment}/train/2001_12"
        test_features.mkdir(parents=True)
        pred_features = tmp_path / f"features/{experiment}/test/2001_12"
>>>>>>> bfe37baf
        pred_features.mkdir(parents=True)
        static_features = tmp_path / f"features/static"
        static_features.mkdir(parents=True)

        with (tmp_path / f"features/{experiment}/normalizing_dict.pkl").open("wb") as f:
            pickle.dump(norm_dict, f)

        with (tmp_path / f"features/static/normalizing_dict.pkl").open("wb") as f:
            pickle.dump(static_norm_dict, f)

        x.to_netcdf(test_features / "x.nc")
        x.to_netcdf(pred_features / "x.nc")
        y.to_netcdf(test_features / "y.nc")
        y.to_netcdf(pred_features / "y.nc")
        x_static.to_netcdf(static_features / "data.nc")

        model = LinearRegression(
            tmp_path,
            include_pred_month=use_pred_months,
            experiment=experiment,
            include_monthly_aggs=monthly_agg,
<<<<<<< HEAD
=======
            predict_delta=predict_delta,
            normalize_y=True,
>>>>>>> bfe37baf
        )
        model.train()

        captured = capsys.readouterr()
        expected_stdout = "Epoch 1, train RMSE: "
        assert (
            expected_stdout in captured.out
        ), f"Expected stdout to be {expected_stdout}, got {captured.out}"

        assert (
            type(model.model) == linear_model.SGDRegressor
        ), f"Model attribute not a linear regression!"

        if experiment == "nowcast":
            coef_size = (3 * 35) + 2
        elif experiment == "one_month_forecast":
            coef_size = 3 * 36
        if monthly_agg:
            # doubled including the mean, tripled including the std
            coef_size *= 2
        if use_pred_months:
            coef_size += 12

        coef_size += 3  # for the yearly aggs
        coef_size += 1  # for the static variable
        coef_size += 1  # for the prev_y_var

        assert model.model.coef_.size == coef_size, f"Got unexpected coef size"

        test_arrays_dict, preds_dict = model.predict()
        assert (
<<<<<<< HEAD
            test_arrays_dict["hello"]["y"].size == preds_dict["hello"].shape[0]
        ), "Expected length of test arrays to be the same as the predictions"

=======
            test_arrays_dict["2001_12"]["y"].size == preds_dict["2001_12"].shape[0]
        ), "Expected length of test arrays to be the same as the predictions"

        # test saving the model outputs
        model.evaluate(save_preds=True)

        save_path = model.data_path / "models" / experiment / "linear_regression"
        assert (save_path / "preds_2001_12.nc").exists()
        assert (save_path / "results.json").exists()

        pred_ds = xr.open_dataset(save_path / "preds_2001_12.nc")
        assert np.isin(["lat", "lon", "time"], [c for c in pred_ds.coords]).all()
        assert y.time == pred_ds.time

>>>>>>> bfe37baf
    def test_big_mean(self, tmp_path, monkeypatch):
        def mockiter(self):
            class MockIterator:
                def __init__(self):
                    self.idx = 0
                    self.max_idx = 10

                def __iter__(self):
                    return self

                def __next__(self):
                    if self.idx < self.max_idx:
                        # batch_size = 10, timesteps = 2, num_features = 1
                        self.idx += 1
                        return (
<<<<<<< HEAD
                            (np.ones((10, 2, 1)), np.ones((10,), dtype=np.int8)),
=======
                            (
                                np.ones((10, 2, 1)),
                                np.ones((10,), dtype=np.int8),
                                np.ones((10, 2)),
                                np.ones((10, 2)),
                                np.ones((10, 2)),
                                np.ones((10, 2)),
                                np.ones((10, 1)),
                            ),
>>>>>>> bfe37baf
                            None,
                        )
                    else:
                        raise StopIteration()

            return MockIterator()

        def do_nothing(
            self,
            data_path,
            batch_file_size,
<<<<<<< HEAD
            shuffle_data,
            mode,
            pred_months,
            surrounding_pixels,
            monthly_aggs,
            ignore_vars,
            static,
=======
            mode,
            shuffle_data,
            clear_nans,
            normalize,
            experiment,
            mask,
            pred_months,
            to_tensor,
            surrounding_pixels,
            ignore_vars,
            monthly_aggs,
            static,
            device,
            predict_delta,
            spatial_mask,
            normalize_y,
>>>>>>> bfe37baf
        ):

            pass

        monkeypatch.setattr(DataLoader, "__iter__", mockiter)
        monkeypatch.setattr(DataLoader, "__init__", do_nothing)

        model = LinearRegression(tmp_path, normalize_y=False)
        calculated_mean = model._calculate_big_mean()

        # 1 for the 2 features and for the first month, 0 for the rest
        expected_mean = np.array(
<<<<<<< HEAD
            [1.0, 1.0, 1.0, 0.0, 0.0, 0.0, 0.0, 0.0, 0.0, 0.0, 0.0, 0.0, 0.0, 0.0]
=======
            [
                1.0,
                1.0,
                1.0,
                0.0,
                0.0,
                0.0,
                0.0,
                0.0,
                0.0,
                0.0,
                0.0,
                0.0,
                0.0,
                0.0,
                1.0,
                1.0,
                1.0,
                1.0,
                1.0,
            ]
>>>>>>> bfe37baf
        )

        # np.isclose because of rounding
        assert np.isclose(calculated_mean, expected_mean).all()<|MERGE_RESOLUTION|>--- conflicted
+++ resolved
@@ -30,13 +30,9 @@
 
         monkeypatch.setattr(LinearRegression, "train", mocktrain)
 
-<<<<<<< HEAD
-        model = LinearRegression(tmp_path, experiment="one_month_forecast")
-=======
         model = LinearRegression(
             tmp_path, experiment="one_month_forecast", normalize_y=False
         )
->>>>>>> bfe37baf
         model.train()
         model.save_model()
 
@@ -59,17 +55,6 @@
         ), "Different experiment saved!"
 
     @pytest.mark.parametrize(
-<<<<<<< HEAD
-        "use_pred_months,experiment,monthly_agg",
-        [
-            (True, "one_month_forecast", True),
-            (True, "nowcast", False),
-            (False, "one_month_forecast", False),
-            (False, "nowcast", True),
-        ],
-    )
-    def test_train(self, tmp_path, capsys, use_pred_months, experiment, monthly_agg):
-=======
         "use_pred_months,experiment,monthly_agg,predict_delta",
         [
             (True, "one_month_forecast", True, True),
@@ -85,30 +70,11 @@
     def test_train(
         self, tmp_path, capsys, use_pred_months, experiment, monthly_agg, predict_delta
     ):
->>>>>>> bfe37baf
         x, _, _ = _make_dataset(size=(5, 5), const=True)
         x_static, _, _ = _make_dataset(size=(5, 5), add_times=False)
         y = x.isel(time=[-1])
 
         x_add1, _, _ = _make_dataset(size=(5, 5), const=True, variable_name="precip")
-<<<<<<< HEAD
-        x_add2, _, _ = _make_dataset(size=(5, 5), const=True, variable_name="temp")
-        x = xr.merge([x, x_add1, x_add2])
-
-        norm_dict = {
-            "VHI": {
-                "mean": np.zeros((1, x.to_array().values.shape[1])),
-                "std": np.ones((1, x.to_array().values.shape[1])),
-            },
-            "precip": {
-                "mean": np.zeros((1, x.to_array().values.shape[1])),
-                "std": np.ones((1, x.to_array().values.shape[1])),
-            },
-            "temp": {
-                "mean": np.zeros((1, x.to_array().values.shape[1])),
-                "std": np.ones((1, x.to_array().values.shape[1])),
-            },
-=======
         x_add1 = x_add1 * 2
         x_add2, _, _ = _make_dataset(size=(5, 5), const=True, variable_name="temp")
         x_add2 = x_add2 * 3
@@ -118,20 +84,13 @@
             "VHI": {"mean": 0, "std": 1},
             "precip": {"mean": 0, "std": 1},
             "temp": {"mean": 0, "std": 1},
->>>>>>> bfe37baf
         }
 
         static_norm_dict = {"VHI": {"mean": 0.0, "std": 1.0}}
 
-<<<<<<< HEAD
-        test_features = tmp_path / f"features/{experiment}/train/hello"
-        test_features.mkdir(parents=True)
-        pred_features = tmp_path / f"features/{experiment}/test/hello"
-=======
         test_features = tmp_path / f"features/{experiment}/train/2001_12"
         test_features.mkdir(parents=True)
         pred_features = tmp_path / f"features/{experiment}/test/2001_12"
->>>>>>> bfe37baf
         pred_features.mkdir(parents=True)
         static_features = tmp_path / f"features/static"
         static_features.mkdir(parents=True)
@@ -153,11 +112,8 @@
             include_pred_month=use_pred_months,
             experiment=experiment,
             include_monthly_aggs=monthly_agg,
-<<<<<<< HEAD
-=======
             predict_delta=predict_delta,
             normalize_y=True,
->>>>>>> bfe37baf
         )
         model.train()
 
@@ -189,11 +145,6 @@
 
         test_arrays_dict, preds_dict = model.predict()
         assert (
-<<<<<<< HEAD
-            test_arrays_dict["hello"]["y"].size == preds_dict["hello"].shape[0]
-        ), "Expected length of test arrays to be the same as the predictions"
-
-=======
             test_arrays_dict["2001_12"]["y"].size == preds_dict["2001_12"].shape[0]
         ), "Expected length of test arrays to be the same as the predictions"
 
@@ -208,7 +159,6 @@
         assert np.isin(["lat", "lon", "time"], [c for c in pred_ds.coords]).all()
         assert y.time == pred_ds.time
 
->>>>>>> bfe37baf
     def test_big_mean(self, tmp_path, monkeypatch):
         def mockiter(self):
             class MockIterator:
@@ -224,9 +174,6 @@
                         # batch_size = 10, timesteps = 2, num_features = 1
                         self.idx += 1
                         return (
-<<<<<<< HEAD
-                            (np.ones((10, 2, 1)), np.ones((10,), dtype=np.int8)),
-=======
                             (
                                 np.ones((10, 2, 1)),
                                 np.ones((10,), dtype=np.int8),
@@ -236,7 +183,6 @@
                                 np.ones((10, 2)),
                                 np.ones((10, 1)),
                             ),
->>>>>>> bfe37baf
                             None,
                         )
                     else:
@@ -248,15 +194,6 @@
             self,
             data_path,
             batch_file_size,
-<<<<<<< HEAD
-            shuffle_data,
-            mode,
-            pred_months,
-            surrounding_pixels,
-            monthly_aggs,
-            ignore_vars,
-            static,
-=======
             mode,
             shuffle_data,
             clear_nans,
@@ -273,7 +210,6 @@
             predict_delta,
             spatial_mask,
             normalize_y,
->>>>>>> bfe37baf
         ):
 
             pass
@@ -286,9 +222,6 @@
 
         # 1 for the 2 features and for the first month, 0 for the rest
         expected_mean = np.array(
-<<<<<<< HEAD
-            [1.0, 1.0, 1.0, 0.0, 0.0, 0.0, 0.0, 0.0, 0.0, 0.0, 0.0, 0.0, 0.0, 0.0]
-=======
             [
                 1.0,
                 1.0,
@@ -310,7 +243,6 @@
                 1.0,
                 1.0,
             ]
->>>>>>> bfe37baf
         )
 
         # np.isclose because of rounding

--- conflicted
+++ resolved
@@ -10,14 +10,6 @@
         ModelBase(tmp_path)
         assert (tmp_path / "models").exists(), f"Models dir not made!"
 
-<<<<<<< HEAD
-    def test_evaluate(self, tmp_path, monkeypatch, capsys):
-        def mockreturn(self):
-
-            y = np.array([1, 1, 1, 1, 1])
-
-            test_arrays = {"hello": {"y": y}}
-=======
     @pytest.mark.parametrize(
         "save_preds,predict_delta,check_inverted",
         [
@@ -55,7 +47,6 @@
                 test_arrays = {
                     "hello": {"y": y, "latlons": latlons, "time": time, "y_var": y_var}
                 }
->>>>>>> bfe37baf
             preds_arrays = {"hello": y}
 
             return test_arrays, preds_arrays

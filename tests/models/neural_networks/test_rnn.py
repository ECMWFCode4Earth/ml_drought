import torch
from torch import nn
import numpy as np
import pickle
from copy import copy
import pytest

from src.models.neural_networks.rnn import UnrolledRNN, RNN
from src.models import RecurrentNetwork

from tests.utils import _make_dataset


class TestRecurrentNetwork:
    def test_save(self, tmp_path, monkeypatch):

        features_per_month = 5
        dense_features = [10]
        input_dense_features = copy(dense_features)
        hidden_size = 128
        rnn_dropout = 0.25
        include_pred_month = True
        experiment = "one_month_forecast"
        ignore_vars = ["precip"]
        include_latlons = True
        include_prev_y = True
        normalize_y = False

        def mocktrain(self):
            self.model = RNN(
                features_per_month,
                dense_features,
                hidden_size,
                rnn_dropout,
                include_pred_month,
                include_latlons,
                experiment="one_month_forecast",
                include_prev_y=include_prev_y,
            )
            self.features_per_month = features_per_month

        monkeypatch.setattr(RecurrentNetwork, "train", mocktrain)

        model = RecurrentNetwork(
            hidden_size=hidden_size,
            dense_features=dense_features,
            rnn_dropout=rnn_dropout,
            data_folder=tmp_path,
            ignore_vars=ignore_vars,
            experiment=experiment,
            include_pred_month=include_pred_month,
            include_latlons=include_latlons,
            include_prev_y=include_prev_y,
            normalize_y=normalize_y,
        )

        model.train()
        model.save_model()

        assert (
            tmp_path / "models/one_month_forecast/rnn/model.pt"
        ).exists(), f"Model not saved!"

        model_dict = torch.load(model.model_dir / "model.pt", map_location="cpu")

        for key, val in model_dict["model"]["state_dict"].items():
            assert (model.model.state_dict()[key] == val).all()

        assert model_dict["model"]["features_per_month"] == features_per_month
        assert model_dict["hidden_size"] == hidden_size
        assert model_dict["rnn_dropout"] == rnn_dropout
        assert model_dict["dense_features"] == input_dense_features
        assert model_dict["include_pred_month"] == include_pred_month
        assert model_dict["experiment"] == experiment
        assert model_dict["ignore_vars"] == ignore_vars
        assert model_dict["include_latlons"] == include_latlons
<<<<<<< HEAD
=======
        assert model_dict["include_prev_y"] == include_prev_y
        assert model_dict["normalize_y"] == normalize_y
>>>>>>> f1af9364

    @pytest.mark.parametrize(
        "use_pred_months,predict_delta",
        [(True, True), (False, True), (True, False), (False, False)],
    )
    def test_train(self, tmp_path, capsys, use_pred_months, predict_delta):
        x, _, _ = _make_dataset(size=(5, 5), const=True)
        y = x.isel(time=[-1])

        test_features = tmp_path / "features/one_month_forecast/train/1980_1"
        test_features.mkdir(parents=True)

        norm_dict = {"VHI": {"mean": 0, "std": 1}}
        with (tmp_path / "features/one_month_forecast/normalizing_dict.pkl").open(
            "wb"
        ) as f:
            pickle.dump(norm_dict, f)

        x.to_netcdf(test_features / "x.nc")
        y.to_netcdf(test_features / "y.nc")

        # static
        x_static, _, _ = _make_dataset(size=(5, 5), add_times=False)
        static_features = tmp_path / f"features/static"
        static_features.mkdir(parents=True)
        x_static.to_netcdf(static_features / "data.nc")

        static_norm_dict = {"VHI": {"mean": 0.0, "std": 1.0}}
        with (tmp_path / f"features/static/normalizing_dict.pkl").open("wb") as f:
            pickle.dump(static_norm_dict, f)

        dense_features = [10]
        hidden_size = 128
        rnn_dropout = 0.25

        model = RecurrentNetwork(
            hidden_size=hidden_size,
            dense_features=dense_features,
            rnn_dropout=rnn_dropout,
            data_folder=tmp_path,
            include_monthly_aggs=True,
            predict_delta=predict_delta,
        )
        model.train()

        captured = capsys.readouterr()
        expected_stdout = "Epoch 1, train smooth L1:"
        assert expected_stdout in captured.out

        assert type(model.model) == RNN, f"Model attribute not an RNN!"

    @pytest.mark.parametrize(
        "use_pred_months,predict_delta",
        [(True, True), (False, True), (True, False), (False, False)],
    )
    def test_predict(self, tmp_path, use_pred_months, predict_delta):
        x, _, _ = _make_dataset(size=(5, 5), const=True)
        y = x.isel(time=[-1])

        train_features = tmp_path / "features/one_month_forecast/train/1980_1"
        train_features.mkdir(parents=True)

        test_features = tmp_path / "features/one_month_forecast/test/1980_1"
        test_features.mkdir(parents=True)

        norm_dict = {"VHI": {"mean": 0.0, "std": 1.0}}
        with (tmp_path / "features/one_month_forecast/normalizing_dict.pkl").open(
            "wb"
        ) as f:
            pickle.dump(norm_dict, f)

        x.to_netcdf(test_features / "x.nc")
        y.to_netcdf(test_features / "y.nc")

        x.to_netcdf(train_features / "x.nc")
        y.to_netcdf(train_features / "y.nc")

        # static
        x_static, _, _ = _make_dataset(size=(5, 5), add_times=False)
        static_features = tmp_path / f"features/static"
        static_features.mkdir(parents=True)
        x_static.to_netcdf(static_features / "data.nc")

        static_norm_dict = {"VHI": {"mean": 0.0, "std": 1.0}}
        with (tmp_path / f"features/static/normalizing_dict.pkl").open("wb") as f:
            pickle.dump(static_norm_dict, f)

        dense_features = [10]
        hidden_size = 128
        rnn_dropout = 0.25

        model = RecurrentNetwork(
            hidden_size=hidden_size,
            dense_features=dense_features,
            rnn_dropout=rnn_dropout,
            data_folder=tmp_path,
            predict_delta=predict_delta,
        )
        model.train()
        test_arrays_dict, pred_dict = model.predict()

        # the foldername "1980_1" is the only one which should be in the dictionaries
        assert ("1980_1" in test_arrays_dict.keys()) and (len(test_arrays_dict) == 1)
        assert ("1980_1" in pred_dict.keys()) and (len(pred_dict) == 1)

        if not predict_delta:
            # _make_dataset with const=True returns all ones
<<<<<<< HEAD
            assert (test_arrays_dict["hello"]["y"] == 1).all()
=======
            assert (test_arrays_dict["1980_1"]["y"] == 1).all()
>>>>>>> f1af9364


class TestUnrolledRNN:
    @staticmethod
    def test_rnn():
        """
        We implement our own unrolled RNN, so that it can be explained with
        shap. This test makes sure it roughly mirrors the behaviour of the pytorch
        LSTM.
        """

        batch_size, hidden_size, features_per_month = 32, 124, 6

        x = torch.ones(batch_size, 1, features_per_month)

        hidden_state = torch.zeros(1, x.shape[0], hidden_size)
        cell_state = torch.zeros(1, x.shape[0], hidden_size)

        torch_rnn = nn.LSTM(
            input_size=features_per_month,
            hidden_size=hidden_size,
            batch_first=True,
            num_layers=1,
        )

        our_rnn = UnrolledRNN(
            input_size=features_per_month, hidden_size=hidden_size, batch_first=True
        )

        for parameters in torch_rnn.all_weights:
            for pam in parameters:
                nn.init.constant_(pam.data, 1)

        for parameters in our_rnn.parameters():
            for pam in parameters:
                nn.init.constant_(pam.data, 1)

        with torch.no_grad():
            o_out, (o_cell, o_hidden) = our_rnn(x, (hidden_state, cell_state))
            t_out, (t_cell, t_hidden) = torch_rnn(x, (hidden_state, cell_state))

        assert np.isclose(
            o_out.numpy(), t_out.numpy(), 0.01
        ).all(), "Difference in hidden state"
        assert np.isclose(
            t_cell.numpy(), o_cell.numpy(), 0.01
        ).all(), "Difference in cell state"<|MERGE_RESOLUTION|>--- conflicted
+++ resolved
@@ -74,11 +74,8 @@
         assert model_dict["experiment"] == experiment
         assert model_dict["ignore_vars"] == ignore_vars
         assert model_dict["include_latlons"] == include_latlons
-<<<<<<< HEAD
-=======
         assert model_dict["include_prev_y"] == include_prev_y
         assert model_dict["normalize_y"] == normalize_y
->>>>>>> f1af9364
 
     @pytest.mark.parametrize(
         "use_pred_months,predict_delta",
@@ -186,11 +183,7 @@
 
         if not predict_delta:
             # _make_dataset with const=True returns all ones
-<<<<<<< HEAD
-            assert (test_arrays_dict["hello"]["y"] == 1).all()
-=======
             assert (test_arrays_dict["1980_1"]["y"] == 1).all()
->>>>>>> f1af9364
 
 
 class TestUnrolledRNN:

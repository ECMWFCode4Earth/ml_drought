import pickle
import pytest
from copy import copy
import numpy as np

import torch
from torch import nn

from src.models.neural_networks.ealstm import EALSTM, EALSTMCell, OrgEALSTMCell
from src.models import EARecurrentNetwork
from src.models.data import TrainData

from tests.utils import _make_dataset


class TestEARecurrentNetwork:
    def test_save(self, tmp_path, monkeypatch):

        features_per_month = 5
        dense_features = [10]
        input_dense_features = copy(dense_features)
        hidden_size = 128
        rnn_dropout = 0.25
        include_latlons = True
        include_pred_month = True
        include_yearly_aggs = True
        yearly_agg_size = 3
        include_prev_y = True
        normalize_y = False

        def mocktrain(self):
            self.model = EALSTM(
                features_per_month,
                dense_features,
                hidden_size,
                rnn_dropout,
                include_latlons,
                include_pred_month,
                experiment="one_month_forecast",
                yearly_agg_size=yearly_agg_size,
                include_prev_y=include_prev_y,
            )
            self.features_per_month = features_per_month
            self.yearly_agg_size = yearly_agg_size

        monkeypatch.setattr(EARecurrentNetwork, "train", mocktrain)

        model = EARecurrentNetwork(
            hidden_size=hidden_size,
            dense_features=dense_features,
            include_pred_month=include_pred_month,
            include_latlons=include_latlons,
            rnn_dropout=rnn_dropout,
            data_folder=tmp_path,
            include_yearly_aggs=include_yearly_aggs,
            normalize_y=normalize_y,
        )
        model.train()
        model.save_model()

        assert (
            tmp_path / "models/one_month_forecast/ealstm/model.pt"
        ).exists(), f"Model not saved!"

        model_dict = torch.load(model.model_dir / "model.pt", map_location="cpu")

        for key, val in model_dict["model"]["state_dict"].items():
            assert (model.model.state_dict()[key] == val).all()

        assert model_dict["model"]["features_per_month"] == features_per_month
        assert model_dict["model"]["yearly_agg_size"] == yearly_agg_size
        assert model_dict["hidden_size"] == hidden_size
        assert model_dict["rnn_dropout"] == rnn_dropout
        assert model_dict["dense_features"] == input_dense_features
        assert model_dict["include_pred_month"] == include_pred_month
        assert model_dict["include_latlons"] == include_latlons
        assert model_dict["include_yearly_aggs"] == include_yearly_aggs
        assert model_dict["experiment"] == "one_month_forecast"
        assert model_dict["include_prev_y"] == include_prev_y
        assert model_dict["normalize_y"] == normalize_y

    @pytest.mark.parametrize(
        "use_pred_months,use_static_embedding", [(True, 10), (False, None)]
    )
    def test_train(self, tmp_path, capsys, use_pred_months, use_static_embedding):
        x, _, _ = _make_dataset(size=(5, 5), const=True)
        y = x.isel(time=[-1])

        test_features = tmp_path / "features/one_month_forecast/train/1980_1"
        test_features.mkdir(parents=True)

        norm_dict = {"VHI": {"mean": 0, "std": 1}}
        with (tmp_path / "features/one_month_forecast/normalizing_dict.pkl").open(
            "wb"
        ) as f:
            pickle.dump(norm_dict, f)

        x.to_netcdf(test_features / "x.nc")
        y.to_netcdf(test_features / "y.nc")

        # static
        x_static, _, _ = _make_dataset(size=(5, 5), add_times=False)
        static_features = tmp_path / f"features/static"
        static_features.mkdir(parents=True)
        x_static.to_netcdf(static_features / "data.nc")

        static_norm_dict = {"VHI": {"mean": 0.0, "std": 1.0}}
        with (tmp_path / f"features/static/normalizing_dict.pkl").open("wb") as f:
            pickle.dump(static_norm_dict, f)

        dense_features = [10]
        hidden_size = 128
        rnn_dropout = 0.25

        model = EARecurrentNetwork(
            hidden_size=hidden_size,
            dense_features=dense_features,
            rnn_dropout=rnn_dropout,
            data_folder=tmp_path,
            static_embedding_size=use_static_embedding,
            normalize_y=True,
        )
        model.train()

        captured = capsys.readouterr()
        expected_stdout = "Epoch 1, train smooth L1: 0."
        assert expected_stdout in captured.out

        assert type(model.model) == EALSTM, f"Model attribute not an EALSTM!"

    @pytest.mark.parametrize(
        "use_pred_months,predict_delta",
        [(True, True), (False, True), (True, False), (False, False)],
    )
    def test_predict_and_explain(self, tmp_path, use_pred_months, predict_delta):
        x, _, _ = _make_dataset(size=(5, 5), const=True)
        y = x.isel(time=[-1])

        train_features = tmp_path / "features/one_month_forecast/train/1980_1"
        train_features.mkdir(parents=True)

        test_features = tmp_path / "features/one_month_forecast/test/1980_1"
        test_features.mkdir(parents=True)

        norm_dict = {"VHI": {"mean": 0.0, "std": 1.0}}
        with (tmp_path / "features/one_month_forecast/normalizing_dict.pkl").open(
            "wb"
        ) as f:
            pickle.dump(norm_dict, f)

        x.to_netcdf(test_features / "x.nc")
        y.to_netcdf(test_features / "y.nc")

        x.to_netcdf(train_features / "x.nc")
        y.to_netcdf(train_features / "y.nc")

        # static
        x_static, _, _ = _make_dataset(size=(5, 5), add_times=False)
        static_features = tmp_path / f"features/static"
        static_features.mkdir(parents=True)
        x_static.to_netcdf(static_features / "data.nc")

        static_norm_dict = {"VHI": {"mean": 0.0, "std": 1.0}}
        with (tmp_path / f"features/static/normalizing_dict.pkl").open("wb") as f:
            pickle.dump(static_norm_dict, f)

        dense_features = [10]
        hidden_size = 128
        rnn_dropout = 0.25

        model = EARecurrentNetwork(
            hidden_size=hidden_size,
            dense_features=dense_features,
            rnn_dropout=rnn_dropout,
            data_folder=tmp_path,
            predict_delta=predict_delta,
<<<<<<< HEAD
=======
            normalize_y=True,
>>>>>>> f1af9364
        )
        model.train()
        test_arrays_dict, pred_dict = model.predict()

<<<<<<< HEAD
        # the foldername "hello" is the only one which should be in the dictionaries
        assert ("hello" in test_arrays_dict.keys()) and (len(test_arrays_dict) == 1)
        assert ("hello" in pred_dict.keys()) and (len(pred_dict) == 1)

        if not predict_delta:
            # _make_dataset with const=True returns all ones
            assert (test_arrays_dict["hello"]["y"] == 1).all()
        else:
            # _make_dataset with const=True & predict_delta
            # returns a change of 0
            assert (test_arrays_dict["hello"]["y"] == 0).all()
=======
        # the foldername "1980_1" is the only one which should be in the dictionaries
        assert ("1980_1" in test_arrays_dict.keys()) and (len(test_arrays_dict) == 1)
        assert ("1980_1" in pred_dict.keys()) and (len(pred_dict) == 1)

        if not predict_delta:
            # _make_dataset with const=True returns all ones
            assert (test_arrays_dict["1980_1"]["y"] == 1).all()
        else:
            # _make_dataset with const=True & predict_delta
            # returns a change of 0
            assert (test_arrays_dict["1980_1"]["y"] == 0).all()
>>>>>>> f1af9364

        # test the Morris explanation works
        test_dl = next(
            iter(model.get_dataloader(mode="test", to_tensor=True, shuffle_data=False))
        )

        for key, val in test_dl.items():
            output_m = model.explain(val.x, save_explanations=True, method="morris")
            assert type(output_m) is TrainData
            assert (model.model_dir / "analysis/morris_value_historical.npy").exists()

            # TODO fix a bug in shap preventing this from passing
            # output_s = model.explain(val.x, save_explanations=True, method="shap")
            # assert type(output_s) is TrainData
            # assert (model.model_dir / "analysis/shap_value_historical.npy").exists()


class TestEALSTMCell:
    @staticmethod
    def test_ealstm(monkeypatch):
        """
        We implement our own unrolled RNN, so that it can be explained with
        shap. This test makes sure it roughly mirrors the behaviour of the pytorch
        LSTM.
        """

        batch_size, hidden_size, timesteps, dyn_input, static_input = 3, 5, 2, 6, 4

        @staticmethod
        def i_init(layer):
            nn.init.constant_(layer.weight.data, val=1)

        monkeypatch.setattr(EALSTMCell, "_reset_i", i_init)

        def org_init(self):
            """Initialize all learnable parameters of the LSTM"""
            nn.init.constant_(self.weight_ih.data, val=1)
            nn.init.constant_(self.weight_sh, val=1)

            weight_hh_data = torch.eye(self.hidden_size)
            weight_hh_data = weight_hh_data.repeat(1, 3)
            self.weight_hh.data = weight_hh_data

            nn.init.constant_(self.bias.data, val=0)
            nn.init.constant_(self.bias_s.data, val=0)

        monkeypatch.setattr(OrgEALSTMCell, "reset_parameters", org_init)

        org_ealstm = OrgEALSTMCell(
            input_size_dyn=dyn_input,
            input_size_stat=static_input,
            hidden_size=hidden_size,
        )

        our_ealstm = EALSTMCell(
            input_size_dyn=dyn_input,
            input_size_stat=static_input,
            hidden_size=hidden_size,
        )

        static = torch.rand(batch_size, static_input)
        dynamic = torch.rand(batch_size, timesteps, dyn_input)

        with torch.no_grad():
            org_hn, org_cn = org_ealstm(dynamic, static)
            our_hn, our_cn = our_ealstm(dynamic, static)

        assert np.isclose(
            org_hn.numpy(), our_hn.numpy(), 0.01
        ).all(), "Difference in hidden state"
        assert np.isclose(
            org_cn.numpy(), our_cn.numpy(), 0.01
        ).all(), "Difference in cell state"<|MERGE_RESOLUTION|>--- conflicted
+++ resolved
@@ -174,27 +174,11 @@
             rnn_dropout=rnn_dropout,
             data_folder=tmp_path,
             predict_delta=predict_delta,
-<<<<<<< HEAD
-=======
             normalize_y=True,
->>>>>>> f1af9364
         )
         model.train()
         test_arrays_dict, pred_dict = model.predict()
 
-<<<<<<< HEAD
-        # the foldername "hello" is the only one which should be in the dictionaries
-        assert ("hello" in test_arrays_dict.keys()) and (len(test_arrays_dict) == 1)
-        assert ("hello" in pred_dict.keys()) and (len(pred_dict) == 1)
-
-        if not predict_delta:
-            # _make_dataset with const=True returns all ones
-            assert (test_arrays_dict["hello"]["y"] == 1).all()
-        else:
-            # _make_dataset with const=True & predict_delta
-            # returns a change of 0
-            assert (test_arrays_dict["hello"]["y"] == 0).all()
-=======
         # the foldername "1980_1" is the only one which should be in the dictionaries
         assert ("1980_1" in test_arrays_dict.keys()) and (len(test_arrays_dict) == 1)
         assert ("1980_1" in pred_dict.keys()) and (len(pred_dict) == 1)
@@ -206,7 +190,6 @@
             # _make_dataset with const=True & predict_delta
             # returns a change of 0
             assert (test_arrays_dict["1980_1"]["y"] == 0).all()
->>>>>>> f1af9364
 
         # test the Morris explanation works
         test_dl = next(

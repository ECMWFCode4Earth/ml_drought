--- conflicted
+++ resolved
@@ -38,10 +38,7 @@
                 include_pred_month,
                 experiment="one_month_forecast",
                 yearly_agg_size=yearly_agg_size,
-<<<<<<< HEAD
-=======
                 include_prev_y=include_prev_y,
->>>>>>> bfe37baf
             )
             self.features_per_month = features_per_month
             self.yearly_agg_size = yearly_agg_size
@@ -56,27 +53,16 @@
             rnn_dropout=rnn_dropout,
             data_folder=tmp_path,
             include_yearly_aggs=include_yearly_aggs,
-<<<<<<< HEAD
-=======
             normalize_y=normalize_y,
->>>>>>> bfe37baf
         )
         model.train()
         model.save_model()
 
         assert (
-<<<<<<< HEAD
-            tmp_path / "models/one_month_forecast/ealstm/model.pkl"
-        ).exists(), f"Model not saved!"
-
-        with (model.model_dir / "model.pkl").open("rb") as f:
-            model_dict = pickle.load(f)
-=======
             tmp_path / "models/one_month_forecast/ealstm/model.pt"
         ).exists(), f"Model not saved!"
 
         model_dict = torch.load(model.model_dir / "model.pt", map_location="cpu")
->>>>>>> bfe37baf
 
         for key, val in model_dict["model"]["state_dict"].items():
             assert (model.model.state_dict()[key] == val).all()
@@ -85,32 +71,11 @@
         assert model_dict["model"]["yearly_agg_size"] == yearly_agg_size
         assert model_dict["hidden_size"] == hidden_size
         assert model_dict["rnn_dropout"] == rnn_dropout
-<<<<<<< HEAD
-        assert model_dict["dense_features"] == dense_features
-=======
         assert model_dict["dense_features"] == input_dense_features
->>>>>>> bfe37baf
         assert model_dict["include_pred_month"] == include_pred_month
         assert model_dict["include_latlons"] == include_latlons
         assert model_dict["include_yearly_aggs"] == include_yearly_aggs
         assert model_dict["experiment"] == "one_month_forecast"
-<<<<<<< HEAD
-
-    @pytest.mark.parametrize("use_pred_months", [True, False])
-    def test_train(self, tmp_path, capsys, use_pred_months):
-        x, _, _ = _make_dataset(size=(5, 5), const=True)
-        y = x.isel(time=[-1])
-
-        test_features = tmp_path / "features/one_month_forecast/train/hello"
-        test_features.mkdir(parents=True)
-
-        norm_dict = {
-            "VHI": {
-                "mean": np.zeros(x.to_array().values.shape[:2]),
-                "std": np.ones(x.to_array().values.shape[:2]),
-            }
-        }
-=======
         assert model_dict["include_prev_y"] == include_prev_y
         assert model_dict["normalize_y"] == normalize_y
 
@@ -133,7 +98,6 @@
         test_features.mkdir(parents=True)
 
         norm_dict = {"VHI": {"mean": 0, "std": 1}}
->>>>>>> bfe37baf
         with (tmp_path / "features/one_month_forecast/normalizing_dict.pkl").open(
             "wb"
         ) as f:
@@ -161,15 +125,10 @@
             dense_features=dense_features,
             rnn_dropout=rnn_dropout,
             data_folder=tmp_path,
-<<<<<<< HEAD
-        )
-        model.train()
-=======
             static_embedding_size=use_static_embedding,
             normalize_y=True,
         )
         model.train(check_inversion=check_inversion)
->>>>>>> bfe37baf
 
         captured = capsys.readouterr()
         expected_stdout = "Epoch 1, train smooth L1: 0."
@@ -177,25 +136,6 @@
 
         assert type(model.model) == EALSTM, f"Model attribute not an EALSTM!"
 
-<<<<<<< HEAD
-    @pytest.mark.parametrize("use_pred_months", [True, False])
-    def test_predict(self, tmp_path, use_pred_months):
-        x, _, _ = _make_dataset(size=(5, 5), const=True)
-        y = x.isel(time=[-1])
-
-        train_features = tmp_path / "features/one_month_forecast/train/hello"
-        train_features.mkdir(parents=True)
-
-        test_features = tmp_path / "features/one_month_forecast/test/hello"
-        test_features.mkdir(parents=True)
-
-        norm_dict = {
-            "VHI": {
-                "mean": np.zeros(x.to_array().values.shape[:2]),
-                "std": np.ones(x.to_array().values.shape[:2]),
-            }
-        }
-=======
     @pytest.mark.parametrize(
         "use_pred_months,predict_delta",
         [(True, True), (False, True), (True, False), (False, False)],
@@ -211,7 +151,6 @@
         test_features.mkdir(parents=True)
 
         norm_dict = {"VHI": {"mean": 0.0, "std": 1.0}}
->>>>>>> bfe37baf
         with (tmp_path / "features/one_month_forecast/normalizing_dict.pkl").open(
             "wb"
         ) as f:
@@ -242,23 +181,12 @@
             dense_features=dense_features,
             rnn_dropout=rnn_dropout,
             data_folder=tmp_path,
-<<<<<<< HEAD
-=======
             predict_delta=predict_delta,
             normalize_y=True,
->>>>>>> bfe37baf
         )
         model.train()
         test_arrays_dict, pred_dict = model.predict()
 
-<<<<<<< HEAD
-        # the foldername "hello" is the only one which should be in the dictionaries
-        assert ("hello" in test_arrays_dict.keys()) and (len(test_arrays_dict) == 1)
-        assert ("hello" in pred_dict.keys()) and (len(pred_dict) == 1)
-
-        # _make_dataset with const=True returns all ones
-        assert (test_arrays_dict["hello"]["y"] == 1).all()
-=======
         # the foldername "1980_1" is the only one which should be in the dictionaries
         assert ("1980_1" in test_arrays_dict.keys()) and (len(test_arrays_dict) == 1)
         assert ("1980_1" in pred_dict.keys()) and (len(pred_dict) == 1)
@@ -342,5 +270,4 @@
         ).all(), "Difference in hidden state"
         assert np.isclose(
             org_cn.numpy(), our_cn.numpy(), 0.01
-        ).all(), "Difference in cell state"
->>>>>>> bfe37baf
+        ).all(), "Difference in cell state"
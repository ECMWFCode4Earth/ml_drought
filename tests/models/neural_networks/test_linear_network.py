--- conflicted
+++ resolved
@@ -20,11 +20,8 @@
         include_latlons = True
         include_monthly_aggs = True
         surrounding_pixels = 1
-<<<<<<< HEAD
         ignore_vars = ['precip']
-=======
         include_yearly_aggs = True
->>>>>>> 8cbd9108
 
         def mocktrain(self):
             self.model = LinearModel(
@@ -40,13 +37,10 @@
                               include_pred_month=include_pred_month,
                               surrounding_pixels=surrounding_pixels,
                               include_latlons=include_latlons,
-<<<<<<< HEAD
-                              ignore_vars=ignore_vars)
-=======
                               include_monthly_aggs=include_monthly_aggs,
                               include_yearly_aggs=include_yearly_aggs,
-                              surrounding_pixels=surrounding_pixels)
->>>>>>> 8cbd9108
+                              surrounding_pixels=surrounding_pixels,
+                              ignore_vars=ignore_vars)
         model.train()
         model.save_model()
 

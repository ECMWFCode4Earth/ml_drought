import pytest

from src import Run, DictWithDefaults


class TestDictWithDefaults:

    # This default dict needs to be updated as the
    # actual default dict in pipeline_config/default.json
    # is updated

    default_dict = {
        "data": "data",
        "export": {"era5": [{"variable": "precipitation"}]},
        "preprocess": ["vhi"],
<<<<<<< HEAD
=======
        "engineer": {"init_args": {"process_static": True}},
>>>>>>> bfe37baf
    }

    def test_missing_key(self):

        config = {}
        default_dict = self.default_dict.copy()
        default_dict.pop("data", None)

        with pytest.raises(Exception) as exception_info:
            DictWithDefaults(config, default_dict)

        error_message = (
            "data is not defined "
            "in the user config or the default config. Try using "
            "the default config in pipeline_config/(minimal, full).json"
        )
        assert error_message in str(
            exception_info
        ), f"Got unexpected error message: {exception_info}"

    def test_user_defined_priority(self):

        user_config = {"data": "user_data"}

        dict_with_defaults = DictWithDefaults(user_config, self.default_dict)

        assert (
            dict_with_defaults["data"] == user_config["data"]
        ), f'Expected data to be {user_config["data"]}, got {dict_with_defaults["data"]}'


class TestRun:
    def test_dataset_assertion(self, tmp_path):

        runtask = Run(tmp_path)

        export_dict = {"era42": ["towels"]}
        with pytest.raises(Exception) as exception_info:
            runtask.export(export_dict)
        error_message_contains = "is not supported! Supported datasets are"
        assert error_message_contains in str(
            exception_info
        ), f"Got unexpected error message: {exception_info}"

    def test_dataset_values_assertion(self, tmp_path):
        runtask = Run(tmp_path)

        export_dict = {"era5": "not a list"}
        with pytest.raises(Exception) as exception_info:
            runtask.export(export_dict)
        error_message_contains = "values to be a list. Got"
        assert error_message_contains in str(
            exception_info
        ), f"Got unexpected error message: {exception_info}"<|MERGE_RESOLUTION|>--- conflicted
+++ resolved
@@ -13,10 +13,7 @@
         "data": "data",
         "export": {"era5": [{"variable": "precipitation"}]},
         "preprocess": ["vhi"],
-<<<<<<< HEAD
-=======
         "engineer": {"init_args": {"process_static": True}},
->>>>>>> bfe37baf
     }
 
     def test_missing_key(self):

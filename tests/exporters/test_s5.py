from unittest.mock import patch, Mock
import pytest
import numpy as np

from src.exporters import S5Exporter
from src.exporters.seas5.all_valid_s5 import datasets as dataset_reference


class TestS5Exporter:
    @pytest.mark.xfail(reason="cdsapi may not be installed")
    @patch("cdsapi.Client")
    def test_failure_on_invalid_granularity(self, tmp_path):
        s5 = S5Exporter(pressure_level=True, data_folder=tmp_path)

        with pytest.raises(AssertionError) as e:
            s5.get_s5_initialisation_times("daily")
            e.match(r"Invalid granularity*")

    @pytest.mark.xfail(reason="cdsapi may not be installed")
    @patch("cdsapi.Client")
    def test_initialisation_times_produces_correct_keys(self, tmp_path):
        s5 = S5Exporter(pressure_level=True, data_folder=tmp_path)
        selection_request = s5.get_s5_initialisation_times(
            "hourly", min_year=2017, max_year=2018, min_month=1, max_month=1
        )

        expected_keys = ["year", "month", "day"]
        assert all(
            np.isin(expected_keys, [k for k in selection_request.keys()])
        ), f"Expecting keys: {expected_keys}. \
        Got: {[k for k in selection_request.keys()]}"

    @pytest.mark.xfail(reason="cdsapi may not be installed")
    @patch("cdsapi.Client")
    def test_leadtimes_produces_correct_keys_values_hourly(self, tmp_path):

        granularity = "hourly"
        pressure_level = False

        s5 = S5Exporter(
            data_folder=tmp_path, granularity=granularity, pressure_level=pressure_level
        )

        # 5 days because hourly data
        max_leadtime = 5
        selection_request = s5.get_s5_leadtimes(max_leadtime)

        # assert returning correct leadtime
        expected_keys = ["leadtime_hour"]
        assert all(
            np.isin(expected_keys, [k for k in selection_request.keys()])
        ), f"Expecting keys: {expected_keys}. \
        Got: {[k for k in selection_request.keys()]}"

        # assert that returning a list of strings
        assert isinstance(
            selection_request["leadtime_hour"][0], str
        ), f"Expected a list of str, got: {type(selection_request['leadtime_hour'][0])}"

        # assert that returning the correct max forecast hour
        leadtimes_int = [int(lt) for lt in selection_request["leadtime_hour"]]
        assert (
            max(leadtimes_int) == 120
        ), f"Expected max leadtime to be 120hrs\
        Got: {max(leadtimes_int)}hrs"

    @pytest.mark.xfail(reason="cdsapi may not be installed")
    @patch("cdsapi.Client")
    def test_leadtimes_produces_correct_keys_values_monthly(self, tmp_path):
        granularity = "monthly"
        pressure_level = False

        s5 = S5Exporter(
            data_folder=tmp_path, granularity=granularity, pressure_level=pressure_level
        )

        # 5 months because monthly data
        max_leadtime = 5
        selection_request = s5.get_s5_leadtimes(max_leadtime)

        # assert returning correct keys
        expected_keys = ["leadtime_month"]
        assert all(
            np.isin(expected_keys, [k for k in selection_request.keys()])
        ), f"Expecting keys: {expected_keys}. \
        Got: {[k for k in selection_request.keys()]}"

        # assert that returning a list of strings
        assert isinstance(
            selection_request["leadtime_month"][0], str
        ), f"Expected a list of str, got: {type(selection_request['leadtime_month'][0])}"

        # assert that returning the correct max forecast month
        leadtimes_int = [int(lt) for lt in selection_request["leadtime_month"]]
        assert (
            max(leadtimes_int) == 5
        ), f"Expected max leadtime to be 5months\
        Got: {max(leadtimes_int)}months"

    @pytest.mark.xfail(reason="cdsapi may not be installed")
    @patch("cdsapi.Client")
    def test_dataset_reference_creation(self, tmp_path):
        granularity = "monthly"
        pressure_level = False

        s5 = S5Exporter(
            data_folder=tmp_path, granularity=granularity, pressure_level=pressure_level
        )

        expected_dataset_reference = dataset_reference["seasonal-monthly-single-levels"]

        assert (
            s5.dataset_reference == expected_dataset_reference
        ), f"for dataset seasonal-monthly-single-levels we are not \
        getting the expected_dataset_reference"

    @pytest.mark.xfail(reason="cdsapi may not be installed")
    @patch("cdsapi.Client")
    def test_None_product_type_for_original_single_levels(self, tmp_path):
        granularity = "hourly"
        pressure_level = False
        s5 = S5Exporter(
            data_folder=tmp_path, granularity=granularity, pressure_level=pressure_level
        )
        assert (
            s5.get_product_type() is None
        ), f"Expected the product_type for\
        seasonal-original-single-levels dataset to be None. Got:\
        {s5.get_product_type()}"

    @pytest.mark.xfail(reason="cdsapi may not be installed")
    @patch("cdsapi.Client")
    def test_product_type_single_levels_monthly(self, tmp_path):
        granularity = "monthly"
        pressure_level = False
        s5 = S5Exporter(
            data_folder=tmp_path, granularity=granularity, pressure_level=pressure_level
        )

        # monthly_mean is the product_type
        assert (
            s5.get_product_type() == "monthly_mean"
        ), f"\
        Expecting `product_type` for `seasonal-original-single-levels` \
        dataset to be 'monthly_mean'. Returned: {s5.get_product_type(None)}"

        # hindcast_climate_mean is a valid product type
        assert (
            s5.get_product_type("hindcast_climate_mean") == "hindcast_climate_mean"
        ), f"\
        Expecting `product_type` for `seasonal-original-single-levels`\
        dataset to be 'hindcast_climate_mean' Got: {s5.get_product_type('hindcast_climate_mean')}"

        # assert erroneous product_type
        with pytest.raises(AssertionError) as e:
            s5.get_product_type("dsgdfgdfh")
            e.match(r"Invalid `product_type`*")

    @pytest.mark.xfail(reason="cdsapi may not be installed")
    @patch("cdsapi.Client")
    def test_create_selection_request(self, tmp_path):
        granularity = "monthly"
        pressure_level = False

        s5 = S5Exporter(
            data_folder=tmp_path, granularity=granularity, pressure_level=pressure_level
        )

        variable = "total_precipitation"
        max_leadtime = 5
        min_year = 2017
        max_year = 2018
        min_month = 1
        max_month = 12

        processed_selection_request = s5.create_selection_request(
            variable=variable,
            max_leadtime=max_leadtime,
            min_year=min_year,
            max_year=max_year,
            min_month=min_month,
            max_month=max_month,
        )

        # CHECK default arguments
        assert (
            processed_selection_request["originating_centre"] == "ecmwf"
        ), "\
        Expected originating_centre to be: {'ecmwf'}. Got:\
        {processed_selection_request['originating_centre']}"

        assert (
            processed_selection_request["system"] == "5"
        ), f"\
        Expected 'system' to be '5'. Got:\
        {processed_selection_request['system']}"

        # CHECK time arguments
        assert processed_selection_request["year"] == [
            "2017",
            "2018",
        ], f"\
        Expected 'year' to be ['2017','2018']. Got:\
        {processed_selection_request['year']}"

        exp_months = [
            "{:02d}".format(month) for month in range(min_month, max_month + 1)
        ]
        assert (
            processed_selection_request["month"] == exp_months
        ), f"\
        Expected 'month' to be {exp_months}. Got:\
        {processed_selection_request['month']}"

    @pytest.mark.xfail(reason="cdsapi may not be installed")
    @patch("cdsapi.Client")
    def test_expected_filepath(self, cdsapi_mock, tmp_path):
        cdsapi_mock.return_value = Mock()
        granularity = "monthly"
        pressure_level = False

        s5 = S5Exporter(
            data_folder=tmp_path, granularity=granularity, pressure_level=pressure_level
        )

        expected_filepath = (
            tmp_path
            / "raw/seasonal-monthly-single-levels/\
<<<<<<< HEAD
            total_precipitation/2017_2018/M01_12.grib"
=======
            total_precipitation/2017_2018/Y2017_2018_M01_12.grib"
>>>>>>> bfe37baf
        ).as_posix()
        expected_filepath = expected_filepath.replace(" ", "")

        variable = "total_precipitation"
        max_leadtime = 5
        min_year = 2017
        max_year = 2018
        min_month = 1
        max_month = 12

        processed_selection_request = s5.create_selection_request(
            variable=variable,
            max_leadtime=max_leadtime,
            min_year=min_year,
            max_year=max_year,
            min_month=min_month,
            max_month=max_month,
        )

        filepath = s5.make_filename(
            dataset=s5.dataset, selection_request=processed_selection_request
        )

        assert (
            expected_filepath == filepath.as_posix()
        ), f"\
            Expected: {expected_filepath}. Got: {filepath.as_posix()}"

    @pytest.mark.xfail(reason="cdsapi may not be installed")
    @patch("cdsapi.Client")
    def test_dataset_created_properly(self, tmp_path):

        expected_datasets = [
            "seasonal-monthly-single-levels",
            "seasonal-monthly-pressure-levels",
            "seasonal-original-single-levels",
            "seasonal-original-pressure-levels",
        ]
        pressure_levels = [False, True, False, True]
        granularities = ["monthly", "monthly", "hourly", "hourly"]

        for ix, expected in enumerate(expected_datasets):
            s5 = S5Exporter(
                data_folder=tmp_path,
                granularity=granularities[ix],
                pressure_level=pressure_levels[ix],
            )

            assert (
                s5.dataset == expected
            ), f"\
            Expected: {expected}. Got: {s5.dataset}"

    @pytest.mark.xfail(reason="cdsapi may not be installed")
    @patch("cdsapi.Client")
    def test_export_functionality(self, cdsapi_mock, tmp_path):
        cdsapi_mock.return_value = Mock()
        granularity = "monthly"
        pressure_level = False

        s5 = S5Exporter(
            data_folder=tmp_path, granularity=granularity, pressure_level=pressure_level
        )

        variable = "total_precipitation"
        min_year = 2017
        max_year = 2017
        min_month = 1
        max_month = 1
        max_leadtime = 1
        n_parallel_requests = 1
        show_api_request = True

        s5.export(
            variable=variable,
            min_year=min_year,
            max_year=max_year,
            min_month=min_month,
            max_month=max_month,
            max_leadtime=max_leadtime,
            show_api_request=show_api_request,
            n_parallel_requests=n_parallel_requests,
        )

        (
            tmp_path
            / "raw/seasonal-monthly-single-levels\
            /total_precipitation/2017/M01.grib"
        ).as_posix().replace(" ", "")
        cdsapi_mock.assert_called()<|MERGE_RESOLUTION|>--- conflicted
+++ resolved
@@ -226,11 +226,7 @@
         expected_filepath = (
             tmp_path
             / "raw/seasonal-monthly-single-levels/\
-<<<<<<< HEAD
-            total_precipitation/2017_2018/M01_12.grib"
-=======
             total_precipitation/2017_2018/Y2017_2018_M01_12.grib"
->>>>>>> bfe37baf
         ).as_posix()
         expected_filepath = expected_filepath.replace(" ", "")
 

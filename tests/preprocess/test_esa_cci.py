import xarray as xr
import numpy as np
import pandas as pd
import pytest

from src.preprocess import ESACCIPreprocessor
from src.utils import get_kenya, get_ethiopia

from ..utils import _make_dataset


class TestESACCIPreprocessor:
    @staticmethod
    def test_make_filename():
        test_file = "1982-testy_test.nc"
        expected_output = "1982_1982-testy_test_kenya.nc"

        filename = ESACCIPreprocessor().create_filename(test_file, "kenya")
        assert (
            filename == expected_output
        ), f"Expected output to be {expected_output}, got {filename}"

    @staticmethod
    def _make_ESA_CCI_legend():
        data = {
            "code": list(range(10)),
            "label_text": [f"feature_{i}" for i in range(10)],
        }

        return pd.DataFrame(data)

    @staticmethod
    def _make_ESA_CCI_dataset(
        size, lonmin=-180.0, lonmax=180.0, latmin=-55.152, latmax=75.024
    ):
        lat_len, lon_len = size
        # create the vector
        longitudes = np.linspace(lonmin, lonmax, lon_len)
        latitudes = np.linspace(latmin, latmax, lat_len)

        dims = ["lat", "lon"]
        coords = {"lat": latitudes, "lon": longitudes}

        lccs_class = np.random.randint(10, size=size)
        processed_flag = [1]
        current_pixel_state = [1]
        observation_count = [1]
        change_count = [1]
        crs = [1]

        # make datast with correct attrs
        ds = xr.Dataset(
            {
                "lccs_class": (dims, lccs_class),
                "processed_flag": (processed_flag),
                "current_pixel_state": (current_pixel_state),
                "observation_count": (observation_count),
                "change_count": (change_count),
                "crs": (crs),
            },
            coords=coords,
        )
        ds.attrs["time_coverage_start"] = "20190101"

        return ds

    @staticmethod
    def test_directories_created(tmp_path):
        processor = ESACCIPreprocessor(tmp_path)

        assert (
            tmp_path
            / processor.preprocessed_folder
            / "static/esa_cci_landcover_preprocessed"
        ).exists(), (
            "Should have created a directory tmp_path/interim"
            "/esa_cci_landcover_preprocessed"
        )

        assert (
            tmp_path
            / processor.preprocessed_folder
            / "static/esa_cci_landcover_interim"
        ).exists(), (
            "Should have created a directory tmp_path/interim/static"
            "/esa_cci_landcover_interim"
        )

    @staticmethod
    def test_get_filenames(tmp_path):

        (tmp_path / "raw" / "esa_cci_landcover").mkdir(parents=True)

        test_file = tmp_path / "raw/esa_cci_landcover/1992-v2.0.7b_testy_test.nc"
        test_file.touch()

        processor = ESACCIPreprocessor(tmp_path)

        files = processor.get_filepaths()
        assert files[0] == test_file, f"Expected {test_file} to be retrieved"

    @pytest.mark.parametrize("cleanup", [True, False])
    def test_preprocess(self, tmp_path, cleanup):

        (tmp_path / "raw/esa_cci_landcover").mkdir(parents=True)
        data_path = tmp_path / "raw/esa_cci_landcover/1992-v2.0.7b_testy_test.nc"
        dataset = self._make_ESA_CCI_dataset(size=(100, 100))
        dataset.to_netcdf(path=data_path)

        legend_path = tmp_path / "raw/esa_cci_landcover/legend.csv"
        self._make_ESA_CCI_legend().to_csv(legend_path)

        kenya = get_kenya()
        regrid_dataset, _, _ = _make_dataset(
            size=(20, 20),
            latmin=kenya.latmin,
            latmax=kenya.latmax,
            lonmin=kenya.lonmin,
            lonmax=kenya.lonmax,
        )

        regrid_path = tmp_path / "regridder.nc"
        regrid_dataset.to_netcdf(regrid_path)

        processor = ESACCIPreprocessor(tmp_path)
        processor.preprocess(subset_str="kenya", regrid=regrid_path, cleanup=cleanup)

        expected_out_path = (
            tmp_path / "interim/static/esa_cci_landcover_interim"
            "/1992_1992-v2.0.7b_testy_test_kenya.nc"
        )
        if not cleanup:
            assert (
                expected_out_path.exists()
            ), f"Expected processed file to be saved to {expected_out_path}"

        expected_out_processed = (
            tmp_path / "interim/static/esa_cci_landcover_"
            "preprocessed" / "esa_cci_landcover_kenya_one_hot.nc"
        )
        assert expected_out_processed.exists(), "expected a processed folder"

        # check the subsetting happened correctly
        out_data = xr.open_dataset(expected_out_processed)
        expected_dims = ["lat", "lon"]
        assert len(list(out_data.dims)) == len(expected_dims)
        for dim in expected_dims:
            assert dim in list(
                out_data.dims
            ), f"Expected {dim} to be in the processed dataset dims"

        lons = out_data.lon.values
        assert (lons.min() >= kenya.lonmin) and (
            lons.max() <= kenya.lonmax
        ), "Longitudes not correctly subset"

        lats = out_data.lat.values
        assert (lats.min() >= kenya.latmin) and (
            lats.max() <= kenya.latmax
        ), "Latitudes not correctly subset"
<<<<<<< HEAD

        assert out_data.lc_class.values.shape == (20, 20)
=======
>>>>>>> bfe37baf

        if cleanup:
            assert (
                not processor.interim.exists()
            ), f"Interim esa_cci_landcover folder should have been deleted"

    def test_alternative_region(self, tmp_path):
        # make the dataset
        (tmp_path / "raw/esa_cci_landcover").mkdir(parents=True)
        data_path = tmp_path / "raw/esa_cci_landcover/1992-v2.0.7b_testy_test.nc"
        dataset = self._make_ESA_CCI_dataset(size=(100, 100))
        dataset.attrs["time_coverage_start"] = "20190101"
        dataset.to_netcdf(path=data_path)
        ethiopia = get_ethiopia()

        legend_path = tmp_path / "raw/esa_cci_landcover/legend.csv"
        self._make_ESA_CCI_legend().to_csv(legend_path)

        # regrid the datasets
        regrid_dataset, _, _ = _make_dataset(
            size=(20, 20),
            latmin=ethiopia.latmin,
            latmax=ethiopia.latmax,
            lonmin=ethiopia.lonmin,
            lonmax=ethiopia.lonmax,
        )
        regrid_path = tmp_path / "regridder.nc"
        regrid_dataset.to_netcdf(regrid_path)

        # build the Preprocessor object and subset with a different subset_str
        processor = ESACCIPreprocessor(tmp_path)
        processor.preprocess(subset_str="ethiopia", regrid=regrid_path)

        expected_out_path = (
            tmp_path / "interim/static/esa_cci_landcover_preprocessed"
            "/esa_cci_landcover_ethiopia_one_hot.nc"
        )
        assert (
            expected_out_path.exists()
        ), f"Expected processed file to be saved to {expected_out_path}"<|MERGE_RESOLUTION|>--- conflicted
+++ resolved
@@ -158,11 +158,6 @@
         assert (lats.min() >= kenya.latmin) and (
             lats.max() <= kenya.latmax
         ), "Latitudes not correctly subset"
-<<<<<<< HEAD
-
-        assert out_data.lc_class.values.shape == (20, 20)
-=======
->>>>>>> bfe37baf
 
         if cleanup:
             assert (

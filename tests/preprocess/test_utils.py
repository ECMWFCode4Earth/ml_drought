--- conflicted
+++ resolved
@@ -40,9 +40,6 @@
         ), f"Expected output subset to have size (50, 100), got {subset.VHI.values.shape}"
         assert (
             max(subset.lon.values) < 0
-<<<<<<< HEAD
-        ), f"Got a longitude greater than 0, {max(subset.lon.values)}"
-=======
         ), f"Got a longitude greater than 0, {max(subset.lon.values)}"
 
 
@@ -75,5 +72,4 @@
         # check the attrs are correctly assigned
         assert np.isin(
             ["keys", "values", "unique_values"], (list(ds.attrs.keys()))
-        ).all()
->>>>>>> bfe37baf
+        ).all()
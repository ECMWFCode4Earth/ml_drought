--- conflicted
+++ resolved
@@ -91,11 +91,7 @@
         processor = GLEAMPreprocessor(tmp_path)
         processor.preprocess(subset_str="kenya", regrid=regrid_path)
 
-<<<<<<< HEAD
-        expected_out_path = tmp_path / "interim/gleam_preprocessed/gleam_kenya.nc"
-=======
         expected_out_path = tmp_path / "interim/gleam_preprocessed/data_kenya.nc"
->>>>>>> bfe37baf
         assert (
             expected_out_path.exists()
         ), f"Expected processed file to be saved to {expected_out_path}"
@@ -156,11 +152,7 @@
         processor = GLEAMPreprocessor(tmp_path)
         processor.preprocess(subset_str="ethiopia", regrid=regrid_path)
 
-<<<<<<< HEAD
-        expected_out_path = tmp_path / "interim/gleam_preprocessed/gleam_ethiopia.nc"
-=======
         expected_out_path = tmp_path / "interim/gleam_preprocessed/data_ethiopia.nc"
->>>>>>> bfe37baf
         assert (
             expected_out_path.exists()
         ), f"Expected processed file to be saved to {expected_out_path}"
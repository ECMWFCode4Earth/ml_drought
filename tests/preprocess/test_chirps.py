import xarray as xr
import numpy as np
from datetime import datetime

from src.preprocess import CHIRPSPreprocessor
from src.utils import get_kenya, get_ethiopia

from ..utils import _make_dataset


class TestCHIRPSPreprocessor:
    @staticmethod
    def test_make_filename():

        test_file = "testy_test.nc"
        expected_output = "testy_test_kenya.nc"

<<<<<<< HEAD
        filename = CHIRPSPreprocesser.create_filename(test_file, "kenya")
=======
        filename = CHIRPSPreprocessor.create_filename(test_file, "kenya")
>>>>>>> bfe37baf
        assert (
            filename == expected_output
        ), f"Expected output to be {expected_output}, got {filename}"

    @staticmethod
    def _make_chirps_dataset(
        size, lonmin=-180.0, lonmax=180.0, latmin=-55.152, latmax=75.024, add_times=True
    ):
        lat_len, lon_len = size
        # create the vector
        longitudes = np.linspace(lonmin, lonmax, lon_len)
        latitudes = np.linspace(latmin, latmax, lat_len)

        dims = ["latitude", "longitude"]
        coords = {"latitude": latitudes, "longitude": longitudes}

        if add_times:
            size = (2, size[0], size[1])
            dims.insert(0, "time")
            coords["time"] = [datetime(2019, 1, 1), datetime(2019, 1, 2)]
        vhi = np.random.randint(100, size=size)

        return xr.Dataset({"VHI": (dims, vhi)}, coords=coords)

    @staticmethod
    def test_directories_created(tmp_path):
        v = CHIRPSPreprocessor(tmp_path)

        assert (
            tmp_path / v.preprocessed_folder / "chirps_preprocessed"
        ).exists(), (
            "Should have created a directory tmp_path/interim/chirps_preprocessed"
        )

        assert (
            tmp_path / v.preprocessed_folder / "chirps_interim"
        ).exists(), "Should have created a directory tmp_path/interim/chirps_interim"

    @staticmethod
    def test_get_filenames(tmp_path):

        (tmp_path / "raw" / "chirps").mkdir(parents=True)

        test_file = tmp_path / "raw/chirps/testy_test.nc"
        test_file.touch()

        processor = CHIRPSPreprocessor(tmp_path)

        files = processor.get_filepaths()
        assert files[0] == test_file, f"Expected {test_file} to be retrieved"

    def test_preprocess(self, tmp_path):

        (tmp_path / "raw/chirps/global").mkdir(parents=True)
        data_path = tmp_path / "raw/chirps/global/testy_test.nc"
        dataset = self._make_chirps_dataset(size=(100, 100))
        dataset.to_netcdf(path=data_path)

        kenya = get_kenya()
        regrid_dataset, _, _ = _make_dataset(
            size=(20, 20),
            latmin=kenya.latmin,
            latmax=kenya.latmax,
            lonmin=kenya.lonmin,
            lonmax=kenya.lonmax,
        )

        regrid_path = tmp_path / "regridder.nc"
        regrid_dataset.to_netcdf(regrid_path)

<<<<<<< HEAD
        processor = CHIRPSPreprocesser(tmp_path)
        processor.preprocess(subset_str="kenya", regrid=regrid_path, parallel=False)

        expected_out_path = tmp_path / "interim/chirps_preprocessed/chirps_kenya.nc"
=======
        processor = CHIRPSPreprocessor(tmp_path)
        processor.preprocess(subset_str="kenya", regrid=regrid_path, parallel=False)

        expected_out_path = tmp_path / "interim/chirps_preprocessed/data_kenya.nc"
>>>>>>> bfe37baf
        assert (
            expected_out_path.exists()
        ), f"Expected processed file to be saved to {expected_out_path}"

        # check the subsetting happened correctly
        out_data = xr.open_dataset(expected_out_path)
        expected_dims = ["lat", "lon", "time"]
        assert len(list(out_data.dims)) == len(expected_dims)
        for dim in expected_dims:
            assert dim in list(
                out_data.dims
            ), f"Expected {dim} to be in the processed dataset dims"

        lons = out_data.lon.values
        assert (lons.min() >= kenya.lonmin) and (
            lons.max() <= kenya.lonmax
        ), "Longitudes not correctly subset"

        lats = out_data.lat.values
        assert (lats.min() >= kenya.latmin) and (
            lats.max() <= kenya.latmax
        ), "Latitudes not correctly subset"

        assert out_data.VHI.values.shape[1:] == (20, 20)

        assert (
            not processor.interim.exists()
        ), f"Interim chirps folder should have been deleted"

    def test_alternative_region(self, tmp_path):
        # make the dataset
        (tmp_path / "raw/chirps/global").mkdir(parents=True)
        data_path = tmp_path / "raw/chirps/global/testy_test.nc"
        dataset = self._make_chirps_dataset(size=(100, 100))
        dataset.to_netcdf(path=data_path)
        ethiopia = get_ethiopia()

        # regrid the datasets
        regrid_dataset, _, _ = _make_dataset(
            size=(20, 20),
            latmin=ethiopia.latmin,
            latmax=ethiopia.latmax,
            lonmin=ethiopia.lonmin,
            lonmax=ethiopia.lonmax,
        )
        regrid_path = tmp_path / "regridder.nc"
        regrid_dataset.to_netcdf(regrid_path)

        # build the Preprocessor object and subset with a different subset_str
<<<<<<< HEAD
        processor = CHIRPSPreprocesser(tmp_path)
        processor.preprocess(subset_str="ethiopia", regrid=regrid_path, parallel=False)

        expected_out_path = tmp_path / "interim/chirps_preprocessed/chirps_ethiopia.nc"
=======
        processor = CHIRPSPreprocessor(tmp_path)
        processor.preprocess(subset_str="ethiopia", regrid=regrid_path, parallel=False)

        expected_out_path = tmp_path / "interim/chirps_preprocessed/data_ethiopia.nc"
>>>>>>> bfe37baf
        assert (
            expected_out_path.exists()
        ), f"Expected processed file to be saved to {expected_out_path}"<|MERGE_RESOLUTION|>--- conflicted
+++ resolved
@@ -15,11 +15,7 @@
         test_file = "testy_test.nc"
         expected_output = "testy_test_kenya.nc"
 
-<<<<<<< HEAD
-        filename = CHIRPSPreprocesser.create_filename(test_file, "kenya")
-=======
         filename = CHIRPSPreprocessor.create_filename(test_file, "kenya")
->>>>>>> bfe37baf
         assert (
             filename == expected_output
         ), f"Expected output to be {expected_output}, got {filename}"
@@ -90,17 +86,10 @@
         regrid_path = tmp_path / "regridder.nc"
         regrid_dataset.to_netcdf(regrid_path)
 
-<<<<<<< HEAD
-        processor = CHIRPSPreprocesser(tmp_path)
-        processor.preprocess(subset_str="kenya", regrid=regrid_path, parallel=False)
-
-        expected_out_path = tmp_path / "interim/chirps_preprocessed/chirps_kenya.nc"
-=======
         processor = CHIRPSPreprocessor(tmp_path)
         processor.preprocess(subset_str="kenya", regrid=regrid_path, parallel=False)
 
         expected_out_path = tmp_path / "interim/chirps_preprocessed/data_kenya.nc"
->>>>>>> bfe37baf
         assert (
             expected_out_path.exists()
         ), f"Expected processed file to be saved to {expected_out_path}"
@@ -150,17 +139,10 @@
         regrid_dataset.to_netcdf(regrid_path)
 
         # build the Preprocessor object and subset with a different subset_str
-<<<<<<< HEAD
-        processor = CHIRPSPreprocesser(tmp_path)
-        processor.preprocess(subset_str="ethiopia", regrid=regrid_path, parallel=False)
-
-        expected_out_path = tmp_path / "interim/chirps_preprocessed/chirps_ethiopia.nc"
-=======
         processor = CHIRPSPreprocessor(tmp_path)
         processor.preprocess(subset_str="ethiopia", regrid=regrid_path, parallel=False)
 
         expected_out_path = tmp_path / "interim/chirps_preprocessed/data_ethiopia.nc"
->>>>>>> bfe37baf
         assert (
             expected_out_path.exists()
         ), f"Expected processed file to be saved to {expected_out_path}"
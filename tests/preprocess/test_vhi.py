--- conflicted
+++ resolved
@@ -21,11 +21,7 @@
                 "TCI": (["HEIGHT", "WIDTH"], tci),
                 "VHI": (["HEIGHT", "WIDTH"], vhi),
             },
-<<<<<<< HEAD
-            coords={"HEIGHT": height, "WIDTH": width},
-=======
             coords={"HEIGHT": height_list, "WIDTH": width_list},
->>>>>>> bfe37baf
         )
 
         return ds
@@ -35,19 +31,11 @@
         v = VHIPreprocessor(tmp_path)
 
         assert (
-<<<<<<< HEAD
-            tmp_path / v.preprocessed_folder / "vhi_preprocessed"
-        ).exists(), f"Should have created a directory tmp_path/interim/vhi_preprocessed"
-
-        assert (
-            tmp_path / v.preprocessed_folder / "vhi_interim"
-=======
             tmp_path / v.preprocessed_folder / "VHI_preprocessed"
         ).exists(), f"Should have created a directory tmp_path/interim/vhi_preprocessed"
 
         assert (
             tmp_path / v.preprocessed_folder / "VHI_interim"
->>>>>>> bfe37baf
         ).exists(), f"Should have created a directory tmp_path/interim/vhi_interim"
 
     @staticmethod
@@ -84,26 +72,11 @@
         netcdf_filepath = demo_raw_folder / "VHP.G04.C07.NC.P1981035.VH.nc"
 
         # build dummy .nc object
-<<<<<<< HEAD
-        height = list(range(0, 3616))
-        width = list(range(0, 10000))
-        vci = tci = vhi = np.random.randint(100, size=(3616, 10000))
-
-        raw_ds = xr.Dataset(
-            {
-                "VCI": (["HEIGHT", "WIDTH"], vci),
-                "TCI": (["HEIGHT", "WIDTH"], tci),
-                "VHI": (["HEIGHT", "WIDTH"], vhi),
-            },
-            coords={"HEIGHT": height, "WIDTH": width},
-        )
-=======
         raw_height, raw_width = 360, 100
         v.raw_height = raw_height
         v.raw_width = raw_width
 
         raw_ds = self._make_vhi_dataset(raw_height, raw_width)
->>>>>>> bfe37baf
         raw_ds.to_netcdf(netcdf_filepath)
 
         # run the preprocessing steps
@@ -129,15 +102,9 @@
         t = pd.to_datetime("1981-08-31")
 
         out_fname = VHIPreprocessor.create_filename(t, netcdf_filepath, subset_name)
-<<<<<<< HEAD
 
         expected = "STAR_VHP.G04.C07.NC_1981_8_31_kenya_VH.nc"
         assert out_fname == expected, f"Expected: {expected}, got: {out_fname}"
-=======
->>>>>>> bfe37baf
-
-        expected = "STAR_VHP.G04.C07.NC_1981_8_31_kenya_VH.nc"
-        assert out_fname == expected, f"Expected: {expected}, got: {out_fname}"
 
     def test_create_new_dataset(self, tmp_path):
 
@@ -146,22 +113,11 @@
         # build dummy .nc object
         processor = VHIPreprocessor(tmp_path)
 
-<<<<<<< HEAD
-        ds = xr.Dataset(
-            {
-                "VCI": (["HEIGHT", "WIDTH"], vci),
-                "TCI": (["HEIGHT", "WIDTH"], tci),
-                "VHI": (["HEIGHT", "WIDTH"], vhi),
-            },
-            coords={"HEIGHT": height, "WIDTH": width},
-        )
-=======
         raw_height, raw_width = 360, 100
         processor.raw_height = raw_height
         processor.raw_width = raw_width
 
         ds = self._make_vhi_dataset(raw_height, raw_width)
->>>>>>> bfe37baf
 
         timestamp = processor.extract_timestamp(ds, netcdf_filepath, use_filepath=True)
         expected_timestamp = pd.Timestamp("1981-08-31 00:00:00")
@@ -172,32 +128,20 @@
             Expected: {expected_timestamp} Got: {timestamp}"
 
         longitudes, latitudes = processor.create_lat_lon_vectors(ds)
-<<<<<<< HEAD
-        exp_long = np.linspace(-180, 180, 10000)
-=======
         exp_long = np.linspace(-180, 180, raw_width)
->>>>>>> bfe37baf
         assert all(
             longitudes == exp_long
         ), f"Longitudes \
             not what expected: np.linspace(-180,180,10000)"
 
-<<<<<<< HEAD
-        exp_lat = np.linspace(-55.152, 75.024, 3616)
-=======
         exp_lat = np.linspace(-55.152, 75.024, raw_height)
->>>>>>> bfe37baf
         assert all(
             latitudes == exp_lat
         ), f"latitudes \
             not what expected: np.linspace(-55.152,75.024,3616)"
 
         out_ds = processor.create_new_dataset(
-<<<<<<< HEAD
-            ds, longitudes, latitudes, timestamp, all_vars=False
-=======
             ds, longitudes, latitudes, timestamp, var_selection=["VHI"]
->>>>>>> bfe37baf
         )
 
         assert isinstance(
@@ -225,19 +169,6 @@
         netcdf_filepath = demo_raw_folder / "VHP.G04.C07.NC.P1981035.VH.nc"
 
         # build dummy .nc object
-<<<<<<< HEAD
-        height = list(range(0, 3616))
-        width = list(range(0, 10000))
-        vci = tci = vhi = np.random.randint(100, size=(3616, 10000))
-
-        raw_ds = xr.Dataset(
-            {
-                "VCI": (["HEIGHT", "WIDTH"], vci),
-                "TCI": (["HEIGHT", "WIDTH"], tci),
-                "VHI": (["HEIGHT", "WIDTH"], vhi),
-            },
-            coords={"HEIGHT": height, "WIDTH": width},
-=======
         raw_height, raw_width = 360, 100
         v.raw_height = raw_height
         v.raw_width = raw_width
@@ -264,7 +195,6 @@
             output_dir=v.interim.as_posix(),
             subset_str="ethiopia",
             regrid=regrid_dataset,
->>>>>>> bfe37baf
         )
 
         expected_out_path = (
@@ -321,11 +251,7 @@
 
         expected_out_path = (
             tmp_path
-<<<<<<< HEAD
-            / "interim/vhi_interim/\
-=======
             / "interim/VCI_interim/\
->>>>>>> bfe37baf
         STAR_VHP.G04.C07.NC_1981_8_31_ethiopia_VH.nc".replace(
                 " ", ""
             )
@@ -336,12 +262,8 @@
         assert (
             out == expected_out_path
         ), f"Expected: {expected_out_path}, \
-<<<<<<< HEAD
-        Got: {out}"
-=======
         Got: {out}"
 
         output = xr.open_dataset(expected_out_path)
         assert "VCI" in list(output.data_vars)
-        assert "VHI" not in list(output.data_vars)
->>>>>>> bfe37baf
+        assert "VHI" not in list(output.data_vars)
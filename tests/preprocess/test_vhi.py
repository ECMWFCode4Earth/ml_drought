import xarray as xr
import numpy as np
import pandas as pd

from src.preprocess import VHIPreprocessor
from src.utils import get_ethiopia
from ..utils import _make_dataset


class TestVHIPreprocessor:

    @staticmethod
    def _make_vhi_dataset(height, width):
        # build dummy .nc object
<<<<<<< HEAD
        height = list(range(0, 3616))
        width = list(range(0, 10000))
        # vci = tci = vhi = np.random.randint(100, size=(3616, 10000))
        vci = tci = vhi = np.ones(shape=(3616, 10000))
=======
        height_list = list(range(0, height))
        width_list = list(range(0, width))
        vci = tci = vhi = np.random.randint(100, size=(height, width))
>>>>>>> e42258b8

        ds = xr.Dataset(
            {'VCI': (['HEIGHT', 'WIDTH'], vci),
             'TCI': (['HEIGHT', 'WIDTH'], tci),
             'VHI': (['HEIGHT', 'WIDTH'], vhi)},
            coords={
                'HEIGHT': height_list,
                'WIDTH': width_list}
        )

        return ds

    @staticmethod
    def test_vhi_init_directories_created(tmp_path):
        v = VHIPreprocessor(tmp_path)

        assert (tmp_path / v.preprocessed_folder / "VHI_preprocessed").exists(), \
            f'Should have created a directory tmp_path/interim/vhi_preprocessed'

        assert (tmp_path / v.preprocessed_folder / "VHI_interim").exists(), \
            f'Should have created a directory tmp_path/interim/vhi_interim'

    @staticmethod
    def test_vhi_raw_filenames(tmp_path):
        v = VHIPreprocessor(tmp_path)
        demo_raw_folder = (v.raw_folder / 'vhi' / '1981')
        demo_raw_folder.mkdir(parents=True, exist_ok=True)

        fnames = ['VHP.G04.C07.NC.P1981035.VH.nc',
                  'VHP.G04.C07.NC.P1981036.VH.nc',
                  'VHP.G04.C07.NC.P1981037.VH.nc',
                  'VHP.G04.C07.NC.P1981038.VH.nc',
                  'VHP.G04.C07.NC.P1981039.VH.nc']

        # touch placeholder files
        [(demo_raw_folder / fname).touch() for fname in fnames]
        # add a file which shouldn't be added by get_vhi_filepaths
        (demo_raw_folder / 'info.md').touch()

        # get the filepaths using the VHIPreprocessor function
        recovered_names = [f.name for f in v.get_filepaths()]
        recovered_names.sort()

        assert recovered_names == fnames, \
            f'Expected all .nc files to be retrieved.'

    def test_preprocessor_output(self, tmp_path):
        v = VHIPreprocessor(tmp_path)

        # get filename
        demo_raw_folder = (v.raw_folder / 'vhi' / '1981')
        demo_raw_folder.mkdir(parents=True, exist_ok=True)
        netcdf_filepath = demo_raw_folder / 'VHP.G04.C07.NC.P1981035.VH.nc'

        # build dummy .nc object
<<<<<<< HEAD
        height = list(range(0, 3616))
        width = list(range(0, 10000))
        # vci = tci = vhi = np.random.randint(100, size=(3616, 10000))
        vci = tci = vhi = np.ones(shape=(3616, 10000))
=======
        raw_height, raw_width = 360, 100
        v.raw_height = raw_height
        v.raw_width = raw_width
>>>>>>> e42258b8

        raw_ds = self._make_vhi_dataset(raw_height, raw_width)
        raw_ds.to_netcdf(netcdf_filepath)

        # run the preprocessing steps
        out = v._preprocess(
            netcdf_filepath.as_posix(), v.interim.as_posix(),
        )
        expected = "STAR_VHP.G04.C07.NC_1981_8_31_kenya_VH.nc"

        assert out.name == expected, f"Expected: {expected} Got: {out.name}"

        # check the structure of the output file
        out_ds = xr.open_dataset(out)
        out_dims = list(out_ds.dims.keys())
        out_vars = [var for var in out_ds.variables.keys() if var not in out_dims]

        assert 'VHI' in out_vars, f'Expected to find VHI in out_vars'
        assert all(np.isin(['lat', 'lon', 'time'], out_dims)) \
            and (len(out_dims) == 3), \
            f'Expected {out_dims} to be ["lat","lon", "time"]'

    @staticmethod
    def test_make_filename():
        netcdf_filepath = 'VHP.G04.C07.NC.P1981035.VH.nc'
        subset_name = 'kenya'
        t = pd.to_datetime('1981-08-31')

        out_fname = VHIPreprocessor.create_filename(
            t,
            netcdf_filepath,
            subset_name,
        )

        expected = 'STAR_VHP.G04.C07.NC_1981_8_31_kenya_VH.nc'
        assert out_fname == expected, f'Expected: {expected}, got: {out_fname}'

    def test_create_new_dataset(self, tmp_path):

        netcdf_filepath = 'VHP.G04.C07.NC.P1981035.VH.nc'

        # build dummy .nc object
<<<<<<< HEAD
        height = list(range(0, 3616))
        width = list(range(0, 10000))
        # vci = tci = vhi = np.random.randint(100, size=(3616, 10000))
        vci = tci = vhi = np.ones(shape=(3616, 10000))
=======
        processor = VHIPreprocessor(tmp_path)
>>>>>>> e42258b8

        raw_height, raw_width = 360, 100
        processor.raw_height = raw_height
        processor.raw_width = raw_width

        ds = self._make_vhi_dataset(raw_height, raw_width)

        timestamp = processor.extract_timestamp(ds, netcdf_filepath, use_filepath=True)
        expected_timestamp = pd.Timestamp('1981-08-31 00:00:00')

        assert timestamp == expected_timestamp, f"Timestamp. \
            Expected: {expected_timestamp} Got: {timestamp}"

        longitudes, latitudes = processor.create_lat_lon_vectors(ds)
        exp_long = np.linspace(-180, 180, raw_width)
        assert all(longitudes == exp_long), f"Longitudes \
            not what expected: np.linspace(-180,180,10000)"

        exp_lat = np.linspace(-55.152, 75.024, raw_height)
        assert all(latitudes == exp_lat), f"latitudes \
            not what expected: np.linspace(-55.152,75.024,3616)"

        out_ds = processor.create_new_dataset(ds,
                                              longitudes,
                                              latitudes,
                                              timestamp,
                                              var_selection=['VHI'])

        assert isinstance(out_ds, xr.Dataset), \
            f'Expected out_ds to be of type: xr.Dataset, now: {type(out_ds)}'

        # test a time dimension was added
        out_dims = list(out_ds.dims.keys())
        assert 'time' in out_dims, f'Expected "time" to be in dataset coords, got {out_dims}'

        # test the other variables were removed
        out_variables = [var for var in out_ds.variables.keys() if var not in out_dims]
        assert out_variables == ['VHI'], \
            f'Expected dataset variables to only have VHI, got {out_variables}'

    def test_alternative_region_interim_creation(self, tmp_path):
        v = VHIPreprocessor(tmp_path)

        # get filename
        demo_raw_folder = (v.raw_folder / 'vhi' / '1981')
        demo_raw_folder.mkdir(parents=True, exist_ok=True)
        netcdf_filepath = demo_raw_folder / 'VHP.G04.C07.NC.P1981035.VH.nc'

        # build dummy .nc object
<<<<<<< HEAD
        height = list(range(0, 3616))
        width = list(range(0, 10000))
        # vci = tci = vhi = np.random.randint(100, size=(3616, 10000))
        vci = tci = vhi = np.ones(shape=(3616, 10000))
=======
        raw_height, raw_width = 360, 100
        v.raw_height = raw_height
        v.raw_width = raw_width
>>>>>>> e42258b8

        raw_ds = self._make_vhi_dataset(raw_height, raw_width)
        raw_ds.to_netcdf(netcdf_filepath)

        # get regridder
        ethiopia = get_ethiopia()
        regrid_dataset, _, _ = _make_dataset(
            size=(20, 20), latmin=ethiopia.latmin,
            latmax=ethiopia.latmax, lonmin=ethiopia.lonmin,
            lonmax=ethiopia.lonmax
        )

        regrid_path = tmp_path / 'regridder.nc'
        regrid_dataset.to_netcdf(regrid_path)

        # run the preprocessing steps
        out = v._preprocess(
            netcdf_filepath=netcdf_filepath.as_posix(),
            output_dir=v.interim.as_posix(),
            subset_str='ethiopia',
            regrid=regrid_dataset
        )

        expected_out_path = tmp_path / 'interim/VHI_interim/\
        STAR_VHP.G04.C07.NC_1981_8_31_ethiopia_VH.nc'.replace(' ', '')
        assert expected_out_path.exists(), \
            f'Expected processed file to be saved to {expected_out_path}'
        assert out == expected_out_path, f"Expected: {expected_out_path}, \
        Got: {out}"

    def test_VCI(self, tmp_path):
        v = VHIPreprocessor(tmp_path, var='VCI')

        # get filename
        demo_raw_folder = (v.raw_folder / 'vhi' / '1981')
        demo_raw_folder.mkdir(parents=True, exist_ok=True)
        netcdf_filepath = demo_raw_folder / 'VHP.G04.C07.NC.P1981035.VH.nc'

        raw_height, raw_width = 360, 100
        v.raw_height = raw_height
        v.raw_width = raw_width

        # build dummy .nc object
        raw_ds = self._make_vhi_dataset(raw_height, raw_width)
        raw_ds.to_netcdf(netcdf_filepath)

        # get regridder
        ethiopia = get_ethiopia()
        regrid_dataset, _, _ = _make_dataset(
            size=(20, 20), latmin=ethiopia.latmin,
            latmax=ethiopia.latmax, lonmin=ethiopia.lonmin,
            lonmax=ethiopia.lonmax
        )

        regrid_path = tmp_path / 'regridder.nc'
        regrid_dataset.to_netcdf(regrid_path)

        # run the preprocessing steps
        out = v._preprocess(
            netcdf_filepath=netcdf_filepath.as_posix(),
            output_dir=v.interim.as_posix(),
            subset_str='ethiopia',
            regrid=regrid_dataset
        )

        expected_out_path = tmp_path / 'interim/VCI_interim/\
        STAR_VHP.G04.C07.NC_1981_8_31_ethiopia_VH.nc'.replace(' ', '')
        assert expected_out_path.exists(), \
            f'Expected processed file to be saved to {expected_out_path}'
        assert out == expected_out_path, f"Expected: {expected_out_path}, \
        Got: {out}"

        output = xr.open_dataset(expected_out_path)
        assert 'VCI' in list(output.data_vars)
        assert 'VHI' not in list(output.data_vars)<|MERGE_RESOLUTION|>--- conflicted
+++ resolved
@@ -12,16 +12,9 @@
     @staticmethod
     def _make_vhi_dataset(height, width):
         # build dummy .nc object
-<<<<<<< HEAD
-        height = list(range(0, 3616))
-        width = list(range(0, 10000))
-        # vci = tci = vhi = np.random.randint(100, size=(3616, 10000))
-        vci = tci = vhi = np.ones(shape=(3616, 10000))
-=======
         height_list = list(range(0, height))
         width_list = list(range(0, width))
         vci = tci = vhi = np.random.randint(100, size=(height, width))
->>>>>>> e42258b8
 
         ds = xr.Dataset(
             {'VCI': (['HEIGHT', 'WIDTH'], vci),
@@ -77,16 +70,9 @@
         netcdf_filepath = demo_raw_folder / 'VHP.G04.C07.NC.P1981035.VH.nc'
 
         # build dummy .nc object
-<<<<<<< HEAD
-        height = list(range(0, 3616))
-        width = list(range(0, 10000))
-        # vci = tci = vhi = np.random.randint(100, size=(3616, 10000))
-        vci = tci = vhi = np.ones(shape=(3616, 10000))
-=======
         raw_height, raw_width = 360, 100
         v.raw_height = raw_height
         v.raw_width = raw_width
->>>>>>> e42258b8
 
         raw_ds = self._make_vhi_dataset(raw_height, raw_width)
         raw_ds.to_netcdf(netcdf_filepath)
@@ -129,14 +115,7 @@
         netcdf_filepath = 'VHP.G04.C07.NC.P1981035.VH.nc'
 
         # build dummy .nc object
-<<<<<<< HEAD
-        height = list(range(0, 3616))
-        width = list(range(0, 10000))
-        # vci = tci = vhi = np.random.randint(100, size=(3616, 10000))
-        vci = tci = vhi = np.ones(shape=(3616, 10000))
-=======
         processor = VHIPreprocessor(tmp_path)
->>>>>>> e42258b8
 
         raw_height, raw_width = 360, 100
         processor.raw_height = raw_height
@@ -186,16 +165,9 @@
         netcdf_filepath = demo_raw_folder / 'VHP.G04.C07.NC.P1981035.VH.nc'
 
         # build dummy .nc object
-<<<<<<< HEAD
-        height = list(range(0, 3616))
-        width = list(range(0, 10000))
-        # vci = tci = vhi = np.random.randint(100, size=(3616, 10000))
-        vci = tci = vhi = np.ones(shape=(3616, 10000))
-=======
         raw_height, raw_width = 360, 100
         v.raw_height = raw_height
         v.raw_width = raw_width
->>>>>>> e42258b8
 
         raw_ds = self._make_vhi_dataset(raw_height, raw_width)
         raw_ds.to_netcdf(netcdf_filepath)

--- conflicted
+++ resolved
@@ -15,9 +15,6 @@
 class TestPlanetOSPreprocessor:
     @staticmethod
     def _make_era5_dataset(
-<<<<<<< HEAD
-        size, lonmin=33.75, lonmax=42.25, latmin=6.0, latmax=-5.0, add_times=True
-=======
         size,
         lonmin=33.75,
         lonmax=42.25,
@@ -27,7 +24,6 @@
         monthly=True,
         min_date="2019-01-01",
         max_date="2019-03-01",
->>>>>>> bfe37baf
     ):
         # Same as make_chirps_dataset, except already truncated
         # since we can just download Kenya from the cds api
@@ -40,11 +36,6 @@
         coords = {"latitude": latitudes, "longitude": longitudes}
 
         if add_times:
-<<<<<<< HEAD
-            size = (2, size[0], size[1])
-            dims.insert(0, "time")
-            coords["time"] = [datetime(2019, 1, 1), datetime(2019, 1, 2)]
-=======
             dims.insert(0, "time")
 
             if monthly:
@@ -54,7 +45,6 @@
 
             size = (len(times), size[0], size[1])
             coords["time"] = times
->>>>>>> bfe37baf
         t2m = np.random.randint(100, size=size)
 
         return xr.Dataset({"t2m": (dims, t2m)}, coords=coords)
@@ -71,18 +61,6 @@
             tmp_path / "interim/reanalysis-era5-single-levels-" "monthly-means_interim"
         ).exists()
 
-<<<<<<< HEAD
-    @staticmethod
-    def test_make_filename():
-        path = Path(
-            "reanalysis-era5-single-levels-monthly-means"
-            "/2m_temperature/1979_2019/01_12.nc"
-        )
-
-        name = ERA5MonthlyMeanPreprocessor.create_filename(path, "kenya")
-        expected_name = "1979_2019_01_12_2m_temperature_kenya.nc"
-        assert name == expected_name, f"{name} generated, expected {expected_name}"
-=======
     def test_init_hourly(self, tmp_path):
 
         ERA5HourlyPreprocessor(tmp_path)
@@ -91,7 +69,6 @@
             tmp_path / "interim/reanalysis-era5-single-levels_preprocessed"
         ).exists()
         assert (tmp_path / "interim/reanalysis-era5-single-levels_interim").exists()
->>>>>>> bfe37baf
 
     @staticmethod
     @pytest.mark.parametrize("granularity", [("hourly"), ("monthly")])
@@ -103,24 +80,11 @@
             basename = "reanalysis-era5-single-levels"
             processor = ERA5HourlyPreprocessor(tmp_path)
 
-<<<<<<< HEAD
-        (
-            tmp_path / "raw/reanalysis-era5-single-levels-monthly-means/"
-            "2m_temperature/1979_2019"
-        ).mkdir(parents=True)
-
-        test_file = (
-            tmp_path / "raw/reanalysis-era5-single-levels-"
-            "monthly-means/2m_temperature/1979_2019.01_12.nc"
-        )
-        test_file.touch()
-=======
         path = Path(basename + "/2m_temperature/1979_2019/01_12.nc")
 
         name = processor.create_filename(path, "kenya")
         expected_name = "1979_2019_01_12_2m_temperature_kenya.nc"
         assert name == expected_name, f"{name} generated, expected {expected_name}"
->>>>>>> bfe37baf
 
     @staticmethod
     @pytest.mark.parametrize("granularity", [("hourly"), ("monthly")])
@@ -140,19 +104,6 @@
         files = processor.get_filepaths()
         assert files[0] == test_file, f"Expected {test_file} to be retrieved"
 
-<<<<<<< HEAD
-    def test_preprocess(self, tmp_path):
-
-        (
-            tmp_path / "raw/reanalysis-era5-single-levels-monthly-means/"
-            "2m_temperature/1979_2019"
-        ).mkdir(parents=True)
-        data_path = (
-            tmp_path / "raw/reanalysis-era5-single-levels-monthly-means/"
-            "2m_temperature/1979_2019/01_12.nc"
-        )
-        dataset = self._make_era5_dataset(size=(100, 100))
-=======
     @pytest.mark.parametrize("granularity", [("hourly"), ("monthly")])
     def test_preprocess(self, tmp_path, granularity):
         if granularity == "monthly":
@@ -168,7 +119,6 @@
             dataset = self._make_era5_dataset(size=(100, 100), monthly=False)
         else:
             dataset = self._make_era5_dataset(size=(100, 100), monthly=True)
->>>>>>> bfe37baf
         dataset.to_netcdf(path=data_path)
 
         kenya = get_kenya()
@@ -183,20 +133,10 @@
         regrid_path = tmp_path / "regridder.nc"
         regrid_dataset.to_netcdf(regrid_path)
 
-<<<<<<< HEAD
-        processor = ERA5MonthlyMeanPreprocessor(tmp_path)
-        processor.preprocess(subset_str="kenya", regrid=regrid_path, parallel=False)
-
-        expected_out_path = (
-            tmp_path / "interim/reanalysis-era5-single-levels-monthly-"
-            "means_preprocessed/reanalysis-era5-single-levels-"
-            "monthly-means_kenya.nc"
-=======
         processor.preprocess(subset_str="kenya", regrid=regrid_path, parallel=False)
 
         expected_out_path = (
             tmp_path / f"interim/{basename}" "_preprocessed/data_kenya.nc"
->>>>>>> bfe37baf
         )
         assert (
             expected_out_path.exists()

import xarray as xr
import numpy as np

# from datetime import datetime
import pandas as pd
from pathlib import Path
import pytest

from src.preprocess import ERA5MonthlyMeanPreprocessor, ERA5HourlyPreprocessor
from src.utils import get_kenya

from ..utils import _make_dataset


class TestPlanetOSPreprocessor:
    @staticmethod
    def _make_era5_dataset(
        size,
        lonmin=33.75,
        lonmax=42.25,
        latmin=6.0,
        latmax=-5.0,
        add_times=True,
        monthly=True,
        min_date="2019-01-01",
        max_date="2019-03-01",
    ):
        # Same as make_chirps_dataset, except already truncated
        # since we can just download Kenya from the cds api
        lat_len, lon_len = size
        # create the vector
        longitudes = np.linspace(lonmin, lonmax, lon_len)
        latitudes = np.linspace(latmin, latmax, lat_len)

        dims = ["longitude", "latitude"]
        coords = {"latitude": latitudes, "longitude": longitudes}

        if add_times:
            dims.insert(0, "time")

            if monthly:
                times = pd.date_range(min_date, max_date, freq="M")
            else:
                times = pd.date_range(min_date, max_date, freq="H")[:10]

            size = (len(times), size[0], size[1])
            coords["time"] = times
        t2m = np.random.randint(100, size=size)

        return xr.Dataset({"t2m": (dims, t2m)}, coords=coords)

    def test_init(self, tmp_path):

        ERA5MonthlyMeanPreprocessor(tmp_path)

        assert (
            tmp_path / "interim/reanalysis-era5-single-levels-"
            "monthly-means_preprocessed"
        ).exists()
        assert (
            tmp_path / "interim/reanalysis-era5-single-levels-" "monthly-means_interim"
        ).exists()

    def test_init_hourly(self, tmp_path):

        ERA5HourlyPreprocessor(tmp_path)

        assert (
            tmp_path / "interim/reanalysis-era5-single-levels_preprocessed"
        ).exists()
        assert (tmp_path / "interim/reanalysis-era5-single-levels_interim").exists()

    @staticmethod
    @pytest.mark.parametrize("granularity", [("hourly"), ("monthly")])
    def test_make_filename(tmp_path, granularity):
        if granularity == "monthly":
            basename = "reanalysis-era5-single-levels-monthly-means"
            processor = ERA5MonthlyMeanPreprocessor(tmp_path)
        elif granularity == "hourly":
            basename = "reanalysis-era5-single-levels"
            processor = ERA5HourlyPreprocessor(tmp_path)

        path = Path(basename + "/2m_temperature/1979_2019/01_12.nc")

        name = processor.create_filename(path, "kenya")
        expected_name = "1979_2019_01_12_2m_temperature_kenya.nc"
        assert name == expected_name, f"{name} generated, expected {expected_name}"

    @staticmethod
    @pytest.mark.parametrize("granularity", [("hourly"), ("monthly")])
    def test_get_filenames(tmp_path, granularity):

        if granularity == "monthly":
            basename = "reanalysis-era5-single-levels-monthly-means"
            processor = ERA5MonthlyMeanPreprocessor(tmp_path)
        elif granularity == "hourly":
            basename = "reanalysis-era5-single-levels"
            processor = ERA5HourlyPreprocessor(tmp_path)
        (tmp_path / f"raw/{basename}/" "2m_temperature/1979_2019").mkdir(parents=True)

        test_file = tmp_path / f"raw/{basename}/" "/2m_temperature/1979_2019.01_12.nc"
        test_file.touch()

        files = processor.get_filepaths()
        assert files[0] == test_file, f"Expected {test_file} to be retrieved"

    @pytest.mark.parametrize("granularity", [("hourly"), ("monthly")])
    def test_preprocess(self, tmp_path, granularity):
        if granularity == "monthly":
            basename = "reanalysis-era5-single-levels-monthly-means"
            processor = ERA5MonthlyMeanPreprocessor(tmp_path)
        elif granularity == "hourly":
            basename = "reanalysis-era5-single-levels"
            processor = ERA5HourlyPreprocessor(tmp_path)

        (tmp_path / f"raw/{basename}/" "2m_temperature/1979_2019").mkdir(parents=True)
        data_path = tmp_path / f"raw/{basename}/" "2m_temperature/1979_2019/01_12.nc"
        if granularity == "hourly":
            dataset = self._make_era5_dataset(size=(100, 100), monthly=False)
        else:
            dataset = self._make_era5_dataset(size=(100, 100), monthly=True)
        dataset.to_netcdf(path=data_path)

        kenya = get_kenya()
        regrid_dataset, _, _ = _make_dataset(
            size=(20, 20),
            latmin=kenya.latmin,
            latmax=kenya.latmax,
            lonmin=kenya.lonmin,
            lonmax=kenya.lonmax,
        )

        regrid_path = tmp_path / "regridder.nc"
        regrid_dataset.to_netcdf(regrid_path)

<<<<<<< HEAD
        processor.preprocess(subset_str="kenya", regrid=regrid_path, parallel=False)

        expected_out_path = (
            tmp_path / f"interim/{basename}" "_preprocessed/data_kenya.nc"
        )
=======
        processor.preprocess(subset_str="kenya", regrid=regrid_path, n_processes=1)
        if granularity == "monthly":
            expected_out_path = (
                tmp_path / f"interim/{basename}" "_preprocessed/data_kenya.nc"
            )
        else:
            expected_out_path = (
                tmp_path / f"interim/{basename}"
                "_preprocessed/hourly_2m_temperature_data_kenya.nc"
            )

>>>>>>> f25bcb9b
        assert (
            expected_out_path.exists()
        ), f"Expected processed file to be saved to {expected_out_path}"

        # check the subsetting happened correctly
        out_data = xr.open_dataset(expected_out_path)
        expected_dims = ["lat", "lon", "time"]
        assert len(list(out_data.dims)) == len(expected_dims)
        for dim in expected_dims:
            assert dim in list(
                out_data.dims
            ), f"Expected {dim} to be in the processed dataset dims"

        lons = out_data.lon.values
        assert (lons.min() >= kenya.lonmin) and (
            lons.max() <= kenya.lonmax
        ), "Longitudes not correctly subset"

        lats = out_data.lat.values
        assert (lats.min() >= kenya.latmin) and (
            lats.max() <= kenya.latmax
        ), "Latitudes not correctly subset"

        assert out_data.t2m.values.shape[1:] == (20, 20)

        assert (
            not processor.interim.exists()
        ), f"Interim era5 folder should have been deleted"<|MERGE_RESOLUTION|>--- conflicted
+++ resolved
@@ -133,13 +133,6 @@
         regrid_path = tmp_path / "regridder.nc"
         regrid_dataset.to_netcdf(regrid_path)
 
-<<<<<<< HEAD
-        processor.preprocess(subset_str="kenya", regrid=regrid_path, parallel=False)
-
-        expected_out_path = (
-            tmp_path / f"interim/{basename}" "_preprocessed/data_kenya.nc"
-        )
-=======
         processor.preprocess(subset_str="kenya", regrid=regrid_path, n_processes=1)
         if granularity == "monthly":
             expected_out_path = (
@@ -151,7 +144,6 @@
                 "_preprocessed/hourly_2m_temperature_data_kenya.nc"
             )
 
->>>>>>> f25bcb9b
         assert (
             expected_out_path.exists()
         ), f"Expected processed file to be saved to {expected_out_path}"

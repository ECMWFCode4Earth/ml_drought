import pytest
import pickle
import numpy as np
import xarray as xr
import datetime as dt

from src.engineer import _NowcastEngineer as NowcastEngineer

from ..utils import _make_dataset
from .test_base import _setup


class TestNowcastEngineer:
    def test_init(self, tmp_path):

        with pytest.raises(AssertionError) as e:
            NowcastEngineer(tmp_path)
            assert "does not exist. Has the preprocesser been run?" in str(e)

        (tmp_path / "interim").mkdir()

        NowcastEngineer(tmp_path)

        assert (tmp_path / "features").exists(), "Features directory not made!"
        assert (
            tmp_path / "features" / "nowcast"
        ).exists(), "\
        nowcast directory not made!"

    def test_static(self, tmp_path):
        _, expected_vars = _setup(tmp_path, add_times=False, static=True)
        engineer = NowcastEngineer(tmp_path, process_static=True)

        assert (
            tmp_path / "features/static"
        ).exists(), "Static output folder does not exist!"

        engineer._process_static()

        output_file = tmp_path / "features/static/data.nc"
        assert output_file.exists(), "Static output folder does not exist!"
        static_data = xr.open_dataset(output_file)

        for var in expected_vars:
            assert var in static_data.data_vars

    def test_yearsplit(self, tmp_path):

        _setup(tmp_path)

        dataset, _, _ = _make_dataset(size=(2, 2))

        engineer = NowcastEngineer(tmp_path)
        train = engineer._train_test_split(
            dataset,
            years=[2001],
            target_variable="VHI",
            expected_length=11,
            pred_months=11,
        )

        assert (
            train.time.values < np.datetime64("2001-01-01")
        ).all(), "Got years greater than the test year in the training set!"

    def test_engineer(self, tmp_path):

        _setup(tmp_path)

        engineer = NowcastEngineer(tmp_path)
        engineer.engineer(
            test_year=2001, target_variable="a", pred_months=11, expected_length=11
        )

        def check_folder(folder_path):
            y = xr.open_dataset(folder_path / "y.nc")
            assert "b" not in set(y.variables), "Got unexpected variables in test set"

            x = xr.open_dataset(folder_path / "x.nc")
            for expected_var in {"a", "b"}:
                assert expected_var in set(
                    x.variables
                ), "Missing variables in testing input dataset"
            # NB different number of months in the `nowcast`
            assert (
                len(x.time.values) == 12
            ), "Wrong number of months in the test x dataset"
            assert len(y.time.values) == 1, "Wrong number of months in test y dataset"

        check_folder(tmp_path / "features/nowcast/train/1999_12")
        for month in range(1, 13):
            check_folder(tmp_path / f"features/nowcast/test/2001_{month}")
            check_folder(tmp_path / f"features/nowcast/train/2000_{month}")

        assert (
            len(list((tmp_path / "features/nowcast/train").glob("2001_*"))) == 0
        ), "Test data in the training data!"

        assert (
            tmp_path / "features/nowcast/normalizing_dict.pkl"
        ).exists(), f"Normalizing dict not saved!"
        with (tmp_path / "features/nowcast/normalizing_dict.pkl").open("rb") as f:
            norm_dict = pickle.load(f)

        for key, val in norm_dict.items():
            assert key in {"a", "b"}, f"Unexpected key!"
            # TODO: fix how to test for the final (12th) value
<<<<<<< HEAD
            if key == "a":
                assert (norm_dict[key]["mean"] == 1)[
                    :-1
                ].all(), f"Mean incorrectly calculated!"
                assert (
                    norm_dict[key]["mean"][-1] == -9999
                ), f"Mean incorrectly calculated!"
            else:
                assert (
                    norm_dict[key]["mean"] == 1
                ).all(), f"Mean incorrectly calculated!"
            assert len(norm_dict[key]["mean"]) == 12, f"Mean should be of length 12"
            assert (norm_dict[key]["std"] == 0).all(), f"Std incorrectly calculated!"
=======
            assert norm_dict[key]["mean"] == 1, f"Mean incorrectly calculated!"
            assert norm_dict[key]["std"] == 0, f"Std incorrectly calculated!"
>>>>>>> bfe37baf

    def test_stratify(self, tmp_path):
        _setup(tmp_path)
        engineer = NowcastEngineer(tmp_path)
        ds_target, _, _ = _make_dataset(size=(20, 20))
        ds_predictor, _, _ = _make_dataset(size=(20, 20))
        ds_predictor = ds_predictor.rename({"VHI": "predictor"})
        ds = ds_predictor.merge(ds_target)

        xy_dict, max_train_date = engineer._stratify_xy(
            ds=ds,
            year=2001,
            target_variable="VHI",
            target_month=1,
            pred_months=4,
            expected_length=4,
        )

        assert (
            xy_dict["x"].time.size == 5
        ), f'Nowcast experiment `x`\
        should have 5 times (the final time is all -9999 for `target`)\
        Got: {xy_dict["x"].time.size}'

        assert (
            (xy_dict["x"].VHI.isel(time=-1) == -9999).all().values
        ), f"\
        the final VHI timestep should ALL be -9999 (to avoid model leakage)"

        assert (
            max_train_date == dt.datetime(2000, 12, 31).date()
        ), f"\
        the max_train_date should be one month before the `target_month`,\
        `year`"

    def test_stratify_catches_not_equal_expected_length(self, tmp_path):
        _setup(tmp_path)
        engineer = NowcastEngineer(tmp_path)

        ds_target, _, _ = _make_dataset(size=(20, 20))
        ds_predictor, _, _ = _make_dataset(size=(20, 20))
        ds_predictor = ds_predictor.rename({"VHI": "predictor"})
        ds = ds_predictor.merge(ds_target)

        xy_dict, max_train_date = engineer._stratify_xy(
            ds=ds,
            year=2001,
            target_variable="VHI",
            target_month=1,
            pred_months=4,
            expected_length=5,
        )

        assert (
            xy_dict is None
        ), f"xy_dict should be None because the number of\
        expected timesteps is different from `expected_length`"<|MERGE_RESOLUTION|>--- conflicted
+++ resolved
@@ -105,24 +105,8 @@
         for key, val in norm_dict.items():
             assert key in {"a", "b"}, f"Unexpected key!"
             # TODO: fix how to test for the final (12th) value
-<<<<<<< HEAD
-            if key == "a":
-                assert (norm_dict[key]["mean"] == 1)[
-                    :-1
-                ].all(), f"Mean incorrectly calculated!"
-                assert (
-                    norm_dict[key]["mean"][-1] == -9999
-                ), f"Mean incorrectly calculated!"
-            else:
-                assert (
-                    norm_dict[key]["mean"] == 1
-                ).all(), f"Mean incorrectly calculated!"
-            assert len(norm_dict[key]["mean"]) == 12, f"Mean should be of length 12"
-            assert (norm_dict[key]["std"] == 0).all(), f"Std incorrectly calculated!"
-=======
             assert norm_dict[key]["mean"] == 1, f"Mean incorrectly calculated!"
             assert norm_dict[key]["std"] == 0, f"Std incorrectly calculated!"
->>>>>>> bfe37baf
 
     def test_stratify(self, tmp_path):
         _setup(tmp_path)

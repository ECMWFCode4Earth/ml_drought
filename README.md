# ml_drought [![Build Status](https://travis-ci.com/esowc/ml_drought.svg?branch=master)](https://travis-ci.com/esowc/ml_drought)

Check out our companion repo with exploratory notebooks [here](https://github.com/tommylees112/esowc_notes)!

## ESoWC 2019 - Machine learning to better predict and understand drought.

Using [ECMWF/Copernicus open datasets](https://cds.climate.copernicus.eu/#!/home) to evaluate machine learning techniques for the **prediction of droughts**. This was a project proposal submitted to the ECMWF Summer of Weather Code [Challenge #12](https://github.com/esowc/challenges_2019/issues/14).

<!-- PROJECT SHIELDS -->

<!-- PROJECT LOGO -->

<!-- <br />
<p align="center">
  <a href="https://github.com/esowc/ml_drought">
    <img src="logo.png" alt="Logo" width="80" height="80">
  </a>
</p> -->

<!-- PROJECT TEAM MEMBERS -->

__Team:__ [@tommylees112](https://github.com/tommylees112), [@gabrieltseng](https://github.com/gabrieltseng)

<<<<<<< HEAD
<!-- TODO List -->
## To do
- [x] Write an initial README.md
- [x] Choose datasets that initially interested in
- [x] Figure out how best to interact with Copernicus (API, web portal, other)
- [x] Build initial export functionality from CDS API
- [ ] Build initial export functionality from [NOAA VHI](https://www.star.nesdis.noaa.gov/smcd/emb/vci/VH/vh_ftp.php)
- [ ] Explore baseline / simplest models

=======
>>>>>>> e04f8c45
<!-- TABLE OF CONTENTS -->
## Table of Contents

* [About the Project](#about-the-project)
* [Work in Progress](#work-in-progress)
* [Pipeline](#pipeline)
* [Setup](#setup)
* [Acknowledgements](#acknowledgements)

## About the Project <a name="about-the-project"></a>
> The Summer of Weather Code(ESoWC) programme by the European Centre for Medium-Range Weather Forecasts (ECMWF) is a collabrative online programme to promote the development of weather-related open-source software.

This is our contribution to the ECMWF Summer of Weather Code programme where we will be developing a pipeline for rapid experimentation of:
- different machine learning algorithms
- different input datasets (feature selection)
- different measures of drought (meteorological, hydrological, agricultural)

Our goals are as follows:
- To build a robust, useful pipeline.
- Usefully predict drought.
- Understand the relationships between model inputs and outputs - *What is the model learning?*
- Make the pipeline and results accessible.

## Work in progress <a name="work-in-progress"></a>

We will be documenting the progress of our pipeline as go.

We have a **set of notebooks and scripts** that are very rough but represent the current state of our work [at this repo here](https://github.com/tommylees112/esowc_notes).

For updates follow [@tommylees112](https://twitter.com/tommylees112) on twitter or look out for our blog posts!

- [Blog 1: Great News!](https://tommylees112.github.io/posts/2019/1/esowc_kick_off)

## Pipeline <a name="pipeline"></a>
The main entrypoint into the pipeline is [run.py](run.py). The configuration of the pipeline can be defined using a
[configuration file](pipeline_config) - the desired configuration file can be passed as a command line argument:

```bash
python run.py --config <PATH_TO_CONFIG>
```

If no configuration file is passed, the pipeline's [default minimal configuration](pipeline_config/minimal.json) is used.

## Setup <a name="setup"></a>

[Anaconda](https://www.anaconda.com/download/#macos) running python 3.7 is used as the package manager. To get set up
with an environment, install Anaconda from the link above, and (from this directory) run

```bash
conda env create -f environment.{mac, ubuntu.cpu}.yml
```
This will create an environment named `esowc-drought` with all the necessary packages to run the code. To
activate this environment, run

```bash
conda activate esowc-drought
```

[Docker](https://www.docker.com/) can also be used to run this code. To do this, first
run the docker app (either [docker desktop](https://www.docker.com/products/docker-desktop))
or configure the `docker-machine`:

```bash
# on macOS
brew install docker-machine docker

docker-machine create --driver virtualbox default
docker-machine env default
```
See [here](https://stackoverflow.com/a/33596140/9940782) for help on all machines or [here](https://stackoverflow.com/a/49719638/9940782)
for MacOS.


Then build the docker image:

```bash
docker build -t ml_drought .
```

Then, use it to run a container, mounting the data folder to the container:

```bash
docker run -it \
--mount type=bind,source=<PATH_TO_DATA>,target=/ml_drought/data \
ml_drought /bin/bash
```

This pipeline can be tested by running `pytest`. We use [mypy](https://github.com/python/mypy) for type checking.
This can be run by running `mypy src` (this runs mypy on the `src` directory).

## Acknowledgements <a name="acknowledgements"></a>
Huge thanks to @ECMWF for making this project possible!<|MERGE_RESOLUTION|>--- conflicted
+++ resolved
@@ -21,18 +21,6 @@
 
 __Team:__ [@tommylees112](https://github.com/tommylees112), [@gabrieltseng](https://github.com/gabrieltseng)
 
-<<<<<<< HEAD
-<!-- TODO List -->
-## To do
-- [x] Write an initial README.md
-- [x] Choose datasets that initially interested in
-- [x] Figure out how best to interact with Copernicus (API, web portal, other)
-- [x] Build initial export functionality from CDS API
-- [ ] Build initial export functionality from [NOAA VHI](https://www.star.nesdis.noaa.gov/smcd/emb/vci/VH/vh_ftp.php)
-- [ ] Explore baseline / simplest models
-
-=======
->>>>>>> e04f8c45
 <!-- TABLE OF CONTENTS -->
 ## Table of Contents
 

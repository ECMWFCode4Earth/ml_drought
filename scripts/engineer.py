import sys

sys.path.append("..")

from src.engineer import Engineer
from scripts.utils import get_data_path


def engineer(
    experiment="one_month_forecast",
    process_static=True,
    pred_months=12,
    test_years=[y for y in range(2011, 2019)],
):

    engineer = Engineer(
        get_data_path(), experiment=experiment, process_static=process_static
    )
    engineer.engineer(
<<<<<<< HEAD
        test_year=test_years,
=======
        test_year=[y for y in range(2011, 2019)],
>>>>>>> f1af9364
        target_variable="VCI",
        pred_months=pred_months,
        expected_length=pred_months,
    )


def engineer_static():
    Engineer.engineer_static_only(get_data_path())


if __name__ == "__main__":
    engineer(pred_months=3)
    # engineer(pred_months=12, experiment='nowcast')
    # engineer_static()<|MERGE_RESOLUTION|>--- conflicted
+++ resolved
@@ -17,11 +17,7 @@
         get_data_path(), experiment=experiment, process_static=process_static
     )
     engineer.engineer(
-<<<<<<< HEAD
-        test_year=test_years,
-=======
         test_year=[y for y in range(2011, 2019)],
->>>>>>> f1af9364
         target_variable="VCI",
         pred_months=pred_months,
         expected_length=pred_months,

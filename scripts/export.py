--- conflicted
+++ resolved
@@ -189,23 +189,13 @@
 
 
 if __name__ == "__main__":
-<<<<<<< HEAD
-    # export_era5_land()
-    # export_era5()
-=======
     print(f"Writing data to: {get_data_path()}")
     export_era5_land(region_str="india")
     # export_era5(region_str="kenya")
->>>>>>> 5c3eb655
     # export_vhi()
     # export_chirps()
     # export_era5POS()
     # export_gleam()
     # export_esa()
-<<<<<<< HEAD
-    # export_s5()
-    export_kenya_boundaries()
-=======
     # export_s5(region_str="kenya")
-    # export_kenya_boundaries()
->>>>>>> 5c3eb655
+    # export_kenya_boundaries()
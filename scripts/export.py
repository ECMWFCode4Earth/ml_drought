--- conflicted
+++ resolved
@@ -163,14 +163,9 @@
     exporter.export()
 
 
-<<<<<<< HEAD
 def export_s5(
     region_str="kenya", n_parallel_requests=1, years=np.arange(2000, YEAR + 1)
 ):
-=======
-def export_s5(region_str="kenya"):
-
->>>>>>> 5c3eb655
     granularity = "monthly"
     pressure_level = False
 
@@ -179,7 +174,6 @@
         granularity=granularity,
         pressure_level=pressure_level,
     )
-<<<<<<< HEAD
 
     min_year = min(years)
     max_year = max(years)
@@ -187,26 +181,6 @@
     max_month = 12
     max_leadtime = None
     pressure_levels = [200, 500, 925]
-=======
-    min_year = 1993
-    max_leadtime = None
-    pressure_levels = None  # [200, 500, 925]
-    n_parallel_requests = 1
-    for variable in variables:
-        print(f"\n\nWORKING ON: {variable}\n\n")
-        exporter.export(
-            variable=variable,
-            min_year=min_year,
-            max_year=max_year,
-            min_month=min_month,
-            max_month=max_month,
-            max_leadtime=max_leadtime,
-            pressure_levels=pressure_levels,
-            n_parallel_requests=n_parallel_requests,
-            region_str=region_str,
-            break_up=False,
-        )
->>>>>>> 5c3eb655
 
     variables = ["total_precipitation", "2m_temperature", "evaporation"]
 

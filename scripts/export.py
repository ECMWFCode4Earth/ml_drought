--- conflicted
+++ resolved
@@ -1,13 +1,4 @@
 import sys
-<<<<<<< HEAD
-sys.path.append('..')
-from src.exporters import (ERA5Exporter, VHIExporter,
-                           CHIRPSExporter, ERA5ExporterPOS,
-                           GLEAMExporter, ERA5LandExporter,
-                           GLEAMExporter, ESACCIExporter,
-                           S5Exporter, SRTMExporter)
-=======
->>>>>>> efe39203
 
 sys.path.append("..")
 from src.exporters import (

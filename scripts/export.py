import sys
import numpy as np

sys.path.append("..")
from src.exporters import (
    ERA5Exporter,
    VHIExporter,
    CHIRPSExporter,
    ERA5ExporterPOS,
    GLEAMExporter,
    ESACCIExporter,
    S5Exporter,
    SRTMExporter,
    KenyaAdminExporter,
    ERA5LandExporter,
    BokuNDVIExporter,
)

from scripts.utils import get_data_path


def export_era5(region_str="kenya"):
    exporter = ERA5Exporter(get_data_path())

    # The ERA5 exporter downloads the data with wierd names.
    # A mapping of actual variables to the downloaded variable
    # names is recorded here
    name2var = {
        "precip": "precip",
        "evaporation": "e",
        "mean_eastward_turbulent_surface_stress": "metss",
        "mean_northward_turbulent_surface_stress": "mntss",
        "potential_evaporation": "pev",
        "slhf": "surface_latent_heat_flux",
        "sp": "surface_pressure",
        "sshf": "surface_sensible_heat_flux",
        "ssrc": "surface_net_solar_radiation_clear_sky",
        "stl1": "soil_temperature_level_1",
        "strc": "surface_net_thermal_radiation_clear_sky",
        "swvl1": "volumetric_soil_water_layer_1",
        "swvl2": "volumetric_soil_water_layer_2",
        "swvl3": "volumetric_soil_water_layer_3",
        "swvl4": "volumetric_soil_water_layer_4",
        "t2m": "2m_temperature",
        "u10": "10m_u_component_of_wind",
        "v10": "10m_v_component_of_wind",
        "p84.162": "vertical_integral_of_divergence_of_moisture_flux",
        "VCI": "VCI",
    }

    era5_variables = [
        "10m_u_component_of_wind",
        "10m_v_component_of_wind",
        "volumetric_soil_water_layer_1",
        "volumetric_soil_water_layer_2",
        "volumetric_soil_water_layer_3",
        "volumetric_soil_water_layer_4",
        "surface_pressure",
        "surface_sensible_heat_flux",
        "surface_latent_heat_flux",
        "soil_temperature_level_1",
        "2m_temperature",
        "mean_eastward_turbulent_surface_stress",
        "mean_northward_turbulent_surface_stress",
        "surface_net_solar_radiation_clear_sky",
        "surface_net_thermal_radiation_clear_sky",
        "vertical_integral_of_divergence_of_moisture_flux",
        "potential_evaporation",
        "evaporation",
    ]

    for variable in era5_variables:
        exporter.export(variable=variable, granularity="monthly", region_str=region_str)


def export_era5_land(region_str="kenya"):
    exporter = ERA5LandExporter(get_data_path())

    variables = [
        "total_precipitation",
        # "2m_temperature",
        # "evapotranspiration",
        # "potential_evaporation",
        # "volumetric_soil_water_layer_1",
        # "volumetric_soil_water_layer_2",
        # "volumetric_soil_water_layer_3",
        # "volumetric_soil_water_layer_4",
    ]
    for variable in variables:
        exporter.export(
            variable=variable,
            break_up="yearly",
            region_str=region_str,
            granularity="monthly",
            selection_request=dict(year=np.arange(2000, 2021)),
        )


def export_era5_single_var(variable="total_precipitation"):
    # if the working directory is alread ml_drought don't need ../data
    if Path(".").absolute().as_posix().split("/")[-1] == "ml_drought":
        data_path = Path("data")
    else:
        data_path = Path("../data")

    exporter = ERA5Exporter(data_path)
    exporter.export(variable=variable, granularity="monthly")


def export_vhi():
    exporter = VHIExporter(get_data_path())

    exporter.export(years=np.arange(2000, 2021))


def export_chirps():
    exporter = CHIRPSExporter(get_data_path())

    exporter.export(years=None, region="global", period="monthly")


def export_era5POS():
    exporter = ERA5ExporterPOS(get_data_path())

    variables = [
        "air_temperature_at_2_metres",
        "precipitation_amount_1hour_Accumulation",
    ]

    for variable in variables:
        exporter.export(variable=variable)


def export_gleam():
    exporter = GLEAMExporter(data_folder=get_data_path())
    exporter.export(["E", "SMroot", "SMsurf"], "monthly")


def export_srtm():
    exporter = SRTMExporter(data_folder=get_data_path())
    exporter.export()


def export_esa():

    exporter = ESACCIExporter(data_folder=get_data_path())
    exporter.export()


def export_s5(region_str="kenya"):

    granularity = "monthly"
    pressure_level = False

    exporter = S5Exporter(
        data_folder=get_data_path(),
        granularity=granularity,
        pressure_level=pressure_level,
    )
    min_year = 1993
    max_leadtime = None
    pressure_levels = None  # [200, 500, 925]
    n_parallel_requests = 1
    for variable in variables:
        print(f"\n\nWORKING ON: {variable}\n\n")
        exporter.export(
            variable=variable,
            min_year=min_year,
            max_year=max_year,
            min_month=min_month,
            max_month=max_month,
            max_leadtime=max_leadtime,
            pressure_levels=pressure_levels,
            n_parallel_requests=n_parallel_requests,
            region_str=region_str,
            break_up=False,
        )


def export_kenya_boundaries():

    exporter = KenyaAdminExporter(get_data_path())
    exporter.export()


def export_boku_ndvi():
    exporter = BokuNDVIExporter(get_data_path())
    exporter.export()


if __name__ == "__main__":
    print(f"Writing data to: {get_data_path()}")
<<<<<<< HEAD
    # export_era5_land(region_str="india")
=======
    export_era5_land(region_str="kenya")
>>>>>>> 6b0be401
    # export_era5(region_str="kenya")
    # export_vhi()
    # export_chirps()
    # export_era5POS()
    # export_gleam()
    # export_esa()
    # export_s5(region_str="kenya")
    # export_kenya_boundaries()
    export_boku_ndvi()<|MERGE_RESOLUTION|>--- conflicted
+++ resolved
@@ -190,11 +190,7 @@
 
 if __name__ == "__main__":
     print(f"Writing data to: {get_data_path()}")
-<<<<<<< HEAD
-    # export_era5_land(region_str="india")
-=======
     export_era5_land(region_str="kenya")
->>>>>>> 6b0be401
     # export_era5(region_str="kenya")
     # export_vhi()
     # export_chirps()

--- conflicted
+++ resolved
@@ -163,16 +163,7 @@
 
 
 if __name__ == "__main__":
-<<<<<<< HEAD
-    export_era5()
-    export_vhi()
-    export_chirps()
-    export_era5POS()
-    export_gleam()
     export_era5_land()
-    export_esa()
-    export_s5()
-=======
     # export_era5()
     # export_vhi()
     # export_chirps()
@@ -180,5 +171,4 @@
     # export_gleam()
     # export_esa()
     # export_s5()
->>>>>>> 35a852ba
     export_kenya_boundaries()
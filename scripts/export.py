from pathlib import Path

import sys
sys.path.append('..')
from src.exporters import (ERA5Exporter, VHIExporter,
                           CHIRPSExporter, ERA5ExporterPOS,
                           GLEAMExporter, ESACCIExporter,
                           S5Exporter, SRTMExporter, KenyaAdminExporter)


def export_era5():
    # if the working directory is alread ml_drought don't need ../data
    if Path('.').absolute().as_posix().split('/')[-1] == 'ml_drought':
        data_path = Path('data')
    else:
        data_path = Path('../data')
    exporter = ERA5Exporter(data_path)

    # The ERA5 exporter downloads the data with wierd names.
    # A mapping of actual variables to the downloaded variable
    # names is recorded here
    name2var = {
        'precip': 'precip',
        'evaporation': 'e',
        'mean_eastward_turbulent_surface_stress': 'metss',
        'mean_northward_turbulent_surface_stress': 'mntss',
        'potential_evaporation': 'pev',
        'slhf': 'surface_latent_heat_flux',
        'sp': 'surface_pressure',
        'sshf': 'surface_sensible_heat_flux',
        'ssrc': 'surface_net_solar_radiation_clear_sky',
        'stl1': 'soil_temperature_level_1',
        'strc': 'surface_net_thermal_radiation_clear_sky',
        'swvl1': 'volumetric_soil_water_layer_1',
        'swvl2': 'volumetric_soil_water_layer_2',
        'swvl3': 'volumetric_soil_water_layer_3',
        'swvl4': 'volumetric_soil_water_layer_4',
        't2m': '2m_temperature',
        'u10': '10m_u_component_of_wind',
        'v10': '10m_v_component_of_wind',
        'p84.162': 'vertical_integral_of_divergence_of_moisture_flux',
        'VCI': 'VCI'
    }

    era5_variables = [
        '10m_u_component_of_wind', '10m_v_component_of_wind', 'volumetric_soil_water_layer_1',
        'volumetric_soil_water_layer_2', 'volumetric_soil_water_layer_3',
        'volumetric_soil_water_layer_4', 'surface_pressure', 'surface_sensible_heat_flux',
        'surface_latent_heat_flux', 'soil_temperature_level_1', '2m_temperature',
        'mean_eastward_turbulent_surface_stress', 'mean_northward_turbulent_surface_stress',
        'surface_net_solar_radiation_clear_sky', 'surface_net_thermal_radiation_clear_sky',
        'vertical_integral_of_divergence_of_moisture_flux', 'potential_evaporation',
        'evaporation'
    ]

    for variable in era5_variables:
        exporter.export(variable=variable, granularity='monthly')


def export_vhi():
    # if the working directory is alread ml_drought don't need ../data
    if Path('.').absolute().as_posix().split('/')[-1] == 'ml_drought':
        data_path = Path('data')
    else:
        data_path = Path('../data')
    exporter = VHIExporter(data_path)

    exporter.export()


def export_chirps():
    # if the working directory is alread ml_drought don't need ../data
    if Path('.').absolute().as_posix().split('/')[-1] == 'ml_drought':
        data_path = Path('data')
    else:
        data_path = Path('../data')
    exporter = CHIRPSExporter(data_path)

    exporter.export(years=None, region='global', period='monthly')


def export_era5POS():
    # if the working directory is alread ml_drought don't need ../data
    if Path('.').absolute().as_posix().split('/')[-1] == 'ml_drought':
        data_path = Path('data')
    else:
        data_path = Path('../data')
    exporter = ERA5ExporterPOS(data_path)

    exporter.export(variable='precipitation_amount_1hour_Accumulation')


def export_gleam():
    # if the working directory is alread ml_drought don't need ../data
    if Path('.').absolute().as_posix().split('/')[-1] == 'ml_drought':
        data_path = Path('data')
    else:
        data_path = Path('../data')

    exporter = GLEAMExporter(data_folder=data_path)
    exporter.export(['E', 'SMroot', 'SMsurf'], 'monthly')


def export_srtm():
    # if the working directory is alread ml_drought don't need ../data
    if Path('.').absolute().as_posix().split('/')[-1] == 'ml_drought':
        data_path = Path('data')
    else:
        data_path = Path('../data')

    exporter = SRTMExporter(data_folder=data_path)
    exporter.export()


def export_esa():
    # if the working directory is alread ml_drought don't need ../data
    if Path('.').absolute().as_posix().split('/')[-1] == 'ml_drought':
        data_path = Path('data')
    else:
        data_path = Path('../data')

    exporter = ESACCIExporter(data_folder=data_path)
    exporter.export()


def export_s5():
    # if the working directory is alread ml_drought don't need ../data
    if Path('.').absolute().as_posix().split('/')[-1] == 'ml_drought':
        data_path = Path('data')
    else:
        data_path = Path('../data')

    granularity = 'hourly'
    pressure_level = False

    exporter = S5Exporter(
        data_folder=data_path,
        granularity=granularity,
        pressure_level=pressure_level,
    )
    variable = 'total_precipitation'
    min_year = 1993
    max_year = 2014
    min_month = 1
    max_month = 12
    max_leadtime = None
    pressure_levels = [200, 500, 925]
    n_parallel_requests = 20

    exporter.export(
        variable=variable,
        min_year=min_year,
        max_year=max_year,
        min_month=min_month,
        max_month=max_month,
        max_leadtime=max_leadtime,
        pressure_levels=pressure_levels,
        n_parallel_requests=n_parallel_requests,
    )


def export_kenya_boundaries():
    # if the working directory is alread ml_drought don't need ../data
    if Path('.').absolute().as_posix().split('/')[-1] == 'ml_drought':
        data_path = Path('data')
    else:
        data_path = Path('../data')

    exporter = KenyaAdminExporter(data_path)
    exporter.export()


if __name__ == '__main__':
    export_era5()
<<<<<<< HEAD
    export_vhi()
    export_chirps()
    export_era5POS()
    export_gleam()
    export_esa()
    export_s5()
    export_kenya_boundaries()
=======
    # export_vhi()
    # export_chirps()
    # export_era5POS()
    # export_gleam()
    # export_esa()
    # export_s5()
>>>>>>> 303b4a4b
<|MERGE_RESOLUTION|>--- conflicted
+++ resolved
@@ -172,19 +172,10 @@
 
 if __name__ == '__main__':
     export_era5()
-<<<<<<< HEAD
     export_vhi()
     export_chirps()
     export_era5POS()
     export_gleam()
     export_esa()
     export_s5()
-    export_kenya_boundaries()
-=======
-    # export_vhi()
-    # export_chirps()
-    # export_era5POS()
-    # export_gleam()
-    # export_esa()
-    # export_s5()
->>>>>>> 303b4a4b
+    export_kenya_boundaries()
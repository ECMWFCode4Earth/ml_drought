--- conflicted
+++ resolved
@@ -1,5 +1,3 @@
-<<<<<<< HEAD
-=======
 """
 RERUN:
 chose 8 test years?
@@ -30,7 +28,6 @@
 test_hilo: high / train_hilo: low / train_length: 5
 one_month_forecast_TRlow_TEhigh_LEN5
 """
->>>>>>> 933dd5fd
 import numpy as np
 import pandas as pd
 import xarray as xr
@@ -44,24 +41,11 @@
 sys.path.append("../..")
 
 from _base_models import parsimonious, regression, linear_nn, rnn, earnn
-<<<<<<< HEAD
-from scripts.utils import get_data_path
-from src.analysis import all_explanations_for_file
-from src.analysis import read_train_data, read_test_data
-from src.engineer import Engineer
-
-
-def sort_by_median_target_variable(
-    target_data: Union[xr.Dataset, xr.DataArray]
-) -> Tuple[np.array, pd.DataFrame]:
-    target_variable = [v for v in target_data.data_vars][0]
-    median_data = target_data.resample(time="Y").median().median(dim=["lat", "lon"])
-=======
+
 from src.analysis import all_explanations_for_file
 from src.analysis import read_train_data, read_test_data
 from src.engineer import Engineer
 from scripts.utils import get_data_path, _rename_directory
->>>>>>> 933dd5fd
 
 
 def sort_by_median_target_variable(

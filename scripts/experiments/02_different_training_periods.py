<<<<<<< HEAD
=======
from src.engineer import Engineer
from src.analysis import read_train_data, read_test_data
from src.analysis import all_explanations_for_file
from scripts.utils import get_data_path
from _base_models import parsimonious, regression, linear_nn, rnn, earnn
>>>>>>> e505fb5a
import numpy as np
import pandas as pd
import xarray as xr
from typing import List, Union, Tuple, Dict

import sys

sys.path.append("../..")

<<<<<<< HEAD
from _base_models import parsimonious, regression, linear_nn, rnn, earnn
from scripts.utils import get_data_path
from src.analysis import all_explanations_for_file
from src.analysis import read_train_data, read_test_data
from src.engineer import Engineer
=======
>>>>>>> e505fb5a

def sort_by_median_target_variable(
    target_data: Union[xr.Dataset, xr.DataArray]
) -> Tuple[np.array, pd.DataFrame]:
    target_variable = [v for v in target_data.data_vars][0]
    median_data = target_data.resample(time="Y").median().median(dim=["lat", "lon"])

<<<<<<< HEAD
def sort_by_median_target_variable(
    target_data: Union[xr.Dataset, xr.DataArray]
) -> Tuple[np.array, pd.DataFrame]:
    target_variable = [v for v in target_data.data_vars][0]
    median_data = target_data.resample(time="Y").median().median(dim=["lat", "lon"])

    median_data = median_data.to_dataframe()
    median_data["year"] = median_data.index.year

    # sorted low to high
    sorted_df = median_data.sort_values(target_variable)
    sorted_years = sorted_df.year
=======
    median_data = median_data.to_dataframe()
    median_data["year"] = median_data.index.year

    # sorted low to high
    sorted_df = median_data.sort_values(target_variable)
    sorted_years = sorted_df.year

    return sorted_years.values, sorted_df
>>>>>>> e505fb5a

    return sorted_years.values, sorted_df

<<<<<<< HEAD

def _calculate_hilo_dict(sorted_years: np.array) -> Dict[str, np.array]:
    # split into three groups
    low, med, high = tuple(np.array_split(sorted_years, 3))
    hilo_dict = {"low": low, "med": med, "high": high}
=======
def _calculate_hilo_dict(sorted_years: np.array) -> Dict[str, np.array]:
    # split into three groups
    low, med, high = tuple(np.array_split(sorted_years, 3))
    hilo_dict = {"low": low, "med": med, "high": high}

    return hilo_dict
>>>>>>> e505fb5a

    return hilo_dict

<<<<<<< HEAD

=======
>>>>>>> e505fb5a
def get_experiment_years(
    sorted_years: np.array,
    train_length: int,
    test_hilo: str,
    train_hilo: str,
    test_length: int = 3,
) -> Tuple[np.array, np.array]:
    test_length = max(1, test_length)
    assert train_length >= 1, "Must have at least one year for training"
    assert train_length <= len(sorted_years) - test_length, (
        "Cannot have more test_years than total - test_length"
        f"{train_length} > {len(sorted_years) - test_length}"
    )
    assert train_hilo in [
        "high",
        "low",
        "med",
    ], "hilo must be one of ['high', 'low', 'med']"
    assert test_hilo in [
        "high",
        "low",
        "med",
    ], "hilo must be one of ['high', 'low', 'med']"

    # 1. split into low, med, high groups
    test_dict = _calculate_hilo_dict(sorted_years)

    # 2. select randomly the TEST years from these groups
    test_years = np.random.choice(test_dict[test_hilo], test_length, replace=False)
    # test_indexes = np.array(
    #     [np.where(test_dict[test_hilo] == i) for i in test_years]
    # ).flatten()

    # 3. remove test_years from array to choose train_years
    # NOTE: do we reshuffle or take from the already prescribed groups?
    reshuffle = True
    if reshuffle:
        sorted_years_for_training = np.array(
            [yr for yr in sorted_years if yr not in test_years]
        )
        train_dict = _calculate_hilo_dict(sorted_years_for_training)

    else:
        train_dict = test_dict.copy()
        train_dict[train_hilo] = np.array(
            [yr for yr in train_dict[train_hilo] if yr not in test_years]
        )

    # 4. Choose the train_years
    # NOTE: do we sample with replacement?
    replacement = False
    # get the n training years from the group
    if train_length > len(train_dict[train_hilo]):
        # if the number of training years is more than the group
        # we need to 'steal' some years from other groups
        train_years = train_dict[train_hilo]

        leftover_years = [
            i for i in sorted_years if (i not in train_years) & (i not in test_years)
        ]

        # iteratively split the array into low, med, high and keep selecting
        # test_years from the correct group until they're all used up
        while len(train_years) < train_length:
            # a. no more years left to select
            if len(leftover_years) == 0:
                print("No more years left for training")
                break

            # calculate a new lo,med,hi dictionary
            train_dict = _calculate_hilo_dict(leftover_years)

            # if we run out of years in our chosen group
            # e.g. {low=[1991], med=[1992], high=[]}
            # and we want high training years, select from other groups
            if len(train_dict[train_hilo]) == 0:
                print("not enough {train_hilo} years left! Selecting from other groups")
                train_years = np.append(
                    train_years, np.random.choice(leftover_years, 1)
                )
                leftover_years = [
                    i
                    for i in sorted_years
                    if (i not in train_years) & (i not in test_years)
                ]
                assert False, "need to select the leftovers in a neater way?"
                continue
            train_years = np.append(train_years, train_dict[train_hilo])
            leftover_years = [
                i
                for i in sorted_years
                if (i not in train_years) & (i not in test_years)
            ]

    else:
        train_years = np.random.choice(
            train_dict[train_hilo], train_length, replace=replacement
        )

    # train_indexes = np.array(
    #     [np.where(sorted_years == i) for i in train_years]
    # ).flatten()

    return test_years, train_years


def rename_model_experiment_file(
    data_dir: Path, test_years: List[int], train_years: List[int], static: bool
) -> None:
    from_path = data_dir / "models" / "one_month_forecast"
    str_test_years = "_".join(test_years)
    str_train_years = "_".join(train_years)
    to_path = (
        data_dir / "models" / f"one_month_forecast_{str_test_years}_{str_train_years}"
    )

    # with_datetime ensures that unique
    _rename_directory(from_path, to_path, with_datetime=True)


def run_all_models_as_experiments(
    test_years: List[int],
    train_years: List[int],
    static: bool,
    run_regression: bool = True,
):
    print(f"Experiment Static: {static}")

    # RUN EXPERIMENTS
    if run_regression:
        regression(ignore_vars=ignore_vars, include_static=static)

    if static:
        # 'embeddings' or 'features'
        try:
            linear_nn(ignore_vars=ignore_vars, static="embeddings")
        except RuntimeError:
            print(f"\n{'*'*10}\n FAILED: LinearNN \n{'*'*10}\n")

        try:
            rnn(ignore_vars=ignore_vars, static="embeddings")
        except RuntimeError:
            print(f"\n{'*'*10}\n FAILED: RNN \n{'*'*10}\n")
        try:

            earnn(pretrained=False, ignore_vars=ignore_vars, static="embeddings")
        except RuntimeError:
            print(f"\n{'*'*10}\n FAILED: EALSTM \n{'*'*10}\n")

    else:
        try:
            linear_nn(ignore_vars=ignore_vars, static=None)
        except RuntimeError:
            print(f"\n{'*'*10}\n FAILED: LinearNN \n{'*'*10}\n")

        try:
            rnn(ignore_vars=ignore_vars, static=None)
        except RuntimeError:
            print(f"\n{'*'*10}\n FAILED: RNN \n{'*'*10}\n")

        try:
            earnn(pretrained=False, ignore_vars=ignore_vars, static=None)
        except RuntimeError:
            print(f"\n{'*'*10}\n FAILED: EALSTM \n{'*'*10}\n")

    # RENAME DIRECTORY
    data_dir = get_data_path()
    rename_model_experiment_file(data_dir)
    print(f"Experiment finished")


class Experiment:
    """
    train_length: int
        the length of the training period (# years)
    test_length: int = 3
        the length of the testing period (# years)
    train_hilo: str
        selecting the training years from which tercile?
        one of ['high', 'med', 'low']
    test_hilo: str
        selecting the training years from which tercile?
        one of ['high', 'med', 'low']

    @dataclass
    train_length: int
    test_length: int = 3
    train_hilo: str
    test_hilo: str
    """

    def __init__(
        self, train_length: int, train_hilo: str, test_hilo: str, test_length: int = 3
    ):
        self.train_length = train_length
        self.train_hilo = train_hilo
        self.test_hilo = test_hilo
        self.test_length = test_length

        assert train_hilo in ["high", "med", "low"]
        assert test_hilo in ["high", "med", "low"]


def run_training_period_experiments():
    data_dir = get_data_path()
    target_data = xr.open_dataset(
        data_dir / "interim" / "VCI_preprocessed" / "data_kenya.nc"
    )
    sorted_years, _ = sort_by_median_target_variable(target_data)

    # get all experiments
    hilos = ["high", "med", "low"]
    train_lengths = [5, 10, 20]
    experiments = [
        Experiment(
            train_length=train_length, train_hilo=train_hilo, test_hilo=test_hilo
        )
        for train_hilo, test_hilo, train_length in itertools.product(
            hilos, hilos, train_lengths
        )
    ]

    for experiment in experiments:
        test_years, train_years = get_experiment_years(
            sorted_years,
            experiment.train_length,
            experiment.test_hilo,
            experiment.train_hilo,
            test_length=3,
        )

        debug = False
        if debug:
            print(
                experiment.train_length,
                experiment.test_hilo,
                experiment.train_hilo,
                "train_years:\n",
                train_years,
                "\n",
                "test_years:\n",
                test_years,
                "\n",
            )

        engineer = Engineer(
            get_data_path(),
            experiment="one_month_forecast",
            process_static=True,
            test_year=test_years,
            train_years=train_years,
        )

    pass


if __name__ == "__main__":
    run_training_period_experiments()<|MERGE_RESOLUTION|>--- conflicted
+++ resolved
@@ -1,11 +1,3 @@
-<<<<<<< HEAD
-=======
-from src.engineer import Engineer
-from src.analysis import read_train_data, read_test_data
-from src.analysis import all_explanations_for_file
-from scripts.utils import get_data_path
-from _base_models import parsimonious, regression, linear_nn, rnn, earnn
->>>>>>> e505fb5a
 import numpy as np
 import pandas as pd
 import xarray as xr
@@ -15,14 +7,12 @@
 
 sys.path.append("../..")
 
-<<<<<<< HEAD
 from _base_models import parsimonious, regression, linear_nn, rnn, earnn
 from scripts.utils import get_data_path
 from src.analysis import all_explanations_for_file
 from src.analysis import read_train_data, read_test_data
 from src.engineer import Engineer
-=======
->>>>>>> e505fb5a
+
 
 def sort_by_median_target_variable(
     target_data: Union[xr.Dataset, xr.DataArray]
@@ -30,7 +20,7 @@
     target_variable = [v for v in target_data.data_vars][0]
     median_data = target_data.resample(time="Y").median().median(dim=["lat", "lon"])
 
-<<<<<<< HEAD
+    
 def sort_by_median_target_variable(
     target_data: Union[xr.Dataset, xr.DataArray]
 ) -> Tuple[np.array, pd.DataFrame]:
@@ -43,40 +33,18 @@
     # sorted low to high
     sorted_df = median_data.sort_values(target_variable)
     sorted_years = sorted_df.year
-=======
-    median_data = median_data.to_dataframe()
-    median_data["year"] = median_data.index.year
-
-    # sorted low to high
-    sorted_df = median_data.sort_values(target_variable)
-    sorted_years = sorted_df.year
 
     return sorted_years.values, sorted_df
->>>>>>> e505fb5a
-
-    return sorted_years.values, sorted_df
-
-<<<<<<< HEAD
+
 
 def _calculate_hilo_dict(sorted_years: np.array) -> Dict[str, np.array]:
     # split into three groups
     low, med, high = tuple(np.array_split(sorted_years, 3))
     hilo_dict = {"low": low, "med": med, "high": high}
-=======
-def _calculate_hilo_dict(sorted_years: np.array) -> Dict[str, np.array]:
-    # split into three groups
-    low, med, high = tuple(np.array_split(sorted_years, 3))
-    hilo_dict = {"low": low, "med": med, "high": high}
 
     return hilo_dict
->>>>>>> e505fb5a
-
-    return hilo_dict
-
-<<<<<<< HEAD
-
-=======
->>>>>>> e505fb5a
+
+
 def get_experiment_years(
     sorted_years: np.array,
     train_length: int,

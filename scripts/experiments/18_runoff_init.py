--- conflicted
+++ resolved
@@ -60,8 +60,5 @@
 if __name__ == "__main__":
     # engineer(seq_length=3)
     # engineer_static_only()
-<<<<<<< HEAD
-    run_model(n_epochs=40)
-=======
+    # run_model(n_epochs=40)
     run_model(n_epochs=20)
->>>>>>> 20035ec1

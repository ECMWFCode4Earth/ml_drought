--- conflicted
+++ resolved
@@ -134,18 +134,6 @@
             )
 
     else:
-<<<<<<< HEAD
-        linear_nn(ignore_vars=ignore_vars, static=None)
-        rnn(ignore_vars=ignore_vars, static=None)
-        # NO NEED to run the EALSTM without static data because
-        # just equivalent to the RNN
-        # earnn(
-        #     pretrained=False,
-        #     ignore_vars=ignore_vars,
-        #     static=None,
-        #     static_embedding_size=None,
-        # )
-=======
         try:
             linear_nn(ignore_vars=ignore_vars, static=None)
         except RuntimeError:
@@ -166,7 +154,6 @@
             print(
                 f"\n{'*'*10}\n FAILED: EALSTM for vars={vars_to_include} static={static}\n{'*'*10}\n"
             )
->>>>>>> d821142e
 
     # RENAME DIRECTORY
     data_dir = get_data_path().absolute()

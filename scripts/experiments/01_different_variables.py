"""
run_different_variables.py

All vars:
['pev', 'sp', 't2m', 'tp', 'VCI', 'precip', 'ndvi', 'E', 'Eb', 'SMroot', 'SMsurf',]

# NOTE: p84.162 == 'vertical integral of moisture flux'
<<<<<<< HEAD

Experiment ['VCI', 'E'] Static: False

Training rnn for experiment one_month_forecast
/home/cdsuser/miniconda3/envs/esowc-drought/lib/python3.7/site-packages/xarray/core/nanops.py:159: RuntimeWarning: Mean of empty slice
  return np.nanmean(a, axis=axis, dtype=dtype)
../../data/features/one_month_forecast/train/1985_3 returns no values. Skipping
/home/cdsuser/miniconda3/envs/esowc-drought/lib/python3.7/site-packages/xarray/core/nanops.py:159: RuntimeWarning: Mean of empty slice
  return np.nanmean(a, axis=axis, dtype=dtype)
../../data/features/one_month_forecast/train/2004_6 returns no values. Skipping
/home/cdsuser/miniconda3/envs/esowc-drought/lib/python3.7/site-packages/xarray/core/nanops.py:159: RuntimeWarning: Mean of empty slice
  return np.nanmean(a, axis=axis, dtype=dtype)
../../data/features/one_month_forecast/train/1995_3 returns no values. Skipping
/home/cdsuser/miniconda3/envs/esowc-drought/lib/python3.7/site-packages/xarray/core/nanops.py:159: RuntimeWarning: Mean of empty slice
  return np.nanmean(a, axis=axis, dtype=dtype)
../../data/features/one_month_forecast/train/1994_11 returns no values. Skipping
/home/cdsuser/miniconda3/envs/esowc-drought/lib/python3.7/site-packages/xarray/core/nanops.py:159: RuntimeWarning: Mean of empty slice
  return np.nanmean(a, axis=axis, dtype=dtype)
../../data/features/one_month_forecast/train/1994_12 returns no values. Skipping
../../data/features/one_month_forecast/train/1985_1 returns no values. Skipping
/home/cdsuser/miniconda3/envs/esowc-drought/lib/python3.7/site-packages/xarray/core/nanops.py:159: RuntimeWarning: Mean of empty slice
  return np.nanmean(a, axis=axis, dtype=dtype)
../../data/features/one_month_forecast/train/1995_2 returns no values. Skipping
/home/cdsuser/miniconda3/envs/esowc-drought/lib/python3.7/site-packages/xarray/core/nanops.py:159: RuntimeWarning: Mean of empty slice
  return np.nanmean(a, axis=axis, dtype=dtype)
../../data/features/one_month_forecast/train/1985_2 returns no values. Skipping
../../data/features/one_month_forecast/train/1994_10 returns no values. Skipping
/home/cdsuser/miniconda3/envs/esowc-drought/lib/python3.7/site-packages/xarray/core/nanops.py:159: RuntimeWarning: Mean of empty slice
  return np.nanmean(a, axis=axis, dtype=dtype)
../../data/features/one_month_forecast/train/1985_5 returns no values. Skipping
/home/cdsuser/miniconda3/envs/esowc-drought/lib/python3.7/site-packages/xarray/core/nanops.py:159: RuntimeWarning: Mean of empty slice
  return np.nanmean(a, axis=axis, dtype=dtype)
../../data/features/one_month_forecast/train/1985_4 returns no values. Skipping
../../data/features/one_month_forecast/train/2004_4 returns no values. Skipping
/home/cdsuser/miniconda3/envs/esowc-drought/lib/python3.7/site-packages/xarray/core/nanops.py:159: RuntimeWarning: Mean of empty slice
  return np.nanmean(a, axis=axis, dtype=dtype)
../../data/features/one_month_forecast/train/2004_8 returns no values. Skipping
/home/cdsuser/miniconda3/envs/esowc-drought/lib/python3.7/site-packages/xarray/core/nanops.py:159: RuntimeWarning: Mean of empty slice
  return np.nanmean(a, axis=axis, dtype=dtype)
../../data/features/one_month_forecast/train/1995_1 returns no values. Skipping
/home/cdsuser/miniconda3/envs/esowc-drought/lib/python3.7/site-packages/xarray/core/nanops.py:159: RuntimeWarning: Mean of empty slice
  return np.nanmean(a, axis=axis, dtype=dtype)
../../data/features/one_month_forecast/train/2004_5 returns no values. Skipping
/home/cdsuser/miniconda3/envs/esowc-drought/lib/python3.7/site-packages/xarray/core/nanops.py:159: RuntimeWarning: Mean of empty slice
  return np.nanmean(a, axis=axis, dtype=dtype)
../../data/features/one_month_forecast/train/2004_7 returns no values. Skipping
Traceback (most recent call last):
  File "01_different_variables.py", line 113, in <module>
    vars_to_include, ignore_vars, static=static, run_regression=False
  File "01_different_variables.py", line 54, in run_all_models_as_experiments
    rnn(ignore_vars=ignore_vars, static=None)
  File "/data/ml_drought/scripts/experiments/_base_models.py", line 94, in rnn
    predictor.train(num_epochs=num_epochs, early_stopping=early_stopping)
  File "../../src/models/neural_networks/base.py", line 125, in train
    *self._input_to_tuple(cast(Tuple[torch.Tensor, ...], x_batch))
  File "/home/cdsuser/miniconda3/envs/esowc-drought/lib/python3.7/site-packages/torch/nn/modules/module.py", line 493, in __call__
    result = self.forward(*input, **kwargs)
  File "../../src/models/neural_networks/rnn.py", line 276, in forward
    x = dense_layer(x)
  File "/home/cdsuser/miniconda3/envs/esowc-drought/lib/python3.7/site-packages/torch/nn/modules/module.py", line 493, in __call__
    result = self.forward(*input, **kwargs)
  File "/home/cdsuser/miniconda3/envs/esowc-drought/lib/python3.7/site-packages/torch/nn/modules/linear.py", line 92, in forward
    return F.linear(input, self.weight, self.bias)
  File "/home/cdsuser/miniconda3/envs/esowc-drought/lib/python3.7/site-packages/torch/nn/functional.py", line 1406, in linear
    ret = torch.addmm(bias, input, weight.t())
RuntimeError: invalid argument 13: ldc should be at least max(1, m=0), but have 0 at /opt/conda/conda-bld/pytorch-cpu_1556653114183/work/aten/src/TH/generic/THBlas.cpp:367
=======
>>>>>>> 933dd5fd
"""
from itertools import combinations
from pathlib import Path
from typing import List
import sys

sys.path.append("../..")

from _base_models import parsimonious, regression, linear_nn, rnn, earnn

from scripts.utils import _rename_directory, get_data_path
import logging

logging.basicConfig(filename="01_different_variables.log", level=logging.DEBUG)


def rename_model_experiment_file(
    data_dir: Path, vars_: List[str], static: bool
) -> None:
    vars_joined = "_".join(vars_)
    from_path = data_dir / "models" / "one_month_forecast"
    if static:
        to_path = data_dir / "models" / f"one_month_forecast_{vars_joined}_YESstatic"
    else:
        to_path = data_dir / "models" / f"one_month_forecast_{vars_joined}_NOstatic"

    # with_datetime ensures that unique
    _rename_directory(from_path, to_path, with_datetime=True)


def run_all_models_as_experiments(
    vars_to_include: List[str],
    ignore_vars: List[str],
    static: bool,
    run_regression: bool = True,
):
    print(f"Experiment {vars_to_include} Static: {static}")

    # RUN EXPERIMENTS
    if run_regression:
        regression(ignore_vars=ignore_vars, include_static=static)

    if static:
        # 'embeddings' or 'features'
        try:
            linear_nn(ignore_vars=ignore_vars, static="embeddings")
<<<<<<< HEAD
        except RuntimeError:
            print(
                f"\n{'*'*10}\n FAILED: LinearNN for vars={vars_to_include} static={static}\n{'*'*10}\n"
            )

        try:
            rnn(ignore_vars=ignore_vars, static="embeddings")
        except RuntimeError:
            print(
                f"\n{'*'*10}\n FAILED: RNN for vars={vars_to_include} static={static}\n{'*'*10}\n"
            )

        try:
            earnn(pretrained=False, ignore_vars=ignore_vars, static="embeddings")
        except RuntimeError:
            print(
                f"\n{'*'*10}\n FAILED: EALSTM for vars={vars_to_include} static={static}\n{'*'*10}\n"
            )
=======
        except KeyboardInterrupt:
            raise
        except Exception as e:
            logging.debug(
                f"\n{'*'*10}\n FAILED: LinearNN for vars={vars_to_include} static={static}\n{'*'*10}\n"
            )
            logging.debug(e)

        try:
            rnn(ignore_vars=ignore_vars, static="embeddings")
        except KeyboardInterrupt:
            raise
        except Exception as e:
            logging.debug(
                f"\n{'*'*10}\n FAILED: RNN for vars={vars_to_include} static={static}\n{'*'*10}\n"
            )
            logging.debug(e)

        try:
            earnn(pretrained=False, ignore_vars=ignore_vars, static="embeddings")
        except KeyboardInterrupt:
            raise
        except Exception as e:
            logging.debug(
                f"\n{'*'*10}\n FAILED: EALSTM for vars={vars_to_include} static={static}\n{'*'*10}\n"
            )
            logging.debug(e)
>>>>>>> 933dd5fd

    else:
        try:
            linear_nn(ignore_vars=ignore_vars, static=None)
<<<<<<< HEAD
        except RuntimeError:
            print(
                f"\n{'*'*10}\n FAILED: LinearNN for vars={vars_to_include} static={static}\n{'*'*10}\n"
            )

        try:
            rnn(ignore_vars=ignore_vars, static=None)
        except RuntimeError:
            print(
                f"\n{'*'*10}\n FAILED: RNN for vars={vars_to_include} static={static}\n{'*'*10}\n"
            )

        try:
            earnn(pretrained=False, ignore_vars=ignore_vars, static=None)
        except RuntimeError:
            print(
                f"\n{'*'*10}\n FAILED: EALSTM for vars={vars_to_include} static={static}\n{'*'*10}\n"
            )
=======
        except KeyboardInterrupt:
            raise
        except Exception as e:
            logging.debug(
                f"\n{'*'*10}\n FAILED: LinearNN for vars={vars_to_include} static={static}\n{'*'*10}\n"
            )
            logging.debug(e)

        try:
            rnn(ignore_vars=ignore_vars, static=None)
        except KeyboardInterrupt:
            raise
        except Exception as e:
            logging.debug(
                f"\n{'*'*10}\n FAILED: RNN for vars={vars_to_include} static={static}\n{'*'*10}\n"
            )
            logging.debug(e)

        try:
            # NO NEED to run the EALSTM without static data because
            # just equivalent to the RNN
            earnn(pretrained=False, ignore_vars=ignore_vars, static=None)
        except KeyboardInterrupt:
            raise
        except Exception as e:
            logging.debug(
                f"\n{'*'*10}\n FAILED: EALSTM for vars={vars_to_include} static={static}\n{'*'*10}\n"
            )
            logging.debug(e)
>>>>>>> 933dd5fd

    # RENAME DIRECTORY
    data_dir = get_data_path().absolute()
    rename_model_experiment_file(data_dir, vars_to_include, static)
    print(f"Experiment {vars_to_include} finished")


if __name__ == "__main__":
    ignore_vars = None
    always_ignore_vars = ["ndvi", "p84.162", "sp", "tp", "Eb"]
    all_vars = [
        "VCI",
        "precip",
        "t2m",
        "pev",
        "E",
        "SMsurf",
        "SMroot",
        "Eb",
        "sp",
        "tp",
        "ndvi",
        "p84.162",
    ]
    important_vars = ["VCI", "precip", "t2m", "pev", "E", "SMsurf", "SMroot"]
    additional_vars = ["precip", "t2m", "pev", "E", "SMsurf", "SMroot"]

    # create ALL combinations of features (VCI + ...)
    expts_to_run = []
    for n_combinations in range(len(additional_vars)):
        expts_to_run.extend(
            [["VCI"] + list(c) for c in combinations(additional_vars, n_combinations)]
        )

    # # add variables in one at a time
    # for i in range(len(important_vars)):
    #     vars_to_include = important_vars[:-(i)]
    #     if vars_to_include == []:
    #         continue

    for vars_to_include in expts_to_run[4:]:
        print(f'\n{"-" * 10}\nRunning experiment with: {vars_to_include}\n{"-" * 10}')

        vars_to_exclude = [v for v in important_vars if v not in vars_to_include]
        ignore_vars = always_ignore_vars + vars_to_exclude
        print(ignore_vars)

        # run experiments
        for static in [True, False]:
            try:
                run_all_models_as_experiments(
                    vars_to_include, ignore_vars, static=static, run_regression=False
                )
<<<<<<< HEAD
            except:
                print(
                    f'\n{"-" * 10}\Experiment FAILED: {vars_to_include} static:{static}\n{"-" * 10}'
                )
=======
            except KeyboardInterrupt:
                raise
            except Exception as e:
                print(
                    f'\n{"-" * 10}\nExperiment FAILED: {vars_to_include} static:{static}\n{"-" * 10}'
                )
                logging.debug(
                    f'\n{"-" * 10}\nExperiment FAILED: {vars_to_include} static:{static}\n{"-" * 10}'
                )
                logging.debug(e)

                # SAVE DIRECTORY anyway (some models may have run)
                data_dir = get_data_path()
                rename_model_experiment_file(data_dir, vars_to_include, static)
                print(f"Experiment {vars_to_include} finished")
>>>>>>> 933dd5fd
<|MERGE_RESOLUTION|>--- conflicted
+++ resolved
@@ -5,75 +5,6 @@
 ['pev', 'sp', 't2m', 'tp', 'VCI', 'precip', 'ndvi', 'E', 'Eb', 'SMroot', 'SMsurf',]
 
 # NOTE: p84.162 == 'vertical integral of moisture flux'
-<<<<<<< HEAD
-
-Experiment ['VCI', 'E'] Static: False
-
-Training rnn for experiment one_month_forecast
-/home/cdsuser/miniconda3/envs/esowc-drought/lib/python3.7/site-packages/xarray/core/nanops.py:159: RuntimeWarning: Mean of empty slice
-  return np.nanmean(a, axis=axis, dtype=dtype)
-../../data/features/one_month_forecast/train/1985_3 returns no values. Skipping
-/home/cdsuser/miniconda3/envs/esowc-drought/lib/python3.7/site-packages/xarray/core/nanops.py:159: RuntimeWarning: Mean of empty slice
-  return np.nanmean(a, axis=axis, dtype=dtype)
-../../data/features/one_month_forecast/train/2004_6 returns no values. Skipping
-/home/cdsuser/miniconda3/envs/esowc-drought/lib/python3.7/site-packages/xarray/core/nanops.py:159: RuntimeWarning: Mean of empty slice
-  return np.nanmean(a, axis=axis, dtype=dtype)
-../../data/features/one_month_forecast/train/1995_3 returns no values. Skipping
-/home/cdsuser/miniconda3/envs/esowc-drought/lib/python3.7/site-packages/xarray/core/nanops.py:159: RuntimeWarning: Mean of empty slice
-  return np.nanmean(a, axis=axis, dtype=dtype)
-../../data/features/one_month_forecast/train/1994_11 returns no values. Skipping
-/home/cdsuser/miniconda3/envs/esowc-drought/lib/python3.7/site-packages/xarray/core/nanops.py:159: RuntimeWarning: Mean of empty slice
-  return np.nanmean(a, axis=axis, dtype=dtype)
-../../data/features/one_month_forecast/train/1994_12 returns no values. Skipping
-../../data/features/one_month_forecast/train/1985_1 returns no values. Skipping
-/home/cdsuser/miniconda3/envs/esowc-drought/lib/python3.7/site-packages/xarray/core/nanops.py:159: RuntimeWarning: Mean of empty slice
-  return np.nanmean(a, axis=axis, dtype=dtype)
-../../data/features/one_month_forecast/train/1995_2 returns no values. Skipping
-/home/cdsuser/miniconda3/envs/esowc-drought/lib/python3.7/site-packages/xarray/core/nanops.py:159: RuntimeWarning: Mean of empty slice
-  return np.nanmean(a, axis=axis, dtype=dtype)
-../../data/features/one_month_forecast/train/1985_2 returns no values. Skipping
-../../data/features/one_month_forecast/train/1994_10 returns no values. Skipping
-/home/cdsuser/miniconda3/envs/esowc-drought/lib/python3.7/site-packages/xarray/core/nanops.py:159: RuntimeWarning: Mean of empty slice
-  return np.nanmean(a, axis=axis, dtype=dtype)
-../../data/features/one_month_forecast/train/1985_5 returns no values. Skipping
-/home/cdsuser/miniconda3/envs/esowc-drought/lib/python3.7/site-packages/xarray/core/nanops.py:159: RuntimeWarning: Mean of empty slice
-  return np.nanmean(a, axis=axis, dtype=dtype)
-../../data/features/one_month_forecast/train/1985_4 returns no values. Skipping
-../../data/features/one_month_forecast/train/2004_4 returns no values. Skipping
-/home/cdsuser/miniconda3/envs/esowc-drought/lib/python3.7/site-packages/xarray/core/nanops.py:159: RuntimeWarning: Mean of empty slice
-  return np.nanmean(a, axis=axis, dtype=dtype)
-../../data/features/one_month_forecast/train/2004_8 returns no values. Skipping
-/home/cdsuser/miniconda3/envs/esowc-drought/lib/python3.7/site-packages/xarray/core/nanops.py:159: RuntimeWarning: Mean of empty slice
-  return np.nanmean(a, axis=axis, dtype=dtype)
-../../data/features/one_month_forecast/train/1995_1 returns no values. Skipping
-/home/cdsuser/miniconda3/envs/esowc-drought/lib/python3.7/site-packages/xarray/core/nanops.py:159: RuntimeWarning: Mean of empty slice
-  return np.nanmean(a, axis=axis, dtype=dtype)
-../../data/features/one_month_forecast/train/2004_5 returns no values. Skipping
-/home/cdsuser/miniconda3/envs/esowc-drought/lib/python3.7/site-packages/xarray/core/nanops.py:159: RuntimeWarning: Mean of empty slice
-  return np.nanmean(a, axis=axis, dtype=dtype)
-../../data/features/one_month_forecast/train/2004_7 returns no values. Skipping
-Traceback (most recent call last):
-  File "01_different_variables.py", line 113, in <module>
-    vars_to_include, ignore_vars, static=static, run_regression=False
-  File "01_different_variables.py", line 54, in run_all_models_as_experiments
-    rnn(ignore_vars=ignore_vars, static=None)
-  File "/data/ml_drought/scripts/experiments/_base_models.py", line 94, in rnn
-    predictor.train(num_epochs=num_epochs, early_stopping=early_stopping)
-  File "../../src/models/neural_networks/base.py", line 125, in train
-    *self._input_to_tuple(cast(Tuple[torch.Tensor, ...], x_batch))
-  File "/home/cdsuser/miniconda3/envs/esowc-drought/lib/python3.7/site-packages/torch/nn/modules/module.py", line 493, in __call__
-    result = self.forward(*input, **kwargs)
-  File "../../src/models/neural_networks/rnn.py", line 276, in forward
-    x = dense_layer(x)
-  File "/home/cdsuser/miniconda3/envs/esowc-drought/lib/python3.7/site-packages/torch/nn/modules/module.py", line 493, in __call__
-    result = self.forward(*input, **kwargs)
-  File "/home/cdsuser/miniconda3/envs/esowc-drought/lib/python3.7/site-packages/torch/nn/modules/linear.py", line 92, in forward
-    return F.linear(input, self.weight, self.bias)
-  File "/home/cdsuser/miniconda3/envs/esowc-drought/lib/python3.7/site-packages/torch/nn/functional.py", line 1406, in linear
-    ret = torch.addmm(bias, input, weight.t())
-RuntimeError: invalid argument 13: ldc should be at least max(1, m=0), but have 0 at /opt/conda/conda-bld/pytorch-cpu_1556653114183/work/aten/src/TH/generic/THBlas.cpp:367
-=======
->>>>>>> 933dd5fd
 """
 from itertools import combinations
 from pathlib import Path
@@ -120,26 +51,6 @@
         # 'embeddings' or 'features'
         try:
             linear_nn(ignore_vars=ignore_vars, static="embeddings")
-<<<<<<< HEAD
-        except RuntimeError:
-            print(
-                f"\n{'*'*10}\n FAILED: LinearNN for vars={vars_to_include} static={static}\n{'*'*10}\n"
-            )
-
-        try:
-            rnn(ignore_vars=ignore_vars, static="embeddings")
-        except RuntimeError:
-            print(
-                f"\n{'*'*10}\n FAILED: RNN for vars={vars_to_include} static={static}\n{'*'*10}\n"
-            )
-
-        try:
-            earnn(pretrained=False, ignore_vars=ignore_vars, static="embeddings")
-        except RuntimeError:
-            print(
-                f"\n{'*'*10}\n FAILED: EALSTM for vars={vars_to_include} static={static}\n{'*'*10}\n"
-            )
-=======
         except KeyboardInterrupt:
             raise
         except Exception as e:
@@ -167,31 +78,10 @@
                 f"\n{'*'*10}\n FAILED: EALSTM for vars={vars_to_include} static={static}\n{'*'*10}\n"
             )
             logging.debug(e)
->>>>>>> 933dd5fd
 
     else:
         try:
             linear_nn(ignore_vars=ignore_vars, static=None)
-<<<<<<< HEAD
-        except RuntimeError:
-            print(
-                f"\n{'*'*10}\n FAILED: LinearNN for vars={vars_to_include} static={static}\n{'*'*10}\n"
-            )
-
-        try:
-            rnn(ignore_vars=ignore_vars, static=None)
-        except RuntimeError:
-            print(
-                f"\n{'*'*10}\n FAILED: RNN for vars={vars_to_include} static={static}\n{'*'*10}\n"
-            )
-
-        try:
-            earnn(pretrained=False, ignore_vars=ignore_vars, static=None)
-        except RuntimeError:
-            print(
-                f"\n{'*'*10}\n FAILED: EALSTM for vars={vars_to_include} static={static}\n{'*'*10}\n"
-            )
-=======
         except KeyboardInterrupt:
             raise
         except Exception as e:
@@ -221,7 +111,6 @@
                 f"\n{'*'*10}\n FAILED: EALSTM for vars={vars_to_include} static={static}\n{'*'*10}\n"
             )
             logging.debug(e)
->>>>>>> 933dd5fd
 
     # RENAME DIRECTORY
     data_dir = get_data_path().absolute()
@@ -275,12 +164,6 @@
                 run_all_models_as_experiments(
                     vars_to_include, ignore_vars, static=static, run_regression=False
                 )
-<<<<<<< HEAD
-            except:
-                print(
-                    f'\n{"-" * 10}\Experiment FAILED: {vars_to_include} static:{static}\n{"-" * 10}'
-                )
-=======
             except KeyboardInterrupt:
                 raise
             except Exception as e:
@@ -295,5 +178,4 @@
                 # SAVE DIRECTORY anyway (some models may have run)
                 data_dir = get_data_path()
                 rename_model_experiment_file(data_dir, vars_to_include, static)
-                print(f"Experiment {vars_to_include} finished")
->>>>>>> 933dd5fd
+                print(f"Experiment {vars_to_include} finished")
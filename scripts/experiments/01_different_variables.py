"""
run_different_variables.py

All vars:
['pev', 'sp', 't2m', 'tp', 'VCI', 'precip', 'ndvi', 'E', 'Eb', 'SMroot', 'SMsurf',]

# NOTE: p84.162 == 'vertical integral of moisture flux'
"""
from itertools import combinations
from pathlib import Path
from typing import List
import sys

sys.path.append("../..")

from _base_models import parsimonious, regression, linear_nn, rnn, earnn

from scripts.utils import _rename_directory, get_data_path
import logging

logging.basicConfig(filename="01_different_variables.log", level=logging.DEBUG)


def rename_model_experiment_file(
    data_dir: Path, vars_: List[str], static: bool
) -> None:
    vars_joined = "_".join(vars_)
    from_path = data_dir / "models" / "one_month_forecast"
    if static:
        to_path = data_dir / "models" / f"one_month_forecast_{vars_joined}_YESstatic"
    else:
        to_path = data_dir / "models" / f"one_month_forecast_{vars_joined}_NOstatic"

    # with_datetime ensures that unique
    _rename_directory(from_path, to_path, with_datetime=True)


def run_all_models_as_experiments(
    vars_to_include: List[str],
    ignore_vars: List[str],
    static: bool,
    run_regression: bool = True,
):
    print(f"Experiment {vars_to_include} Static: {static}")

    # RUN EXPERIMENTS
    if run_regression:
        regression(ignore_vars=ignore_vars, include_static=static)

    if static:
        # 'embeddings' or 'features'
        try:
            linear_nn(ignore_vars=ignore_vars, static="embeddings")
        except KeyboardInterrupt:
            raise
        except Exception as e:
            logging.debug(
                f"\n{'*'*10}\n FAILED: LinearNN for vars={vars_to_include} static={static}\n{'*'*10}\n"
            )
            logging.debug(e)

        try:
            rnn(ignore_vars=ignore_vars, static="embeddings")
        except KeyboardInterrupt:
            raise
        except Exception as e:
            logging.debug(
                f"\n{'*'*10}\n FAILED: RNN for vars={vars_to_include} static={static}\n{'*'*10}\n"
            )
            logging.debug(e)

        try:
            earnn(pretrained=False, ignore_vars=ignore_vars, static="embeddings")
        except KeyboardInterrupt:
            raise
        except Exception as e:
            logging.debug(
                f"\n{'*'*10}\n FAILED: EALSTM for vars={vars_to_include} static={static}\n{'*'*10}\n"
            )
            logging.debug(e)

    else:
<<<<<<< HEAD
        try:
            linear_nn(ignore_vars=ignore_vars, static=None)
        except KeyboardInterrupt:
            raise
        except Exception as e:
            logging.debug(
                f"\n{'*'*10}\n FAILED: LinearNN for vars={vars_to_include} static={static}\n{'*'*10}\n"
            )
            logging.debug(e)

        try:
            rnn(ignore_vars=ignore_vars, static=None)
        except KeyboardInterrupt:
            raise
        except Exception as e:
            logging.debug(
                f"\n{'*'*10}\n FAILED: RNN for vars={vars_to_include} static={static}\n{'*'*10}\n"
            )
            logging.debug(e)

        try:
            earnn(pretrained=False, ignore_vars=ignore_vars, static=None)
        except KeyboardInterrupt:
            raise
        except Exception as e:
            logging.debug(
                f"\n{'*'*10}\n FAILED: EALSTM for vars={vars_to_include} static={static}\n{'*'*10}\n"
            )
            logging.debug(e)
=======
        linear_nn(ignore_vars=ignore_vars, static=None)
        rnn(ignore_vars=ignore_vars, static=None)
        # NO NEED to run the EALSTM without static data because
        # just equivalent to the RNN
        # earnn(
        #     pretrained=False,
        #     ignore_vars=ignore_vars,
        #     static=None,
        #     static_embedding_size=None,
        # )
>>>>>>> e505fb5a

    # RENAME DIRECTORY
    data_dir = get_data_path().absolute()
    rename_model_experiment_file(data_dir, vars_to_include, static)
    print(f"Experiment {vars_to_include} finished")


if __name__ == "__main__":
    ignore_vars = None
    always_ignore_vars = ["ndvi", "p84.162", "sp", "tp", "Eb"]
    all_vars = [
        "VCI",
        "precip",
        "t2m",
        "pev",
        "E",
        "SMsurf",
        "SMroot",
        "Eb",
        "sp",
        "tp",
        "ndvi",
        "p84.162",
    ]
    important_vars = ["VCI", "precip", "t2m", "pev", "E", "SMsurf", "SMroot"]
    additional_vars = ["precip", "t2m", "pev", "E", "SMsurf", "SMroot"]

    # create ALL combinations of features (VCI + ...)
    expts_to_run = []
    for n_combinations in range(len(additional_vars)):
        expts_to_run.extend(
            [["VCI"] + list(c) for c in combinations(additional_vars, n_combinations)]
        )

    # # add variables in one at a time
    # for i in range(len(important_vars)):
    #     vars_to_include = important_vars[:-(i)]
    #     if vars_to_include == []:
    #         continue

    for vars_to_include in expts_to_run[4:]:
        print(f'\n{"-" * 10}\nRunning experiment with: {vars_to_include}\n{"-" * 10}')

        vars_to_exclude = [v for v in important_vars if v not in vars_to_include]
        ignore_vars = always_ignore_vars + vars_to_exclude
        print(ignore_vars)

        # run experiments
        for static in [True, False]:
            try:
                run_all_models_as_experiments(
                    vars_to_include, ignore_vars, static=static, run_regression=False
                )
            except KeyboardInterrupt:
                raise
            except Exception as e:
                print(
                    f'\n{"-" * 10}\nExperiment FAILED: {vars_to_include} static:{static}\n{"-" * 10}'
                )
                logging.debug(
                    f'\n{"-" * 10}\nExperiment FAILED: {vars_to_include} static:{static}\n{"-" * 10}'
                )
                logging.debug(e)

                # SAVE DIRECTORY anyway (some models may have run)
                data_dir = get_data_path()
                rename_model_experiment_file(data_dir, vars_to_include, static)
                print(f"Experiment {vars_to_include} finished")<|MERGE_RESOLUTION|>--- conflicted
+++ resolved
@@ -80,7 +80,6 @@
             logging.debug(e)
 
     else:
-<<<<<<< HEAD
         try:
             linear_nn(ignore_vars=ignore_vars, static=None)
         except KeyboardInterrupt:
@@ -102,6 +101,8 @@
             logging.debug(e)
 
         try:
+            # NO NEED to run the EALSTM without static data because
+            # just equivalent to the RNN
             earnn(pretrained=False, ignore_vars=ignore_vars, static=None)
         except KeyboardInterrupt:
             raise
@@ -110,18 +111,6 @@
                 f"\n{'*'*10}\n FAILED: EALSTM for vars={vars_to_include} static={static}\n{'*'*10}\n"
             )
             logging.debug(e)
-=======
-        linear_nn(ignore_vars=ignore_vars, static=None)
-        rnn(ignore_vars=ignore_vars, static=None)
-        # NO NEED to run the EALSTM without static data because
-        # just equivalent to the RNN
-        # earnn(
-        #     pretrained=False,
-        #     ignore_vars=ignore_vars,
-        #     static=None,
-        #     static_embedding_size=None,
-        # )
->>>>>>> e505fb5a
 
     # RENAME DIRECTORY
     data_dir = get_data_path().absolute()

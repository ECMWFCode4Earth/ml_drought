import sys

sys.path.append("../..")

<<<<<<< HEAD

=======
>>>>>>> 8b197bbf
from scripts.utils import _rename_directory, get_data_path
from _base_models import parsimonious, regression, linear_nn, rnn, earnn


if __name__ == "__main__":
    # NOTE: why have we downloaded 2 variables for ERA5 evaporaton
    # important_vars = ["VCI", "precip", "t2m", "pev", "p0005", "SMsurf", "SMroot"]
    # always_ignore_vars = ["ndvi", "p84.162", "sp", "tp", "Eb", "E", "p0001"]
    important_vars = ["VCI", "precip", "t2m", "pev", "E", "SMsurf", "SMroot"]
    always_ignore_vars = ["ndvi", "p84.162", "sp", "tp", "Eb"]

    # parsimonious()
    # regression(ignore_vars=always_ignore_vars)
    # gbdt(ignore_vars=always_ignore_vars)
    # linear_nn(ignore_vars=always_ignore_vars)
    # rnn(ignore_vars=always_ignore_vars)
    earnn(
        experiment="one_month_forecast",
        include_pred_month=True,
        surrounding_pixels=None,
        pretrained=False,
        explain=False,
        static="features",
        ignore_vars=always_ignore_vars,
        num_epochs=50,
        early_stopping=5,
        hidden_size=256,
        static_embedding_size=64,
    )

    # rename the output file
    data_path = get_data_path()

    _rename_directory(
        from_path=data_path / "models" / "one_month_forecast",
        to_path=data_path / "models" / "one_month_forecast_BASE",
    )<|MERGE_RESOLUTION|>--- conflicted
+++ resolved
@@ -2,10 +2,6 @@
 
 sys.path.append("../..")
 
-<<<<<<< HEAD
-
-=======
->>>>>>> 8b197bbf
 from scripts.utils import _rename_directory, get_data_path
 from _base_models import parsimonious, regression, linear_nn, rnn, earnn
 

--- conflicted
+++ resolved
@@ -2,160 +2,9 @@
 
 sys.path.append("../..")
 
-<<<<<<< HEAD
-from scripts.utils import get_data_path, _rename_directory
-from src.analysis import all_explanations_for_file
-from src.models import (
-    Persistence,
-    LinearRegression,
-    LinearNetwork,
-    RecurrentNetwork,
-    EARecurrentNetwork,
-    load_model,
-    GBDT,
-)
 
-
-def parsimonious(experiment="one_month_forecast",):
-    predictor = Persistence(get_data_path(), experiment=experiment)
-    predictor.evaluate(save_preds=True)
-
-
-def regression(
-    experiment="one_month_forecast",
-    include_pred_month=True,
-    surrounding_pixels=1,
-    explain=False,
-    static="features",
-    ignore_vars=None,
-):
-    predictor = LinearRegression(
-        get_data_path(),
-        experiment=experiment,
-        include_pred_month=include_pred_month,
-        surrounding_pixels=surrounding_pixels,
-        static=static,
-        ignore_vars=ignore_vars,
-    )
-    predictor.train()
-    predictor.evaluate(save_preds=True)
-
-    # mostly to test it works
-    if explain:
-        predictor.explain(save_shap_values=True)
-
-
-def linear_nn(
-    experiment="one_month_forecast",
-    include_pred_month=True,
-    surrounding_pixels=1,
-    explain=False,
-    static="features",
-    ignore_vars=None,
-):
-    predictor = LinearNetwork(
-        layer_sizes=[100],
-        data_folder=get_data_path(),
-        experiment=experiment,
-        include_pred_month=include_pred_month,
-        surrounding_pixels=surrounding_pixels,
-        static=static,
-        ignore_vars=ignore_vars,
-    )
-    predictor.train(num_epochs=50, early_stopping=5)
-    predictor.evaluate(save_preds=True)
-    predictor.save_model()
-
-    if explain:
-        _ = predictor.explain(save_shap_values=True)
-
-
-def rnn(
-    experiment="one_month_forecast",
-    include_pred_month=True,
-    surrounding_pixels=1,
-    explain=False,
-    static="features",
-    ignore_vars=None,
-):
-    predictor = RecurrentNetwork(
-        hidden_size=128,
-        data_folder=get_data_path(),
-        experiment=experiment,
-        include_pred_month=include_pred_month,
-        surrounding_pixels=surrounding_pixels,
-        static=static,
-        ignore_vars=ignore_vars,
-    )
-    predictor.train(num_epochs=50, early_stopping=5)
-    predictor.evaluate(save_preds=True)
-    predictor.save_model()
-
-    if explain:
-        _ = predictor.explain(save_shap_values=True)
-
-
-def earnn(
-    experiment="one_month_forecast",
-    include_pred_month=True,
-    surrounding_pixels=None,
-    pretrained=False,
-    explain=False,
-    static="features",
-    ignore_vars=None,
-):
-    data_path = get_data_path()
-
-    if not pretrained:
-        predictor = EARecurrentNetwork(
-            hidden_size=128,
-            data_folder=data_path,
-            experiment=experiment,
-            include_pred_month=include_pred_month,
-            surrounding_pixels=surrounding_pixels,
-            static=static,
-            static_embedding_size=10,
-            ignore_vars=ignore_vars,
-        )
-        predictor.train(num_epochs=50, early_stopping=5)
-        predictor.evaluate(save_preds=True)
-        predictor.save_model()
-    else:
-        predictor = load_model(data_path / f"models/{experiment}/ealstm/model.pt")
-
-    if explain:
-        test_file = data_path / f"features/{experiment}/test/2018_3"
-        assert test_file.exists()
-        all_explanations_for_file(test_file, predictor, batch_size=100)
-
-
-def gbdt(
-    experiment="one_month_forecast",
-    include_pred_month=True,
-    surrounding_pixels=None,
-    pretrained=True,
-    explain=False,
-    static="features",
-    ignore_vars=None,
-):
-    data_path = get_data_path()
-
-    # initialise, train and save GBDT model
-    predictor = GBDT(
-        data_folder=data_path,
-        experiment=experiment,
-        include_pred_month=include_pred_month,
-        surrounding_pixels=surrounding_pixels,
-        static=static,
-        ignore_vars=ignore_vars,
-    )
-    predictor.train(early_stopping=5)
-    predictor.evaluate(save_preds=True)
-    predictor.save_model()
-=======
-from scripts.utils import _rename_directory
+from scripts.utils import _rename_directory, get_data_path
 from _base_models import parsimonious, regression, linear_nn, rnn, earnn
->>>>>>> c63af728
 
 
 if __name__ == "__main__":

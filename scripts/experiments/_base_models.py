import sys

sys.path.append("../..")
from src.models import (
    Persistence,
    LinearRegression,
    LinearNetwork,
    RecurrentNetwork,
    EARecurrentNetwork,
    load_model,
    GBDT,
)
from src.analysis import all_explanations_for_file
from scripts.utils import get_data_path


def parsimonious(experiment="one_month_forecast",):
    print("\n\n** Baseline **")
    predictor = Persistence(get_data_path(), experiment=experiment)
    predictor.evaluate(save_preds=True)
    print("\n\n")


def regression(
    experiment="one_month_forecast",
    include_pred_month=True,
    surrounding_pixels=None,
    explain=False,
    static="features",
    ignore_vars=None,
    predict_delta=False,
<<<<<<< HEAD
=======
    spatial_mask=None,
>>>>>>> 35a852ba
):
    print("\n\n** Regression **")
    predictor = LinearRegression(
        get_data_path(),
        experiment=experiment,
        include_pred_month=include_pred_month,
        surrounding_pixels=surrounding_pixels,
        static=static,
        ignore_vars=ignore_vars,
        predict_delta=predict_delta,
<<<<<<< HEAD
=======
        spatial_mask=spatial_mask,
>>>>>>> 35a852ba
    )
    predictor.train()
    predictor.evaluate(save_preds=True)

    # mostly to test it works
    if explain:
        predictor.explain(save_shap_values=True)
    print("\n\n")


def linear_nn(
    experiment="one_month_forecast",
    include_pred_month=True,
    surrounding_pixels=None,
    explain=False,
    static="features",
    ignore_vars=None,
    num_epochs=50,
    early_stopping=5,
    layer_sizes=[100],
    predict_delta=False,
<<<<<<< HEAD
    learning_rate=1e-3,
=======
    spatial_mask=None,
>>>>>>> 35a852ba
):
    print("\n\n** Linear Network **")
    predictor = LinearNetwork(
        layer_sizes=layer_sizes,
        data_folder=get_data_path(),
        experiment=experiment,
        include_pred_month=include_pred_month,
        surrounding_pixels=surrounding_pixels,
        static=static,
        ignore_vars=ignore_vars,
        predict_delta=predict_delta,
<<<<<<< HEAD
    )
    predictor.train(
        num_epochs=num_epochs,
        early_stopping=early_stopping,
        learning_rate=learning_rate,
=======
        spatial_mask=spatial_mask,
>>>>>>> 35a852ba
    )
    predictor.evaluate(save_preds=True)
    predictor.save_model()

    if explain:
        _ = predictor.explain(save_shap_values=True)
    print("\n\n")


def rnn(
    experiment="one_month_forecast",
    include_pred_month=True,
    surrounding_pixels=None,
    explain=False,
    static="features",
    ignore_vars=None,
    num_epochs=50,
    early_stopping=5,
    hidden_size=128,
    predict_delta=False,
<<<<<<< HEAD
    learning_rate=1e-3,
=======
    spatial_mask=None,
>>>>>>> 35a852ba
):
    print("\n\n** RNN **")
    predictor = RecurrentNetwork(
        hidden_size=hidden_size,
        data_folder=get_data_path(),
        experiment=experiment,
        include_pred_month=include_pred_month,
        surrounding_pixels=surrounding_pixels,
        static=static,
        ignore_vars=ignore_vars,
        predict_delta=predict_delta,
<<<<<<< HEAD
    )
    predictor.train(
        num_epochs=num_epochs,
        early_stopping=early_stopping,
        learning_rate=learning_rate,
=======
        spatial_mask=spatial_mask,
>>>>>>> 35a852ba
    )
    predictor.evaluate(save_preds=True)
    predictor.save_model()

    if explain:
        _ = predictor.explain(save_shap_values=True)
    print("\n\n")


def earnn(
    experiment="one_month_forecast",
    include_pred_month=True,
    surrounding_pixels=None,
    pretrained=False,
    explain=False,
    static="features",
    ignore_vars=None,
    num_epochs=50,
    early_stopping=5,
    static_embedding_size=10,
    hidden_size=128,
    predict_delta=False,
<<<<<<< HEAD
    learning_rate=1e-3,
=======
    spatial_mask=None,
>>>>>>> 35a852ba
):
    print("\n\n** EALSTM **")
    data_path = get_data_path()

    if not pretrained:
        predictor = EARecurrentNetwork(
            hidden_size=hidden_size,
            data_folder=data_path,
            experiment=experiment,
            include_pred_month=include_pred_month,
            surrounding_pixels=surrounding_pixels,
            static=static,
            static_embedding_size=static_embedding_size,
            ignore_vars=ignore_vars,
            predict_delta=predict_delta,
<<<<<<< HEAD
        )
        predictor.train(
            num_epochs=num_epochs,
            early_stopping=early_stopping,
            learning_rate=learning_rate,
=======
            spatial_mask=spatial_mask,
>>>>>>> 35a852ba
        )
        predictor.evaluate(save_preds=True)
        predictor.save_model()
    else:
        predictor = load_model(data_path / f"models/{experiment}/ealstm/model.pt")

    if explain:
        test_file = data_path / f"features/{experiment}/test/2018_3"
        assert test_file.exists()
        all_explanations_for_file(test_file, predictor, batch_size=100)
    print("\n\n")


def gbdt(
    experiment="one_month_forecast",
    include_pred_month=True,
    surrounding_pixels=None,
    pretrained=True,
    explain=False,
    static="features",
    ignore_vars=None,
    # predict_delta=False,
<<<<<<< HEAD
=======
    spatial_mask=None,
>>>>>>> 35a852ba
):
    print("\n\n** GBDT **")
    data_path = get_data_path()

    # initialise, train and save GBDT model
    predictor = GBDT(
        data_folder=data_path,
        experiment=experiment,
        include_pred_month=include_pred_month,
        surrounding_pixels=surrounding_pixels,
        static=static,
        ignore_vars=ignore_vars,
        spatial_mask=spatial_mask,
    )
    predictor.train(early_stopping=5)
    predictor.evaluate(save_preds=True)
    predictor.save_model()
    print("\n\n")<|MERGE_RESOLUTION|>--- conflicted
+++ resolved
@@ -29,10 +29,7 @@
     static="features",
     ignore_vars=None,
     predict_delta=False,
-<<<<<<< HEAD
-=======
-    spatial_mask=None,
->>>>>>> 35a852ba
+    spatial_mask=None,
 ):
     print("\n\n** Regression **")
     predictor = LinearRegression(
@@ -43,10 +40,7 @@
         static=static,
         ignore_vars=ignore_vars,
         predict_delta=predict_delta,
-<<<<<<< HEAD
-=======
-        spatial_mask=spatial_mask,
->>>>>>> 35a852ba
+        spatial_mask=spatial_mask,
     )
     predictor.train()
     predictor.evaluate(save_preds=True)
@@ -68,11 +62,8 @@
     early_stopping=5,
     layer_sizes=[100],
     predict_delta=False,
-<<<<<<< HEAD
     learning_rate=1e-3,
-=======
-    spatial_mask=None,
->>>>>>> 35a852ba
+    spatial_mask=None,
 ):
     print("\n\n** Linear Network **")
     predictor = LinearNetwork(
@@ -84,15 +75,12 @@
         static=static,
         ignore_vars=ignore_vars,
         predict_delta=predict_delta,
-<<<<<<< HEAD
     )
     predictor.train(
         num_epochs=num_epochs,
         early_stopping=early_stopping,
         learning_rate=learning_rate,
-=======
-        spatial_mask=spatial_mask,
->>>>>>> 35a852ba
+        spatial_mask=spatial_mask,
     )
     predictor.evaluate(save_preds=True)
     predictor.save_model()
@@ -113,11 +101,8 @@
     early_stopping=5,
     hidden_size=128,
     predict_delta=False,
-<<<<<<< HEAD
     learning_rate=1e-3,
-=======
-    spatial_mask=None,
->>>>>>> 35a852ba
+    spatial_mask=None,
 ):
     print("\n\n** RNN **")
     predictor = RecurrentNetwork(
@@ -129,15 +114,12 @@
         static=static,
         ignore_vars=ignore_vars,
         predict_delta=predict_delta,
-<<<<<<< HEAD
     )
     predictor.train(
         num_epochs=num_epochs,
         early_stopping=early_stopping,
         learning_rate=learning_rate,
-=======
-        spatial_mask=spatial_mask,
->>>>>>> 35a852ba
+        spatial_mask=spatial_mask,
     )
     predictor.evaluate(save_preds=True)
     predictor.save_model()
@@ -160,11 +142,8 @@
     static_embedding_size=10,
     hidden_size=128,
     predict_delta=False,
-<<<<<<< HEAD
     learning_rate=1e-3,
-=======
-    spatial_mask=None,
->>>>>>> 35a852ba
+    spatial_mask=None,
 ):
     print("\n\n** EALSTM **")
     data_path = get_data_path()
@@ -180,15 +159,12 @@
             static_embedding_size=static_embedding_size,
             ignore_vars=ignore_vars,
             predict_delta=predict_delta,
-<<<<<<< HEAD
         )
         predictor.train(
             num_epochs=num_epochs,
             early_stopping=early_stopping,
             learning_rate=learning_rate,
-=======
             spatial_mask=spatial_mask,
->>>>>>> 35a852ba
         )
         predictor.evaluate(save_preds=True)
         predictor.save_model()
@@ -211,10 +187,7 @@
     static="features",
     ignore_vars=None,
     # predict_delta=False,
-<<<<<<< HEAD
-=======
-    spatial_mask=None,
->>>>>>> 35a852ba
+    spatial_mask=None,
 ):
     print("\n\n** GBDT **")
     data_path = get_data_path()

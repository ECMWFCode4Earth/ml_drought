import sys

sys.path.append("..")

from src.models import (
    Persistence,
    LinearRegression,
    LinearNetwork,
    RecurrentNetwork,
    EARecurrentNetwork,
    load_model,
)
from src.analysis import all_shap_for_file

<<<<<<< HEAD
# NOTE: p84.162 == 'vertical integral of moisture flux'

def parsimonious(
    experiment='one_month_forecast',
    ignore_vars=None
):
    # if the working directory is alread ml_drought don't need ../data
    if Path('.').absolute().as_posix().split('/')[-1] == 'ml_drought':
        data_path = Path('data')
    else:
        data_path = Path('../data')

    predictor = Persistence(
        data_path, experiment=experiment, ignore_vars=ignore_vars
    )
=======
from scripts.utils import get_data_path


def parsimonious(experiment="one_month_forecast",):

    predictor = Persistence(get_data_path(), experiment=experiment)
>>>>>>> efe39203
    predictor.evaluate(save_preds=True)


def regression(
<<<<<<< HEAD
    experiment='one_month_forecast',
    include_pred_month=True,
    surrounding_pixels=None
=======
    experiment="one_month_forecast", include_pred_month=True, surrounding_pixels=1
>>>>>>> efe39203
):
    predictor = LinearRegression(
        get_data_path(),
        experiment=experiment,
        include_pred_month=include_pred_month,
        surrounding_pixels=surrounding_pixels,
<<<<<<< HEAD
        ignore_vars=ignore_vars,
=======
>>>>>>> efe39203
    )
    predictor.train()
    predictor.evaluate(save_preds=True)

    # mostly to test it works
    predictor.explain(save_shap_values=True)


def linear_nn(
<<<<<<< HEAD
    experiment='one_month_forecast',
    include_pred_month=True,
    surrounding_pixels=None,
    ignore_vars=None,
    pretrained=False
):
    # if the working directory is alread ml_drought don't need ../data
    if Path('.').absolute().as_posix().split('/')[-1] == 'ml_drought':
        data_path = Path('data')
    else:
        data_path = Path('../data')
    if not pretrained:
        predictor = LinearNetwork(
            layer_sizes=[100], data_folder=data_path,
            experiment=experiment,
            include_pred_month=include_pred_month,
            surrounding_pixels=surrounding_pixels,
            ignore_vars=ignore_vars,
        )
        predictor.train(num_epochs=50, early_stopping=5)
        predictor.evaluate(save_preds=True)
        predictor.save_model()
    else:
        predictor = load_model(data_path / f'models/{experiment}/ealstm/model.pt')
=======
    experiment="one_month_forecast", include_pred_month=True, surrounding_pixels=1
):
    predictor = LinearNetwork(
        layer_sizes=[100],
        data_folder=get_data_path(),
        experiment=experiment,
        include_pred_month=include_pred_month,
        surrounding_pixels=surrounding_pixels,
    )
    predictor.train(num_epochs=50, early_stopping=5)
    predictor.evaluate(save_preds=True)
    predictor.save_model()
>>>>>>> efe39203

    _ = predictor.explain(save_shap_values=True)


<<<<<<< HEAD
def rnn(
    experiment='one_month_forecast',
    include_pred_month=True,
    surrounding_pixels=None,
    ignore_vars=None,
    pretrained=True
):
    # if the working directory is alread ml_drought don't need ../data
    if Path('.').absolute().as_posix().split('/')[-1] == 'ml_drought':
        data_path = Path('data')
    else:
        data_path = Path('../data')
    if not pretrained:
        predictor = RecurrentNetwork(
            hidden_size=128,
            data_folder=data_path,
            experiment=experiment,
            include_pred_month=include_pred_month,
            surrounding_pixels=surrounding_pixels,
            ignore_vars=ignore_vars,
        )
        predictor.train(num_epochs=50, early_stopping=5)
        predictor.evaluate(save_preds=True)
        predictor.save_model()
    else:
        predictor = load_model(data_path / f'models/{experiment}/rnn/model.pt')
=======
def rnn(experiment="one_month_forecast", include_pred_month=True, surrounding_pixels=1):
    predictor = RecurrentNetwork(
        hidden_size=128,
        data_folder=get_data_path(),
        experiment=experiment,
        include_pred_month=include_pred_month,
        surrounding_pixels=surrounding_pixels,
    )
    predictor.train(num_epochs=50, early_stopping=5)
    predictor.evaluate(save_preds=True)
    predictor.save_model()
>>>>>>> efe39203

    _ = predictor.explain(save_shap_values=True)


def earnn(
    experiment="one_month_forecast",
    include_pred_month=True,
    surrounding_pixels=None,
    pretrained=True,
<<<<<<< HEAD
    ignore_vars=None
=======
>>>>>>> efe39203
):
    data_path = get_data_path()

    if not pretrained:
        predictor = EARecurrentNetwork(
            hidden_size=128,
            data_folder=data_path,
            experiment=experiment,
            include_pred_month=include_pred_month,
            surrounding_pixels=surrounding_pixels,
<<<<<<< HEAD
            ignore_vars=ignore_vars,
=======
>>>>>>> efe39203
        )
        predictor.train(num_epochs=50, early_stopping=5)
        predictor.evaluate(save_preds=True)
        predictor.save_model()
    else:
        predictor = load_model(data_path / f"models/{experiment}/ealstm/model.pt")

    test_file = data_path / f"features/{experiment}/test/2018_3"
    assert test_file.exists()
    all_shap_for_file(test_file, predictor, batch_size=100)


<<<<<<< HEAD
if __name__ == '__main__':
    ignore_vars = None
    ignore_vars = ['VCI', 'p84.162', 'sp', 'tp']

    # parsimonious(ignore_vars=ignore_vars)
    # regression(ignore_vars=ignore_vars)
    # linear_nn(ignore_vars=ignore_vars)
    # rnn(ignore_vars=ignore_vars)
    earnn(pretrained=False, ignore_vars=ignore_vars)
=======
if __name__ == "__main__":
    # parsimonious()
    regression()
    # linear_nn()
    # rnn()
    # earnn(pretrained=True)
>>>>>>> efe39203
<|MERGE_RESOLUTION|>--- conflicted
+++ resolved
@@ -12,51 +12,27 @@
 )
 from src.analysis import all_shap_for_file
 
-<<<<<<< HEAD
-# NOTE: p84.162 == 'vertical integral of moisture flux'
-
-def parsimonious(
-    experiment='one_month_forecast',
-    ignore_vars=None
-):
-    # if the working directory is alread ml_drought don't need ../data
-    if Path('.').absolute().as_posix().split('/')[-1] == 'ml_drought':
-        data_path = Path('data')
-    else:
-        data_path = Path('../data')
-
-    predictor = Persistence(
-        data_path, experiment=experiment, ignore_vars=ignore_vars
-    )
-=======
 from scripts.utils import get_data_path
 
 
 def parsimonious(experiment="one_month_forecast",):
 
     predictor = Persistence(get_data_path(), experiment=experiment)
->>>>>>> efe39203
     predictor.evaluate(save_preds=True)
 
 
 def regression(
-<<<<<<< HEAD
     experiment='one_month_forecast',
     include_pred_month=True,
-    surrounding_pixels=None
-=======
-    experiment="one_month_forecast", include_pred_month=True, surrounding_pixels=1
->>>>>>> efe39203
+    surrounding_pixels=None,
+    ignore_vars=None
 ):
     predictor = LinearRegression(
         get_data_path(),
         experiment=experiment,
         include_pred_month=include_pred_month,
         surrounding_pixels=surrounding_pixels,
-<<<<<<< HEAD
         ignore_vars=ignore_vars,
-=======
->>>>>>> efe39203
     )
     predictor.train()
     predictor.evaluate(save_preds=True)
@@ -66,33 +42,11 @@
 
 
 def linear_nn(
-<<<<<<< HEAD
-    experiment='one_month_forecast',
-    include_pred_month=True,
-    surrounding_pixels=None,
-    ignore_vars=None,
-    pretrained=False
-):
-    # if the working directory is alread ml_drought don't need ../data
-    if Path('.').absolute().as_posix().split('/')[-1] == 'ml_drought':
-        data_path = Path('data')
-    else:
-        data_path = Path('../data')
-    if not pretrained:
-        predictor = LinearNetwork(
-            layer_sizes=[100], data_folder=data_path,
-            experiment=experiment,
-            include_pred_month=include_pred_month,
-            surrounding_pixels=surrounding_pixels,
-            ignore_vars=ignore_vars,
-        )
-        predictor.train(num_epochs=50, early_stopping=5)
-        predictor.evaluate(save_preds=True)
-        predictor.save_model()
-    else:
-        predictor = load_model(data_path / f'models/{experiment}/ealstm/model.pt')
-=======
-    experiment="one_month_forecast", include_pred_month=True, surrounding_pixels=1
+experiment = 'one_month_forecast',
+include_pred_month = True,
+surrounding_pixels = None,
+ignore_vars = None,
+pretrained = False
 ):
     predictor = LinearNetwork(
         layer_sizes=[100],
@@ -100,16 +54,15 @@
         experiment=experiment,
         include_pred_month=include_pred_month,
         surrounding_pixels=surrounding_pixels,
+        ignore_vars = ignore_vars,
     )
     predictor.train(num_epochs=50, early_stopping=5)
     predictor.evaluate(save_preds=True)
     predictor.save_model()
->>>>>>> efe39203
 
     _ = predictor.explain(save_shap_values=True)
 
 
-<<<<<<< HEAD
 def rnn(
     experiment='one_month_forecast',
     include_pred_month=True,
@@ -117,38 +70,17 @@
     ignore_vars=None,
     pretrained=True
 ):
-    # if the working directory is alread ml_drought don't need ../data
-    if Path('.').absolute().as_posix().split('/')[-1] == 'ml_drought':
-        data_path = Path('data')
-    else:
-        data_path = Path('../data')
-    if not pretrained:
-        predictor = RecurrentNetwork(
-            hidden_size=128,
-            data_folder=data_path,
-            experiment=experiment,
-            include_pred_month=include_pred_month,
-            surrounding_pixels=surrounding_pixels,
-            ignore_vars=ignore_vars,
-        )
-        predictor.train(num_epochs=50, early_stopping=5)
-        predictor.evaluate(save_preds=True)
-        predictor.save_model()
-    else:
-        predictor = load_model(data_path / f'models/{experiment}/rnn/model.pt')
-=======
-def rnn(experiment="one_month_forecast", include_pred_month=True, surrounding_pixels=1):
     predictor = RecurrentNetwork(
         hidden_size=128,
         data_folder=get_data_path(),
         experiment=experiment,
         include_pred_month=include_pred_month,
         surrounding_pixels=surrounding_pixels,
+        ignore_vars=ignore_vars,
     )
     predictor.train(num_epochs=50, early_stopping=5)
     predictor.evaluate(save_preds=True)
     predictor.save_model()
->>>>>>> efe39203
 
     _ = predictor.explain(save_shap_values=True)
 
@@ -158,10 +90,7 @@
     include_pred_month=True,
     surrounding_pixels=None,
     pretrained=True,
-<<<<<<< HEAD
     ignore_vars=None
-=======
->>>>>>> efe39203
 ):
     data_path = get_data_path()
 
@@ -172,10 +101,7 @@
             experiment=experiment,
             include_pred_month=include_pred_month,
             surrounding_pixels=surrounding_pixels,
-<<<<<<< HEAD
             ignore_vars=ignore_vars,
-=======
->>>>>>> efe39203
         )
         predictor.train(num_epochs=50, early_stopping=5)
         predictor.evaluate(save_preds=True)
@@ -188,7 +114,6 @@
     all_shap_for_file(test_file, predictor, batch_size=100)
 
 
-<<<<<<< HEAD
 if __name__ == '__main__':
     ignore_vars = None
     ignore_vars = ['VCI', 'p84.162', 'sp', 'tp']
@@ -197,12 +122,4 @@
     # regression(ignore_vars=ignore_vars)
     # linear_nn(ignore_vars=ignore_vars)
     # rnn(ignore_vars=ignore_vars)
-    earnn(pretrained=False, ignore_vars=ignore_vars)
-=======
-if __name__ == "__main__":
-    # parsimonious()
-    regression()
-    # linear_nn()
-    # rnn()
-    # earnn(pretrained=True)
->>>>>>> efe39203
+    earnn(pretrained=False, ignore_vars=ignore_vars)
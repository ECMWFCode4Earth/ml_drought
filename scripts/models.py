import sys

sys.path.append("..")

from src.models import (
    Persistence,
    LinearRegression,
    LinearNetwork,
    RecurrentNetwork,
    EARecurrentNetwork,
    load_model,
)
from src.analysis import all_explanations_for_file

from scripts.utils import get_data_path


def parsimonious(experiment="one_month_forecast",):

    predictor = Persistence(get_data_path(), experiment=experiment)
    predictor.evaluate(save_preds=True)


def regression(
    experiment='one_month_forecast',
    include_pred_month=True,
    surrounding_pixels=None,
    ignore_vars=None
):
    predictor = LinearRegression(
        get_data_path(),
        experiment=experiment,
        include_pred_month=include_pred_month,
        surrounding_pixels=surrounding_pixels,
<<<<<<< HEAD
        ignore_vars=ignore_vars,
=======
        static="embeddings",
>>>>>>> 95b03918
    )
    predictor.train()
    predictor.evaluate(save_preds=True)

    # mostly to test it works
    predictor.explain(save_shap_values=True)


def linear_nn(
experiment = 'one_month_forecast',
include_pred_month = True,
surrounding_pixels = None,
ignore_vars = None,
pretrained = False
):
    predictor = LinearNetwork(
        layer_sizes=[100],
        data_folder=get_data_path(),
        experiment=experiment,
        include_pred_month=include_pred_month,
        surrounding_pixels=surrounding_pixels,
        ignore_vars = ignore_vars,
    )
    predictor.train(num_epochs=50, early_stopping=5)
    predictor.evaluate(save_preds=True)
    predictor.save_model()

    _ = predictor.explain(save_shap_values=True)


def rnn(
    experiment='one_month_forecast',
    include_pred_month=True,
    surrounding_pixels=None,
    ignore_vars=None,
    pretrained=True
):
    predictor = RecurrentNetwork(
        hidden_size=128,
        data_folder=get_data_path(),
        experiment=experiment,
        include_pred_month=include_pred_month,
        surrounding_pixels=surrounding_pixels,
        ignore_vars=ignore_vars,
    )
    predictor.train(num_epochs=50, early_stopping=5)
    predictor.evaluate(save_preds=True)
    predictor.save_model()

    _ = predictor.explain(save_shap_values=True)


def earnn(
    experiment="one_month_forecast",
    include_pred_month=True,
    surrounding_pixels=None,
    pretrained=True,
    ignore_vars=None
):
    data_path = get_data_path()

    if not pretrained:
        predictor = EARecurrentNetwork(
            hidden_size=128,
            data_folder=data_path,
            experiment=experiment,
            include_pred_month=include_pred_month,
            surrounding_pixels=surrounding_pixels,
            ignore_vars=ignore_vars,
        )
        predictor.train(num_epochs=50, early_stopping=5)
        predictor.evaluate(save_preds=True)
        predictor.save_model()
    else:
        predictor = load_model(data_path / f"models/{experiment}/ealstm/model.pt")

    test_file = data_path / f"features/{experiment}/test/2018_3"
    assert test_file.exists()
    all_explanations_for_file(test_file, predictor, batch_size=100)


if __name__ == '__main__':
    ignore_vars = None
    ignore_vars = ['VCI', 'p84.162', 'sp', 'tp']

    # parsimonious(ignore_vars=ignore_vars)
    # regression(ignore_vars=ignore_vars)
    # linear_nn(ignore_vars=ignore_vars)
    # rnn(ignore_vars=ignore_vars)
    earnn(pretrained=False, ignore_vars=ignore_vars)<|MERGE_RESOLUTION|>--- conflicted
+++ resolved
@@ -32,11 +32,8 @@
         experiment=experiment,
         include_pred_month=include_pred_month,
         surrounding_pixels=surrounding_pixels,
-<<<<<<< HEAD
         ignore_vars=ignore_vars,
-=======
         static="embeddings",
->>>>>>> 95b03918
     )
     predictor.train()
     predictor.evaluate(save_preds=True)

--- conflicted
+++ resolved
@@ -135,7 +135,6 @@
     else:
         data_path = Path('../data')
 
-<<<<<<< HEAD
     predictor = RecurrentNetwork(
         hidden_size=128,
         dense_features=[100],
@@ -144,13 +143,7 @@
         include_pred_month=include_pred_month,
         surrounding_pixels=surrounding_pixels
     )
-    predictor.train()
-=======
-    predictor = RecurrentNetwork(hidden_size=128,
-                                 dense_features=[100],
-                                 data_folder=data_path)
-    predictor.train(num_epochs=5, early_stopping=2)
->>>>>>> 2dd947f2
+    predictor.train(num_epochs=50, early_stopping=5)
     predictor.evaluate(save_preds=True)
 
     # See above; we need to update the shap version before this can be explained

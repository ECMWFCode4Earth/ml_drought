--- conflicted
+++ resolved
@@ -71,46 +71,7 @@
     else:
         data_path = Path('../data')
 
-<<<<<<< HEAD
     predictor = LinearNetwork(layer_sizes=[100], data_folder=data_path, experiment=experiment)
-    predictor.train()
-    predictor.evaluate(save_preds=True)
-
-    # mostly to test it works
-    test_arrays_loader = DataLoader(data_path=data_path, batch_file_size=1,
-                                    shuffle_data=False, mode='test',
-                                    experiment=experiment,
-                                    to_tensor=True)
-    key, val = list(next(iter(test_arrays_loader)).items())[0]
-
-    explain_hist, explain_add = predictor.explain([val.x.historical[:3], val.x.pred_months[:3]])
-
-    print(explain_hist.shape)
-    np.save('shap_linear_network_hist.npy', explain_hist)
-    np.save('shap_linear_network_add.npy', explain_add)
-
-    np.save('shap_x_linear_network_hist.npy', val.x.historical[:3])
-    np.save('shap_x_linear_network_add.npy', val.x.pred_months[:3])
-
-    with open('variables_linear_network.txt', 'w') as f:
-        f.write(str(val.x_vars))
-
-    # plot the variables
-    with (
-        data_path / f'features/{experiment}/normalizing_dict.pkl'
-    ).open('rb') as f:
-        normalizing_dict = pickle.load(f)
-
-    for variable in val.x_vars:
-        plt.clf()
-        plot_shap_values(
-            val.x[0].numpy(), explain_hist[0], val.x_vars,
-            normalizing_dict, variable, normalize_shap_plots=True,
-            show=False
-        )
-        plt.savefig(f'{variable}_linear_network.png', dpi=300, bbox_inches='tight')
-=======
-    predictor = LinearNetwork(layer_sizes=[100], data_folder=data_path)
     predictor.train(num_epochs=50, early_stopping=5)
     predictor.evaluate(save_preds=True)
 
@@ -158,16 +119,10 @@
     predictor.evaluate(save_preds=True)
 
     # See above; we need to update the shap version before this can be explained
->>>>>>> 91f55253
 
 
 if __name__ == '__main__':
     parsimonious()
-<<<<<<< HEAD
     regression(experiment='nowcast')
     linear_nn()
-=======
-    regression()
-    linear_nn()
-    rnn()
->>>>>>> 91f55253
+    rnn()
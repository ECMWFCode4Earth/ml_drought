from pathlib import Path
import sys

sys.path.append("..")

from src.models import (
    Persistence,
    LinearRegression,
    LinearNetwork,
    RecurrentNetwork,
    EARecurrentNetwork,
    load_model,
)
from src.analysis import all_explanations_for_file

from scripts.utils import get_data_path


def parsimonious(experiment="one_month_forecast",):

    data_path = get_data_path()
    predictor = Persistence(
        data_path,
        experiment=experiment,
        spatial_mask=data_path / "interim/boundaries_preprocessed/kenya_asal_mask.nc",
    )
    predictor.evaluate(save_preds=True)


def regression(
<<<<<<< HEAD
    experiment="one_month_forecast",
    include_pred_month=True,
    surrounding_pixels=None,
    ignore_vars=None,
=======
    experiment="one_month_forecast", include_pred_month=True, surrounding_pixels=None
>>>>>>> 933dd5fd
):

    data_path = get_data_path()
    predictor = LinearRegression(
<<<<<<< HEAD
        Path("/Volumes/Lees_Extend/data/ecmwf_sowc/data"),  # get_data_path(),
=======
        data_path,
>>>>>>> 933dd5fd
        experiment=experiment,
        include_pred_month=include_pred_month,
        surrounding_pixels=surrounding_pixels,
        ignore_vars=ignore_vars,
        static="embeddings",
        spatial_mask=data_path / "interim/boundaries_preprocessed/kenya_asal_mask.nc",
    )
    predictor.train()
    predictor.evaluate(save_preds=True)

    # mostly to test it works
    predictor.explain(save_shap_values=True)


def linear_nn(
    experiment="one_month_forecast",
    include_pred_month=True,
    surrounding_pixels=None,
    ignore_vars=None,
    pretrained=False,
):
    predictor = LinearNetwork(
        layer_sizes=[100],
        data_folder=get_data_path(),
        experiment=experiment,
        include_pred_month=include_pred_month,
        surrounding_pixels=surrounding_pixels,
        ignore_vars=ignore_vars,
    )
    predictor.train(num_epochs=50, early_stopping=5)
    predictor.evaluate(save_preds=True)
    predictor.save_model()

    _ = predictor.explain(save_shap_values=True)


def rnn(
    experiment="one_month_forecast",
    include_pred_month=True,
    surrounding_pixels=None,
    ignore_vars=None,
    pretrained=True,
):
    predictor = RecurrentNetwork(
        hidden_size=128,
        data_folder=get_data_path(),
        experiment=experiment,
        include_pred_month=include_pred_month,
        surrounding_pixels=surrounding_pixels,
        ignore_vars=ignore_vars,
    )
    predictor.train(num_epochs=50, early_stopping=5)
    predictor.evaluate(save_preds=True)
    predictor.save_model()

    _ = predictor.explain(save_shap_values=True)


def earnn(
    experiment="one_month_forecast",
    include_pred_month=True,
    surrounding_pixels=None,
    pretrained=True,
    ignore_vars=None,
):
    data_path = get_data_path()

    if not pretrained:
        predictor = EARecurrentNetwork(
            hidden_size=128,
            data_folder=data_path,
            experiment=experiment,
            include_pred_month=include_pred_month,
            surrounding_pixels=surrounding_pixels,
            ignore_vars=ignore_vars,
        )
        predictor.train(num_epochs=50, early_stopping=5)
        predictor.evaluate(save_preds=True)
        predictor.save_model()
    else:
        predictor = load_model(data_path / f"models/{experiment}/ealstm/model.pt")

    test_file = data_path / f"features/{experiment}/test/2018_3"
    assert test_file.exists()
    all_explanations_for_file(test_file, predictor, batch_size=100)


if __name__ == "__main__":
<<<<<<< HEAD
    ignore_vars = None
    ignore_vars = ["VCI", "p84.162", "sp", "tp"]

    # parsimonious(ignore_vars=ignore_vars)
    # regression(ignore_vars=ignore_vars)
    # linear_nn(ignore_vars=ignore_vars)
    # rnn(ignore_vars=ignore_vars)
    earnn(pretrained=False, ignore_vars=ignore_vars)
=======
    parsimonious()
    regression()
    linear_nn()
    rnn()
    earnn(pretrained=True)
>>>>>>> 933dd5fd
<|MERGE_RESOLUTION|>--- conflicted
+++ resolved
@@ -28,23 +28,15 @@
 
 
 def regression(
-<<<<<<< HEAD
     experiment="one_month_forecast",
     include_pred_month=True,
     surrounding_pixels=None,
     ignore_vars=None,
-=======
-    experiment="one_month_forecast", include_pred_month=True, surrounding_pixels=None
->>>>>>> 933dd5fd
 ):
 
     data_path = get_data_path()
     predictor = LinearRegression(
-<<<<<<< HEAD
-        Path("/Volumes/Lees_Extend/data/ecmwf_sowc/data"),  # get_data_path(),
-=======
         data_path,
->>>>>>> 933dd5fd
         experiment=experiment,
         include_pred_month=include_pred_month,
         surrounding_pixels=surrounding_pixels,
@@ -133,19 +125,9 @@
 
 
 if __name__ == "__main__":
-<<<<<<< HEAD
-    ignore_vars = None
     ignore_vars = ["VCI", "p84.162", "sp", "tp"]
-
-    # parsimonious(ignore_vars=ignore_vars)
-    # regression(ignore_vars=ignore_vars)
-    # linear_nn(ignore_vars=ignore_vars)
-    # rnn(ignore_vars=ignore_vars)
-    earnn(pretrained=False, ignore_vars=ignore_vars)
-=======
-    parsimonious()
-    regression()
-    linear_nn()
-    rnn()
-    earnn(pretrained=True)
->>>>>>> 933dd5fd
+    parsimonious(ignore_vars=ignore_vars)
+    regression(ignore_vars=ignore_vars)
+    linear_nn(ignore_vars=ignore_vars)
+    rnn(ignore_vars=ignore_vars)
+    earnn(pretrained=True, ignore_vars=ignore_vars)
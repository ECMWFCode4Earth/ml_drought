--- conflicted
+++ resolved
@@ -2,12 +2,9 @@
 sys.path.append('..')
 
 from pathlib import Path
-<<<<<<< HEAD
-from src.models import Persistence, LinearRegression
+
+from src.models import Persistence, LinearRegression, LinearNetwork
 from src.models.data import DataLoader
-=======
-from src.models import Persistence, LinearRegression, LinearNetwork
->>>>>>> 63d9d82a
 
 
 def parsimonious():
@@ -51,11 +48,6 @@
 
 
 if __name__ == '__main__':
-<<<<<<< HEAD
     # parsimonious()
     regression()
-=======
-    parsimonious()
-    regression()
-    linear_nn()
->>>>>>> 63d9d82a
+    linear_nn()
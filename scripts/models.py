from pathlib import Path
import sys

sys.path.append("..")

from src.models import (
    Persistence,
    LinearRegression,
    LinearNetwork,
    RecurrentNetwork,
    EARecurrentNetwork,
    load_model,
)
from src.analysis import all_explanations_for_file

from scripts.utils import get_data_path


def parsimonious(experiment="one_month_forecast",):

    data_path = get_data_path()
    predictor = Persistence(
        data_path,
        experiment=experiment,
        spatial_mask=data_path / "interim/boundaries_preprocessed/kenya_asal_mask.nc",
    )
    predictor.evaluate(save_preds=True)


def regression(
    experiment="one_month_forecast",
    include_pred_month=True,
    surrounding_pixels=None,
    ignore_vars=None,
):

    data_path = get_data_path()
    predictor = LinearRegression(
<<<<<<< HEAD
        Path("/Volumes/Lees_Extend/data/ecmwf_sowc/data"),  # get_data_path(),
=======
        data_path,
>>>>>>> f1af9364
        experiment=experiment,
        include_pred_month=include_pred_month,
        surrounding_pixels=surrounding_pixels,
        ignore_vars=ignore_vars,
        static="embeddings",
        spatial_mask=data_path / "interim/boundaries_preprocessed/kenya_asal_mask.nc",
    )
    predictor.train()
    predictor.evaluate(save_preds=True)

    # mostly to test it works
    predictor.explain(save_shap_values=True)


def linear_nn(
    experiment="one_month_forecast",
    include_pred_month=True,
    surrounding_pixels=None,
    ignore_vars=None,
    pretrained=False,
):
    predictor = LinearNetwork(
        layer_sizes=[100],
        data_folder=get_data_path(),
        experiment=experiment,
        include_pred_month=include_pred_month,
        surrounding_pixels=surrounding_pixels,
        ignore_vars=ignore_vars,
    )
    predictor.train(num_epochs=50, early_stopping=5)
    predictor.evaluate(save_preds=True)
    predictor.save_model()

    _ = predictor.explain(save_shap_values=True)


def rnn(
    experiment="one_month_forecast",
    include_pred_month=True,
    surrounding_pixels=None,
    ignore_vars=None,
    pretrained=True,
):
    predictor = RecurrentNetwork(
        hidden_size=128,
        data_folder=get_data_path(),
        experiment=experiment,
        include_pred_month=include_pred_month,
        surrounding_pixels=surrounding_pixels,
        ignore_vars=ignore_vars,
    )
    predictor.train(num_epochs=50, early_stopping=5)
    predictor.evaluate(save_preds=True)
    predictor.save_model()

    _ = predictor.explain(save_shap_values=True)


def earnn(
    experiment="one_month_forecast",
    include_pred_month=True,
    surrounding_pixels=None,
    pretrained=True,
    ignore_vars=None,
):
    data_path = get_data_path()

    if not pretrained:
        predictor = EARecurrentNetwork(
            hidden_size=128,
            data_folder=data_path,
            experiment=experiment,
            include_pred_month=include_pred_month,
            surrounding_pixels=surrounding_pixels,
            ignore_vars=ignore_vars,
        )
        predictor.train(num_epochs=50, early_stopping=5)
        predictor.evaluate(save_preds=True)
        predictor.save_model()
    else:
        predictor = load_model(data_path / f"models/{experiment}/ealstm/model.pt")

    test_file = data_path / f"features/{experiment}/test/2018_3"
    assert test_file.exists()
    all_explanations_for_file(test_file, predictor, batch_size=100)


if __name__ == "__main__":
<<<<<<< HEAD
    ignore_vars = None
    ignore_vars = ["VCI", "p84.162", "sp", "tp"]

    # parsimonious(ignore_vars=ignore_vars)
    # regression(ignore_vars=ignore_vars)
    # linear_nn(ignore_vars=ignore_vars)
    # rnn(ignore_vars=ignore_vars)
    earnn(pretrained=False, ignore_vars=ignore_vars)
=======
    ignore_vars = ["VCI", "p84.162", "sp", "tp", "VCI1M"]
    parsimonious()
    regression(ignore_vars=ignore_vars)
    linear_nn(ignore_vars=ignore_vars)
    rnn(ignore_vars=ignore_vars)
    earnn(pretrained=True, ignore_vars=ignore_vars)
>>>>>>> f1af9364
<|MERGE_RESOLUTION|>--- conflicted
+++ resolved
@@ -36,11 +36,7 @@
 
     data_path = get_data_path()
     predictor = LinearRegression(
-<<<<<<< HEAD
-        Path("/Volumes/Lees_Extend/data/ecmwf_sowc/data"),  # get_data_path(),
-=======
         data_path,
->>>>>>> f1af9364
         experiment=experiment,
         include_pred_month=include_pred_month,
         surrounding_pixels=surrounding_pixels,
@@ -129,20 +125,9 @@
 
 
 if __name__ == "__main__":
-<<<<<<< HEAD
-    ignore_vars = None
-    ignore_vars = ["VCI", "p84.162", "sp", "tp"]
-
-    # parsimonious(ignore_vars=ignore_vars)
-    # regression(ignore_vars=ignore_vars)
-    # linear_nn(ignore_vars=ignore_vars)
-    # rnn(ignore_vars=ignore_vars)
-    earnn(pretrained=False, ignore_vars=ignore_vars)
-=======
     ignore_vars = ["VCI", "p84.162", "sp", "tp", "VCI1M"]
     parsimonious()
     regression(ignore_vars=ignore_vars)
     linear_nn(ignore_vars=ignore_vars)
     rnn(ignore_vars=ignore_vars)
-    earnn(pretrained=True, ignore_vars=ignore_vars)
->>>>>>> f1af9364
+    earnn(pretrained=True, ignore_vars=ignore_vars)
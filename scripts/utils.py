import shutil
from pathlib import Path
import time


def get_data_path() -> Path:
    # if the working directory is alread ml_drought don't need ../data
    if Path(".").absolute().as_posix().split("/")[-1] == "ml_drought":
        data_path = Path("data")
    elif Path(".").absolute().as_posix().split("/")[-3] == "ml_drought":
        data_path = Path("../../data")
    else:
        data_path = Path("../data")
    return data_path


<<<<<<< HEAD
def _rename_directory(from_path: Path, to_path: Path) -> None:
=======
def _rename_directory(
    from_path: Path, to_path: Path, with_datetime: bool = False
) -> None:
    if with_datetime:
        dt = time.gmtime()
        dt_str = f"{dt.tm_year}_{dt.tm_mon:02}_{dt.tm_mday:02}:{dt.tm_hour:02}{dt.tm_min:02}{dt.tm_sec:02}"
        name = "/" + dt_str + "_" + to_path.as_posix().split("/")[-1]
        to_path = "/".join(to_path.as_posix().split("/")[:-1]) + name
        to_path = Path(to_path)
>>>>>>> d821142e
    shutil.move(from_path.as_posix(), to_path.as_posix())
    print(f"MOVED {from_path} to {to_path}")<|MERGE_RESOLUTION|>--- conflicted
+++ resolved
@@ -14,9 +14,6 @@
     return data_path
 
 
-<<<<<<< HEAD
-def _rename_directory(from_path: Path, to_path: Path) -> None:
-=======
 def _rename_directory(
     from_path: Path, to_path: Path, with_datetime: bool = False
 ) -> None:
@@ -26,6 +23,5 @@
         name = "/" + dt_str + "_" + to_path.as_posix().split("/")[-1]
         to_path = "/".join(to_path.as_posix().split("/")[:-1]) + name
         to_path = Path(to_path)
->>>>>>> d821142e
     shutil.move(from_path.as_posix(), to_path.as_posix())
     print(f"MOVED {from_path} to {to_path}")
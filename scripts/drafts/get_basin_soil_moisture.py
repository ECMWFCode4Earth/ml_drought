--- conflicted
+++ resolved
@@ -134,12 +134,7 @@
         # "volumetric_soil_water_layer_4",
     ]
     # years = np.arange(2004, 2016)
-<<<<<<< HEAD
-    years = np.arange(1998, 2021)
-=======
-    years = np.arange(2003, 2004)
-    # years.extend()
->>>>>>> bc5677bb
+    years = np.arange(1993, 2021)
 
     # Due to memory constraints process hourly data into daily
     # after every Variable/Year then merge all of the variable files

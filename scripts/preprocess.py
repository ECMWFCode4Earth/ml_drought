from pathlib import Path

import sys
sys.path.append('..')
from src.preprocess import (VHIPreprocessor, CHIRPSPreprocesser,
                            PlanetOSPreprocessor, GLEAMPreprocessor,
                            S5Preprocessor,
                            ESACCIPreprocessor, SRTMPreprocessor,
                            ERA5MonthlyMeanPreprocessor)

from src.preprocess.admin_boundaries import KenyaAdminPreprocessor


def process_vci_2018():
    # if the working directory is alread ml_drought don't need ../data
    if Path('.').absolute().as_posix().split('/')[-1] == 'ml_drought':
        data_path = Path('data')
    else:
        data_path = Path('../data')

    processor = VHIPreprocessor(data_path, 'VCI')

    processor.preprocess(subset_str='kenya',
                         resample_time='M', upsampling=False)


def process_precip_2018():
    # if the working directory is alread ml_drought don't need ../data
    if Path('.').absolute().as_posix().split('/')[-1] == 'ml_drought':
        data_path = Path('data')
    else:
        data_path = Path('../data')

    regrid_path = data_path / 'interim/VCI_preprocessed/data_kenya.nc'
    assert regrid_path.exists(), f'{regrid_path} not available'

    processor = CHIRPSPreprocesser(data_path)

    processor.preprocess(subset_str='kenya',
                         regrid=regrid_path,
                         parallel=False)


def process_era5POS_2018():
    # if the working directory is alread ml_drought don't need ../data
    if Path('.').absolute().as_posix().split('/')[-1] == 'ml_drought':
        data_path = Path('data')
    else:
        data_path = Path('../data')
    regrid_path = data_path / 'interim/VCI_preprocessed/data_kenya.nc'
    assert regrid_path.exists(), f'{regrid_path} not available'

    processor = PlanetOSPreprocessor(data_path)

    processor.preprocess(subset_str='kenya', regrid=regrid_path,
                         parallel=False, resample_time='M', upsampling=False)


def process_gleam():
    # if the working directory is alread ml_drought don't need ../data
    if Path('.').absolute().as_posix().split('/')[-1] == 'ml_drought':
        data_path = Path('data')
    else:
        data_path = Path('../data')
    regrid_path = data_path / 'interim/VCI_preprocessed/data_kenya.nc'
    assert regrid_path.exists(), f'{regrid_path} not available'

    processor = GLEAMPreprocessor(data_path)

    processor.preprocess(subset_str='kenya', regrid=regrid_path,
                         resample_time='M', upsampling=False)

def process_seas5():
    # if the working directory is alread ml_drought don't need ../data
    if Path('.').absolute().as_posix().split('/')[-1] == 'ml_drought':
        data_path = Path('data')
    else:
        data_path = Path('../data')
    regrid_path = data_path / 'interim/chirps_preprocessed/chirps_kenya.nc'
    assert regrid_path.exists(), f'{regrid_path} not available'

    processor = S5Preprocessor(data_path)
    processor.preprocess(subset_str='kenya', regrid=regrid_path,
                         resample_time='M', upsampling=False)


def process_esa_cci_landcover():
    if Path('.').absolute().as_posix().split('/')[-1] == 'ml_drought':
        data_path = Path('data')
    else:
        data_path = Path('../data')
    regrid_path = data_path / 'interim/VCI_preprocessed/data_kenya.nc'
    assert regrid_path.exists(), f'{regrid_path} not available'

    processor = ESACCIPreprocessor(data_path)
    processor.preprocess(subset_str='kenya', regrid=regrid_path)


def preprocess_srtm():
    if Path('.').absolute().as_posix().split('/')[-1] == 'ml_drought':
        data_path = Path('data')
    else:
        data_path = Path('../data')
    regrid_path = data_path / 'interim/VCI_preprocessed/data_kenya.nc'
    assert regrid_path.exists(), f'{regrid_path} not available'

    print('Warning: regridding with CDO using the VCI preprocessor data fails because'
          'CDO reads the grid type as generic instead of latlon. This can be fixed '
          'just by changing the grid type to latlon in the grid definition file.')

    processor = SRTMPreprocessor(data_path)
    processor.preprocess(subset_str='kenya', regrid=regrid_path)


def preprocess_kenya_boundaries(selection: str = 'level_1'):
    assert selection in [f'level_{i}' for i in range(1,6)], \
        f'selection must be one of {[f"level_{i}" for i in range(1,6)]}'

    if Path('.').absolute().as_posix().split('/')[-1] == 'ml_drought':
        data_path = Path('data')
    else:
        data_path = Path('../data')
    regrid_path = data_path / 'interim/chirps_preprocessed/chirps_kenya.nc'
    assert regrid_path.exists(), f'{regrid_path} not available'

    processor = KenyaAdminPreprocessor(data_path)
    processor.preprocess(
        reference_nc_filepath=regrid_path, selection=selection
    )


def preprocess_era5():
    if Path('.').absolute().as_posix().split('/')[-1] == 'ml_drought':
        data_path = Path('data')
    else:
        data_path = Path('../data')
    regrid_path = data_path / 'interim/VCI_preprocessed/data_kenya.nc'
    assert regrid_path.exists(), f'{regrid_path} not available'

    processor = ERA5MonthlyMeanPreprocessor(data_path)
    processor.preprocess(subset_str='kenya', regrid=regrid_path)


if __name__ == '__main__':
    process_vci_2018()
    process_precip_2018()
    process_era5POS_2018()
    process_gleam()
    process_esa_cci_landcover()
    preprocess_srtm()
    preprocess_era5()
<<<<<<< HEAD
    preprocess_kenya_boundaries(selection='level_1')
    preprocess_kenya_boundaries(selection='level_2')
    preprocess_kenya_boundaries(selection='level_3')
=======
    preprocess_kenya_boundaries('level_2')
>>>>>>> 5086543a
<|MERGE_RESOLUTION|>--- conflicted
+++ resolved
@@ -149,10 +149,6 @@
     process_esa_cci_landcover()
     preprocess_srtm()
     preprocess_era5()
-<<<<<<< HEAD
     preprocess_kenya_boundaries(selection='level_1')
     preprocess_kenya_boundaries(selection='level_2')
-    preprocess_kenya_boundaries(selection='level_3')
-=======
-    preprocess_kenya_boundaries('level_2')
->>>>>>> 5086543a
+    preprocess_kenya_boundaries(selection='level_3')
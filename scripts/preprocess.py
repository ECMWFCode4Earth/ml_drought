import sys
from pathlib import Path
import numpy as np
from typing import Optional, Union, List

sys.path.append("..")
from src.preprocess import (
    VHIPreprocessor,
    CHIRPSPreprocessor,
    PlanetOSPreprocessor,
    GLEAMPreprocessor,
    S5Preprocessor,
    ESACCIPreprocessor,
    SRTMPreprocessor,
    ERA5MonthlyMeanPreprocessor,
    ERA5HourlyPreprocessor,
    BokuNDVIPreprocessor,
    KenyaASALMask,
    ERA5LandPreprocessor,
    ERA5LandMonthlyMeansPreprocessor,
    IndiaAdminProcessor,
)

from src.preprocess.admin_boundaries import KenyaAdminPreprocessor

from scripts.utils import get_data_path


def process_vci(subset_str: str = "kenya"):
    data_path = get_data_path()
    processor = VHIPreprocessor(get_data_path(), "VCI")
    regrid_path = (
        data_path
        / f"interim/reanalysis-era5-land-monthly-means_preprocessed/2m_temperature_data_{subset_str}.nc"
    )
    assert regrid_path.exists(), f"{regrid_path} not available"

    processor.preprocess(
        subset_str=subset_str, resample_time="M", upsampling=False, regrid=regrid_path
    )


def process_precip_2018(subset_str: str = "kenya"):
    data_path = get_data_path()

    regrid_path = (
        data_path
        / f"interim/reanalysis-era5-land-monthly-means_preprocessed/2m_temperature_data_{subset_str}.nc"
    )
    assert regrid_path.exists(), f"{regrid_path} not available"

    processor = CHIRPSPreprocessor(data_path)

    processor.preprocess(subset_str=subset_str, regrid=regrid_path, parallel=False)


def process_era5POS_2018(subset_str: str = "kenya"):
    data_path = get_data_path()
    regrid_path = (
        data_path
        / f"interim/reanalysis-era5-land-monthly-means_preprocessed/2m_temperature_data_{subset_str}.nc"
    )
    assert regrid_path.exists(), f"{regrid_path} not available"

    processor = PlanetOSPreprocessor(data_path)

    processor.preprocess(
        subset_str=subset_str,
        regrid=regrid_path,
        parallel=False,
        resample_time="M",
        upsampling=False,
    )


def preprocess_era5_land(
    variables: Optional[Union[List, str]] = [
        "volumetric_soil_water_layer_1",
        "volumetric_soil_water_layer_2",
        "volumetric_soil_water_layer_3",
        "volumetric_soil_water_layer_4",
        "potential_evaporation",
        "total_precipitation",
        "2m_temperature",
        "total_evaporation",
    ],
    subset_str: str = "kenya",
    monmean: bool = True,
):
    data_path = get_data_path()
    if monmean:
        dataset = "reanalysis-era5-land-monthly-means"
    else:
        dataset = "reanalysis-era5-land"
    # Check all the provided variables exist
    if variables is None:
        variables = [d.name for d in (data_path / f"raw/{dataset}").iterdir()]
        assert (
            variables != []
        ), f"Expecting to find some variables in: {(data_path / 'raw/')}"
    else:
        if isinstance(variables, str):
            variables = [variables]
            assert variables in [
                d.name for d in (data_path / f"raw/{dataset}").iterdir()
            ], f"Expect to find {variables} in {(data_path / f'raw/{dataset}')}"
        else:
            assert all(
                np.isin(
                    variables,
                    [d.name for d in (data_path / f"raw/{dataset}").iterdir()],
                )
            ), f"Expected to find {variables}"

    # regrid_path = data_path / f"interim/reanalysis-era5-land-monthly-means_preprocessed/2m_temperature_data_{subset_str}.nc"
    # assert regrid_path.exists(), f"{regrid_path} not available"
    regrid_path = None

    for variable in variables:

        if monmean:
            processor = ERA5LandMonthlyMeansPreprocessor(data_path)
        else:
            processor = ERA5LandPreprocessor(data_path)

        processor.preprocess(
            subset_str=subset_str,
            regrid=None,
            resample_time="M",
            upsampling=False,
            variable=variable,
        )


def process_gleam(subset_str: str = "kenya"):
    data_path = get_data_path()

    regrid_path = (
        data_path
        / f"interim/reanalysis-era5-land-monthly-means_preprocessed/2m_temperature_data_{subset_str}.nc"
    )
    assert regrid_path.exists(), f"{regrid_path} not available"


def process_gleam():
    # if the working directory is alread ml_drought don't need ../data
    if Path(".").absolute().as_posix().split("/")[-1] == "ml_drought":
        data_path = Path("data")
    else:
        data_path = Path("../data")
    regrid_path = (
        data_path
        / "interim/reanalysis-era5-single-levels-monthly-means_preprocessed/data_kenya.nc"
    )
    assert regrid_path.exists(), f"{regrid_path} not available"

    processor = GLEAMPreprocessor(data_path)

    processor.preprocess(
        subset_str=subset_str, regrid=regrid_path, resample_time="M", upsampling=False
    )


<<<<<<< HEAD
def process_seas5(
    subset_str: str = "kenya",
    variables: List[str] = ["2m_temperature", "evaporation", "total_precipitation"],
):
    data_path = get_data_path()

    regrid_path = (
        data_path
        / f"interim/reanalysis-era5-land-monthly-means_preprocessed/2m_temperature_data_{subset_str}.nc"
    )
    assert regrid_path.exists(), f"{regrid_path} not available"

    for variable in variables:
        processor = S5Preprocessor(data_path)
        processor.preprocess(
            variable=variable,
            subset_str=subset_str,
            regrid=regrid_path,
            resample_time="M",
            upsampling=False,
        )
=======
def process_seas5():
    # if the working directory is alread ml_drought don't need ../data
    if Path(".").absolute().as_posix().split("/")[-1] == "ml_drought":
        data_path = Path("data")
    else:
        data_path = Path("../data")
    regrid_path = (
        data_path
        / "interim/reanalysis-era5-single-levels-monthly-means_preprocessed/data_kenya.nc"
    )
    assert regrid_path.exists(), f"{regrid_path} not available"
>>>>>>> 5c3eb655

    datasets = [d.name for d in (data_path / "raw").iterdir() if "seasonal" in d.name]
    for dataset in datasets:
        variables = [v.name for v in (data_path / "raw" / dataset).glob("*")]

        for variable in variables:
            if variable == "total_precipitation":
                processor = S5Preprocessor(data_path)
                processor.preprocess(
                    subset_str="kenya",
                    regrid=regrid_path,
                    resample_time=None,
                    upsampling=False,
                    variable=variable,
                )


def process_esa_cci_landcover():
    if Path(".").absolute().as_posix().split("/")[-1] == "ml_drought":
        data_path = Path("data")
    else:
        data_path = Path("../data")
    regrid_path = (
        data_path
<<<<<<< HEAD
        / f"interim/reanalysis-era5-land-monthly-means_preprocessed/2m_temperature_data_{subset_str}.nc"
=======
        / "interim/reanalysis-era5-single-levels-monthly-means_preprocessed/data_kenya.nc"
>>>>>>> 5c3eb655
    )
    assert regrid_path.exists(), f"{regrid_path} not available"
    processor = ESACCIPreprocessor(data_path)
    processor.preprocess(subset_str=subset_str, regrid=regrid_path)


def preprocess_srtm(subset_str: str = "kenya"):
    data_path = get_data_path()

    regrid_path = (
        data_path
        / f"interim/reanalysis-era5-land-monthly-means_preprocessed/2m_temperature_data_{subset_str}.nc"
    )
    assert regrid_path.exists(), f"{regrid_path} not available"

    print(
        "Warning: regridding with CDO using the VCI preprocessor data fails because"
        "CDO reads the grid type as generic instead of latlon. This can be fixed "
        "just by changing the grid type to latlon in the grid definition file."
    )

    processor = SRTMPreprocessor(data_path)
    processor.preprocess(subset_str=subset_str, regrid=regrid_path)


def preprocess_kenya_boundaries(selection: str = "level_1"):
    assert selection in [
        f"level_{i}" for i in range(1, 6)
    ], f'selection must be one of {[f"level_{i}" for i in range(1,6)]}'

    data_path = get_data_path()

    regrid_path = data_path / "interim/chirps_preprocessed/data_kenya.nc"
    assert regrid_path.exists(), f"{regrid_path} not available"

    processor = KenyaAdminPreprocessor(data_path)
    processor.preprocess(reference_nc_filepath=regrid_path, selection=selection)


def preprocess_asal_mask():
    data_path = get_data_path()

    regrid_path = data_path / "interim/chirps_preprocessed/data_kenya.nc"
    assert regrid_path.exists(), f"{regrid_path} not available"

    processor = KenyaASALMask(data_path)
    processor.preprocess(reference_nc_filepath=regrid_path)


def preprocess_era5(subset_str: str = "kenya"):
    data_path = get_data_path()

    regrid_path = (
        data_path
        / f"interim/reanalysis-era5-land-monthly-means_preprocessed/2m_temperature_data_{subset_str}.nc"
    )
    assert regrid_path.exists(), f"{regrid_path} not available"

    processor = ERA5MonthlyMeanPreprocessor(data_path)
    #  upsampling from low -> high resolution
    processor.preprocess(subset_str=subset_str, regrid=regrid_path, upsampling=True)


def preprocess_era5_hourly(subset_str: str = "kenya"):
    data_path = get_data_path()

    regrid_path = (
        data_path
        / f"interim/reanalysis-era5-land-monthly-means_preprocessed/2m_temperature_data_{subset_str}.nc"
    )
    assert regrid_path.exists(), f"{regrid_path} not available"

    processor = ERA5HourlyPreprocessor(data_path)

    # W-MON is weekly each monday (the same as the NDVI data from Atzberger)
    processor.preprocess(subset_str=subset_str, resample_time="W-MON")
    # processor.merge_files(subset_str='W-MON')


def preprocess_boku_ndvi(subset_str: str = "kenya"):
    data_path = get_data_path()
    processor = BokuNDVIPreprocessor(data_path)

    regrid_path = (
        data_path
        / f"interim/reanalysis-era5-land-monthly-means_preprocessed/2m_temperature_data_{subset_str}.nc"
    )
    assert regrid_path.exists(), f"{regrid_path} not available"

    processor.preprocess(
        subset_str=subset_str, resample_time="W-MON", regrid=regrid_path
    )


<<<<<<< HEAD
def preprocess_india_boundaries(selection: str = "level_1"):
    data_path = get_data_path()
    subset_str = "india"

    regrid_path = data_path / f"interim/VCI_preprocessed/data_{subset_str}.nc"
    assert regrid_path.exists(), f"{regrid_path} not available"

    processor = IndiaAdminProcessor(data_path)
    processor.preprocess(reference_nc_filepath=regrid_path, selection=selection)


def process_boundaries(subset_str: str):
    if subset_str == "kenya":
        preprocess_kenya_boundaries(selection="level_1")
        preprocess_kenya_boundaries(selection="level_2")
        preprocess_kenya_boundaries(selection="level_3")
    if subset_str == "india":
        preprocess_india_boundaries(selection="level_1")
        preprocess_india_boundaries(selection="level_2")
=======
def preprocess_s5_ouce():
    if Path(".").absolute().as_posix().split("/")[-1] == "ml_drought":
        data_path = Path("data")
    else:
        data_path = Path("../data")
    variable = "total_precipitation"
    daily_s5_dir = Path("/soge-home/data/model/seas5/1.0x1.0/daily")
    s = S5Preprocessor(data_path, ouce_server=True)
    s.preprocess(
        variable=variable,
        regrid=None,
        resample_time=None,
        **{"ouce_dir": daily_s5_dir, "infer": True},
    )
>>>>>>> 5c3eb655


if __name__ == "__main__":
    subset_str = "india"
    # preprocess_era5(subset_str=subset_str)
    process_seas5(subset_str=subset_str)
    # preprocess_era5_land(subset_str=subset_str, monmean=True)
    # process_vci(subset_str=subset_str)
    # process_precip_2018(subset_str=subset_str)
    # process_era5POS_2018(subset_str=subset_str)
    # process_gleam(subset_str=subset_str)
    # process_esa_cci_landcover(subset_str=subset_str)
    # preprocess_srtm(subset_str=subset_str)
    # preprocess_era5_hourly(subset_str=subset_str)
    # preprocess_boku_ndvi(subset_str=subset_str)
    # preprocess_asal_mask(subset_str=subset_str)
    # process_boundaries(subset_str)<|MERGE_RESOLUTION|>--- conflicted
+++ resolved
@@ -161,7 +161,6 @@
     )
 
 
-<<<<<<< HEAD
 def process_seas5(
     subset_str: str = "kenya",
     variables: List[str] = ["2m_temperature", "evaporation", "total_precipitation"],
@@ -183,19 +182,6 @@
             resample_time="M",
             upsampling=False,
         )
-=======
-def process_seas5():
-    # if the working directory is alread ml_drought don't need ../data
-    if Path(".").absolute().as_posix().split("/")[-1] == "ml_drought":
-        data_path = Path("data")
-    else:
-        data_path = Path("../data")
-    regrid_path = (
-        data_path
-        / "interim/reanalysis-era5-single-levels-monthly-means_preprocessed/data_kenya.nc"
-    )
-    assert regrid_path.exists(), f"{regrid_path} not available"
->>>>>>> 5c3eb655
 
     datasets = [d.name for d in (data_path / "raw").iterdir() if "seasonal" in d.name]
     for dataset in datasets:
@@ -220,11 +206,7 @@
         data_path = Path("../data")
     regrid_path = (
         data_path
-<<<<<<< HEAD
-        / f"interim/reanalysis-era5-land-monthly-means_preprocessed/2m_temperature_data_{subset_str}.nc"
-=======
-        / "interim/reanalysis-era5-single-levels-monthly-means_preprocessed/data_kenya.nc"
->>>>>>> 5c3eb655
+        / f"interim/reanalysis-era5-land-monthly-means_preprocessed/2m_temperature_data_{subset_str}.nc"
     )
     assert regrid_path.exists(), f"{regrid_path} not available"
     processor = ESACCIPreprocessor(data_path)
@@ -319,7 +301,6 @@
     )
 
 
-<<<<<<< HEAD
 def preprocess_india_boundaries(selection: str = "level_1"):
     data_path = get_data_path()
     subset_str = "india"
@@ -339,7 +320,8 @@
     if subset_str == "india":
         preprocess_india_boundaries(selection="level_1")
         preprocess_india_boundaries(selection="level_2")
-=======
+
+
 def preprocess_s5_ouce():
     if Path(".").absolute().as_posix().split("/")[-1] == "ml_drought":
         data_path = Path("data")
@@ -354,7 +336,6 @@
         resample_time=None,
         **{"ouce_dir": daily_s5_dir, "infer": True},
     )
->>>>>>> 5c3eb655
 
 
 if __name__ == "__main__":

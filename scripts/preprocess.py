import sys
from pathlib import Path
import numpy as np
from typing import Optional, Union, List

sys.path.append("..")
from src.preprocess import (
    VHIPreprocessor,
    CHIRPSPreprocessor,
    PlanetOSPreprocessor,
    GLEAMPreprocessor,
    S5Preprocessor,
    ESACCIPreprocessor,
    SRTMPreprocessor,
    ERA5MonthlyMeanPreprocessor,
    ERA5HourlyPreprocessor,
    BokuNDVIPreprocessor,
    KenyaASALMask,
    ERA5LandPreprocessor,
    ERA5LandMonthlyMeansPreprocessor,
)

from src.preprocess.admin_boundaries import KenyaAdminPreprocessor

from scripts.utils import get_data_path


def process_vci(subset_str: str = "kenya"):
    data_path = get_data_path()
    processor = VHIPreprocessor(get_data_path(), "VCI")
    regrid_path = (
        data_path / f"interim/reanalysis-era5-land_preprocessed/data_{subset_str}.nc"
    )
    assert regrid_path.exists(), f"{regrid_path} not available"

    processor.preprocess(
        subset_str=subset_str, resample_time="M", upsampling=False, regrid=regrid_path
    )


def process_precip_2018(subset_str: str = "kenya"):
    data_path = get_data_path()

    regrid_path = (
        data_path / f"interim/reanalysis-era5-land_preprocessed/data_{subset_str}.nc"
    )
    assert regrid_path.exists(), f"{regrid_path} not available"

    processor = CHIRPSPreprocessor(data_path)

    processor.preprocess(subset_str=subset_str, regrid=regrid_path, parallel=False)


def process_era5POS_2018(subset_str: str = "kenya"):
    data_path = get_data_path()
    regrid_path = (
        data_path / f"interim/reanalysis-era5-land_preprocessed/data_{subset_str}.nc"
    )
    assert regrid_path.exists(), f"{regrid_path} not available"

    processor = PlanetOSPreprocessor(data_path)

    processor.preprocess(
        subset_str=subset_str,
        regrid=regrid_path,
        parallel=False,
        resample_time="M",
        upsampling=False,
    )


def process_era5_land(
    variables: Optional[Union[List, str]] = None,
    subset_str: str = "kenya",
    monmean: bool = True,
):
    data_path = get_data_path()

    # Check all the provided variables exist
    if variables is None:
        variables = [d.name for d in (data_path / "raw/reanalysis-era5-land").iterdir()]
        assert (
            variables != []
        ), f"Expecting to find some variables in: {(data_path / 'raw/reanalysis-era5-land')}"
    else:
        if isinstance(variables, str):
            variables = [variables]
            assert variables in [
                d.name for d in (data_path / "raw/reanalysis-era5-land").iterdir()
            ], f"Expect to find {variables} in {(data_path / 'raw/reanalysis-era5-land')}"
        else:
            assert all(
                np.isin(
                    variables,
                    [
                        d.name
                        for d in (data_path / "raw/reanalysis-era5-land").iterdir()
                    ],
                )
            ), f"Expected to find {variables}"

    # regrid_path = data_path / f"interim/reanalysis-era5-land_preprocessed/data_{subset_str}.nc"
    # assert regrid_path.exists(), f"{regrid_path} not available"
    regrid_path = None

    if monmean:
        processor = ERA5LandMonthlyMeansPreprocessor(data_path)
    else:
        processor = ERA5LandPreprocessor(data_path)

    for variable in variables:
        processor.preprocess(
            subset_str=subset_str,
            regrid=None,
            resample_time="M",
            upsampling=False,
            variable=variable,
        )


def process_gleam(subset_str: str = "kenya"):
    data_path = get_data_path()

    regrid_path = (
        data_path / f"interim/reanalysis-era5-land_preprocessed/data_{subset_str}.nc"
    )
    assert regrid_path.exists(), f"{regrid_path} not available"


def process_gleam():
    # if the working directory is alread ml_drought don't need ../data
    if Path(".").absolute().as_posix().split("/")[-1] == "ml_drought":
        data_path = Path("data")
    else:
        data_path = Path("../data")
    regrid_path = (
        data_path
        / "interim/reanalysis-era5-single-levels-monthly-means_preprocessed/data_kenya.nc"
    )
    assert regrid_path.exists(), f"{regrid_path} not available"

    processor = GLEAMPreprocessor(data_path)

    processor.preprocess(
        subset_str=subset_str, regrid=regrid_path, resample_time="M", upsampling=False
    )


def process_seas5():
    # if the working directory is alread ml_drought don't need ../data
    if Path(".").absolute().as_posix().split("/")[-1] == "ml_drought":
        data_path = Path("data")
    else:
        data_path = Path("../data")
    regrid_path = (
        data_path
        / "interim/reanalysis-era5-single-levels-monthly-means_preprocessed/data_kenya.nc"
    )
    assert regrid_path.exists(), f"{regrid_path} not available"

    datasets = [d.name for d in (data_path / "raw").iterdir() if "seasonal" in d.name]
    for dataset in datasets:
        variables = [v.name for v in (data_path / "raw" / dataset).glob("*")]

        for variable in variables:
            if variable == "total_precipitation":
                processor = S5Preprocessor(data_path)
                processor.preprocess(
                    subset_str="kenya",
                    regrid=regrid_path,
                    resample_time=None,
                    upsampling=False,
                    variable=variable,
                )


def process_esa_cci_landcover():
    if Path(".").absolute().as_posix().split("/")[-1] == "ml_drought":
        data_path = Path("data")
    else:
        data_path = Path("../data")
    regrid_path = (
        data_path
        / "interim/reanalysis-era5-single-levels-monthly-means_preprocessed/data_kenya.nc"
    )
    assert regrid_path.exists(), f"{regrid_path} not available"
    processor = ESACCIPreprocessor(data_path)
    processor.preprocess(subset_str=subset_str, regrid=regrid_path)


def preprocess_srtm(subset_str: str = "kenya"):
    data_path = get_data_path()

    regrid_path = (
        data_path / f"interim/reanalysis-era5-land_preprocessed/data_{subset_str}.nc"
    )
    assert regrid_path.exists(), f"{regrid_path} not available"

    print(
        "Warning: regridding with CDO using the VCI preprocessor data fails because"
        "CDO reads the grid type as generic instead of latlon. This can be fixed "
        "just by changing the grid type to latlon in the grid definition file."
    )

    processor = SRTMPreprocessor(data_path)
    processor.preprocess(subset_str=subset_str, regrid=regrid_path)


def preprocess_kenya_boundaries(selection: str = "level_1"):
    assert selection in [
        f"level_{i}" for i in range(1, 6)
    ], f'selection must be one of {[f"level_{i}" for i in range(1,6)]}'

    data_path = get_data_path()

    regrid_path = data_path / "interim/chirps_preprocessed/data_kenya.nc"
    assert regrid_path.exists(), f"{regrid_path} not available"

    processor = KenyaAdminPreprocessor(data_path)
    processor.preprocess(reference_nc_filepath=regrid_path, selection=selection)


def preprocess_asal_mask():
    data_path = get_data_path()

    regrid_path = data_path / "interim/chirps_preprocessed/data_kenya.nc"
    assert regrid_path.exists(), f"{regrid_path} not available"

    processor = KenyaASALMask(data_path)
    processor.preprocess(reference_nc_filepath=regrid_path)


def preprocess_era5(subset_str: str = "kenya"):
    data_path = get_data_path()

    # regrid_path = data_path / f"interim/reanalysis-era5-land_preprocessed/data_{subset_str}.nc"
    # assert regrid_path.exists(), f"{regrid_path} not available"
    regrid_path = None

    processor = ERA5MonthlyMeanPreprocessor(data_path)
    processor.preprocess(subset_str=subset_str, regrid=regrid_path)


def preprocess_era5_hourly(subset_str: str = "kenya"):
    data_path = get_data_path()

    regrid_path = (
        data_path / f"interim/reanalysis-era5-land_preprocessed/data_{subset_str}.nc"
    )
    assert regrid_path.exists(), f"{regrid_path} not available"

    processor = ERA5HourlyPreprocessor(data_path)

    # W-MON is weekly each monday (the same as the NDVI data from Atzberger)
    processor.preprocess(subset_str=subset_str, resample_time="W-MON")
    # processor.merge_files(subset_str='W-MON')


def preprocess_boku_ndvi(subset_str: str = "kenya"):
    data_path = get_data_path()
    processor = BokuNDVIPreprocessor(data_path)

    regrid_path = (
        data_path / f"interim/reanalysis-era5-land_preprocessed/data_{subset_str}.nc"
    )
    assert regrid_path.exists(), f"{regrid_path} not available"

    processor.preprocess(
        subset_str=subset_str, resample_time="W-MON", regrid=regrid_path
    )


<<<<<<< HEAD
def preprocess_era5_hourly():
    data_path = get_data_path()

    regrid_path = data_path / "interim/VCI_preprocessed/data_kenya.nc"
    assert regrid_path.exists(), f"{regrid_path} not available"

    processor = ERA5HourlyPreprocessor(data_path)

    # W-MON is weekly each monday (the same as the NDVI data from Atzberger)
    # processor.preprocess(subset_str="kenya", resample_time="W-MON")
    processor.merge_files(subset_str="W-MON")
=======
def preprocess_s5_ouce():
    if Path(".").absolute().as_posix().split("/")[-1] == "ml_drought":
        data_path = Path("data")
    else:
        data_path = Path("../data")
    variable = "total_precipitation"
    daily_s5_dir = Path("/soge-home/data/model/seas5/1.0x1.0/daily")
    s = S5Preprocessor(data_path, ouce_server=True)
    s.preprocess(
        variable=variable,
        regrid=None,
        resample_time=None,
        **{"ouce_dir": daily_s5_dir, "infer": True},
    )
>>>>>>> 5c3eb655


if __name__ == "__main__":
    subset_str = "india"
    # preprocess_era5(subset_str=subset_str)
    process_era5_land(
        subset_str=subset_str,
        variables=[
            "volumetric_soil_water_layer_1",
            "potential_evaporation",
        ],  #  total_precipitation 2m_temperature evapotranspiration
        monmean=False,
    )
    # process_vci(subset_str=subset_str)
    # process_precip_2018(subset_str=subset_str)
    # process_era5POS_2018(subset_str=subset_str)
    # process_gleam(subset_str=subset_str)
    # process_esa_cci_landcover(subset_str=subset_str)
    # preprocess_srtm(subset_str=subset_str)
    # preprocess_kenya_boundaries(selection="level_1")
    # preprocess_kenya_boundaries(selection="level_2")
    # preprocess_kenya_boundaries(selection="level_3")
    # preprocess_era5_hourly(subset_str=subset_str)
    # preprocess_boku_ndvi(subset_str=subset_str)
    # preprocess_asal_mask(subset_str=subset_str)<|MERGE_RESOLUTION|>--- conflicted
+++ resolved
@@ -270,7 +270,6 @@
     )
 
 
-<<<<<<< HEAD
 def preprocess_era5_hourly():
     data_path = get_data_path()
 
@@ -282,7 +281,8 @@
     # W-MON is weekly each monday (the same as the NDVI data from Atzberger)
     # processor.preprocess(subset_str="kenya", resample_time="W-MON")
     processor.merge_files(subset_str="W-MON")
-=======
+
+    
 def preprocess_s5_ouce():
     if Path(".").absolute().as_posix().split("/")[-1] == "ml_drought":
         data_path = Path("data")
@@ -297,7 +297,6 @@
         resample_time=None,
         **{"ouce_dir": daily_s5_dir, "infer": True},
     )
->>>>>>> 5c3eb655
 
 
 if __name__ == "__main__":

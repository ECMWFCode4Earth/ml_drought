--- conflicted
+++ resolved
@@ -39,11 +39,8 @@
 .coverage*
 
 # vscode settings
-<<<<<<< HEAD
 .vscode/*
 .vscode/settings.json
-=======
 .vscode
->>>>>>> f1af9364
 # vscode options
 settings.json
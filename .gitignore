--- conflicted
+++ resolved
@@ -33,9 +33,4 @@
 Code
 scripts/variables*.txt
 
-<<<<<<< HEAD
-# tommy
-=======
-# tommy
->>>>>>> 80f3bfbf
 switch_data_dirs.sh
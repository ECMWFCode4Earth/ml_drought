from pathlib import Path
from functools import partial
import xarray as xr
import multiprocessing
from shutil import rmtree
import re
import numpy as np
import pandas as pd

from typing import Optional, List, Tuple

from .base import BasePreProcessor
from ..utils import get_modal_value_across_time


class ERA5MonthlyMeanPreprocessor(BasePreProcessor):

    dataset = "reanalysis-era5-single-levels-monthly-means"

    # some ERA5 variables need to be treated statically
    # they are recorded here
    static_vars = ["soil_type"]

    @staticmethod
    def create_filename(
        netcdf_filepath: Path, subset_name: Optional[str] = None
    ) -> str:

        var_name = netcdf_filepath.parts[-3]
        months = netcdf_filepath.parts[-1][:-3]
        year = netcdf_filepath.parts[-2]

        stem = f"{year}_{months}_{var_name}"
        if subset_name is not None:
            stem = f"{stem}_{subset_name}"
        return f"{stem}.nc"

    def _preprocess_single(
        self,
        netcdf_filepath: Path,
        subset_str: Optional[str] = "kenya",
        regrid: Optional[xr.Dataset] = None,
    ) -> None:

        print(f"Processing {netcdf_filepath.name}")
        # 1. read in the dataset
        ds = xr.open_dataset(netcdf_filepath).rename(
            {"longitude": "lon", "latitude": "lat"}
        )

        #  remove expver if in ds_stat
        if "expver" in [v for v in ds.coords]:
            ds = ds.isel(expver=0)

        # 2. chop out ROI
        if subset_str is not None:
            ds = self.chop_roi(ds, subset_str, inverse_lat=True)

        if regrid is not None:
            ds = self.regrid(ds, regrid)

        filename = self.create_filename(
            netcdf_filepath, subset_name=subset_str if subset_str is not None else None
        )
        print(f"Saving to {self.interim}/{filename}")
        ds.to_netcdf(self.interim / filename)

        print(f"Done for ERA5 {netcdf_filepath.name}")

    def filter_outfiles(
        self, infiles: List[Path], filter_type: Optional[str] = None
    ) -> List[Path]:
        if filter_type is None:
            return infiles

        else:
            outfiles: List[Path] = []

            for filepath in infiles:
                is_static = False
                for var in self.static_vars:
                    if var in str(filepath):
                        is_static = True
                if (filter_type == "dynamic") and (not is_static):
                    outfiles.append(filepath)
                elif (filter_type == "static") and is_static:
                    outfiles.append(filepath)
        return outfiles

    def get_filepaths(
        self, folder: str = "raw", filter_type: Optional[str] = None
    ) -> List[Path]:
        """
        filter_type can be {None, 'static', 'dynamic'}
        """
        if folder == "raw":
            target_folder = self.raw_folder / self.dataset
        else:
            target_folder = self.interim
        outfiles = self.filter_outfiles(
            list(target_folder.glob("**/*.nc")), filter_type
        )
        outfiles.sort()

        return outfiles

    def merge_files(  # type: ignore
        self,
        subset_str: Optional[str] = "kenya",
        resample_time: Optional[str] = "M",
        upsampling: bool = False,
        filename: Optional[str] = None,
    ) -> Tuple[Optional[Path], ...]:

        # first, dynamic
        dynamic_filepaths = self.get_filepaths("interim", filter_type="dynamic")
        all_dyn_ds = []
        if len(dynamic_filepaths) > 0:
<<<<<<< HEAD
            ds_dyn = xr.open_mfdataset(dynamic_filepaths, combine="nested")
=======
            ds_dyn = xr.open_mfdataset(
                dynamic_filepaths, combine="nested", concat_dim="time"
            )
>>>>>>> 34882693

            if resample_time is not None:
                ds_dyn = self.resample_time(ds_dyn, resample_time, upsampling)

            all_dyn_ds.append(ds_dyn)

            if filename is None:
                filename = (
                    f'data{"_" + subset_str if subset_str is not None else ""}.nc'
                )
            out_dyn: Optional[Path] = self.out_dir / filename

            ds_dyn.to_netcdf(out_dyn)
            print(f"\n**** {out_dyn} Created! ****\n")
        else:
            out_dyn = None

        # then, static
        static_filepaths = self.get_filepaths("interim", filter_type="static")
        print(static_filepaths)
        if len(static_filepaths) > 0:
            ds_stat = xr.open_mfdataset(static_filepaths, combine="nested")

            da_list = []
            for var in ds_stat.data_vars:
                print(f"Getting MODAL value across time: {var}")
                da_list.append(get_modal_value_across_time(ds_stat[var]))
            ds_stat_new = xr.merge(da_list)

            # one hot encode the soil-type if in dataset!
            if "slt" in list(ds_stat_new.data_vars):
                soil_type_legend = pd.DataFrame(
                    {
                        "code": [1, 2, 3, 4, 5, 6, 7],
                        "label_text": [
                            "slt_coarse",
                            "slt_medium",
                            "slt_medium_fine",
                            "slt_fine",
                            "slt_very_fine",
                            "slt_organic",
                            "slt_tropical_organic",
                        ],
                    }
                )

                ds_stat_new = self._one_hot_encode(
                    ds=ds_stat_new, legend=soil_type_legend, variable="slt"
                )

            output_folder = (
                self.preprocessed_folder / f"static/{self.dataset}_preprocessed"
            )
            if not output_folder.exists():
                output_folder.mkdir(exist_ok=True, parents=True)
            if filename is None:
                filename = (
                    f'data{"_" + subset_str if subset_str is not None else ""}.nc'
                )
            out_static: Optional[Path] = output_folder / filename

            # save legend if exists:
            if "slt" in list(ds_stat_new.data_vars):
                soil_type_legend.to_csv(output_folder / "legend.csv")

            ds_stat_new.to_netcdf(out_static)
            print(f"\n**** {out_static} Created! ****\n")
        else:
            out_static = None

        return out_dyn, out_static  # type: ignore

    def preprocess(
        self,
        subset_str: Optional[str] = "kenya",
        regrid: Optional[Path] = None,
        resample_time: Optional[str] = "M",
        upsampling: bool = False,
        n_processes: int = 1,
        cleanup: bool = True,
    ) -> None:
        """ Preprocess all of the era5 POS .nc files to produce
        one subset file.

        Arguments
        ----------
        subset_str: Optional[str] = 'kenya'
            Whether to subset Kenya when preprocessing
        regrid: Optional[Path] = None
            If a Path is passed, the CHIRPS files will be regridded to have the same
            grid as the dataset at that Path. If None, no regridding happens
        resample_time: str = 'M'
            If not None, defines the time length to which the data will be resampled
        upsampling: bool = False
            If true, tells the class the time-sampling will be upsampling. In this case,
            nearest instead of mean is used for the resampling
        n_processes: int = 1
            If > 1, run the preprocessing in parallel with n_processes
        cleanup: bool = True
            If true, delete interim files created by the class
        """
        print(f"Reading data from {self.raw_folder}. Writing to {self.interim}")

        # get the filepaths for all of the downloaded data
        nc_files = self.get_filepaths()

        assert (
            nc_files != []
        ), f"No files found for {self.dataset}. Have you run the ERA5 Exporter?"

        if regrid is not None:
            regrid = self.load_reference_grid(regrid)

        n_processes = max(n_processes, 1)
        if n_processes > 1:
            pool = multiprocessing.Pool(processes=n_processes)
            outputs = pool.map(
                partial(self._preprocess_single, subset_str=subset_str, regrid=regrid),
                nc_files,
            )
            print("\nOutputs (errors):\n\t", outputs)
        else:
            for file in nc_files:
                self._preprocess_single(file, subset_str, regrid)

        # merge all of the timesteps
        self.merge_files(subset_str, resample_time, upsampling)

        if cleanup:
            rmtree(self.interim)

    def _one_hot_encode(
        self, ds: xr.Dataset, legend: pd.DataFrame, variable: str
    ) -> xr.Dataset:
        """
        Arguments:
        ---------
        : ds: xr.Dataset
            The dataset with the `variable` (str) we want to one
            hot encode.
        : legend: pd.DataFrame
            Dataframe with the code / label_text columns acting as a
            legend.
        : variable: str
            the variable in `ds` that we want to one hot encode.
        """
        assert all(
            np.isin(["code", "label_text"], legend.columns)
        ), "Need code / label_text columns in legend"
        assert variable in list(
            ds.data_vars
        ), f"expect {variable} to be in data vars: {list(ds.data_vars)}"

        # ensure categorical is type int
        # (prevents rounding errors)
        ds = ds.astype("int")

        for idx, row in legend.iterrows():
            value, label = row["code"], row["label_text"]
            ds[f"{label}_one_hot"] = (
                ds[variable].where(ds[variable] == value, 0).clip(min=0, max=1)
            )
        ds = ds.drop(variable)
        return ds


class ERA5HourlyPreprocessor(ERA5MonthlyMeanPreprocessor):
    dataset = "reanalysis-era5-single-levels"

    def merge_files(  # type: ignore
        self,
        subset_str: Optional[str] = "kenya",
        resample_time: Optional[str] = "W-MON",
        upsampling: bool = False,
        filename: Optional[str] = None,
    ) -> Tuple[Optional[Path], ...]:  # type: ignore

        # first, dynamic
        dynamic_filepaths = self.get_filepaths("interim", filter_type="dynamic")
        if len(dynamic_filepaths) > 0:
            _country_str = f"_{subset_str}.nc"  # '_[a-z]*.nc'
            variables = [
                re.sub(_country_str, "", p.name[8:]) for p in dynamic_filepaths
            ]

            # all_dyn_ds = []
            for variable in np.unique(variables):
                _dyn_fpaths = [
                    p
                    for p in dynamic_filepaths
                    if variable == re.sub(_country_str, "", p.name[8:])
                ]
                variable = "_".join(variable.split("_")[-2:])
                variable = f"hourly_{variable}"
                _ds_dyn = xr.open_mfdataset(_dyn_fpaths, combine="nested")
                # ds_dyn = xr.open_mfdataset(dynamic_filepaths, combine='nested')

                if resample_time is not None:
                    _ds_dyn = self.resample_time(_ds_dyn, resample_time, upsampling)

                filename_ = f'{variable}_data{"_" + subset_str if subset_str is not None else ""}.nc'
                out_dyn = self.out_dir / filename_

                # save to netcdf
                _ds_dyn.to_netcdf(out_dyn)
                print(f"\n**** {out_dyn} Created! ****\n")

                # all_dyn_ds.append(_ds_dyn)

            # too much data and gets killed (hourly data)
            # ds_dyn = xr.combine_by_coords(all_dyn_ds)

            # if filename is None:
            #     filename = (
            #         f'data{"_" + subset_str if subset_str is not None else ""}.nc'
            #     )
            # out_dyn = self.out_dir / filename

            # ds_dyn.to_netcdf(out_dyn)
            # print(f"\n**** {out_dyn} Created! ****\n")
        else:
            out_dyn = None  # type: ignore

        # then, static
        static_filepaths = self.get_filepaths("interim", filter_type="static")
        print(static_filepaths)
        if len(static_filepaths) > 0:
            ds_stat = xr.open_mfdataset(static_filepaths, combine="nested")

            da_list = []
            for var in ds_stat.data_vars:
                # get the modal value across time (collapse time)
                print(var)
                da_list.append(get_modal_value_across_time(ds_stat[var]))
            ds_stat_new = xr.merge(da_list)

            # one hot encode the soil-type if in dataset!
            if "slt" in list(ds_stat_new.data_vars):
                soil_type_legend = pd.DataFrame(
                    {
                        "code": [1, 2, 3, 4, 5, 6, 7],
                        "label_text": [
                            "slt_coarse",
                            "slt_medium",
                            "slt_medium_fine",
                            "slt_fine",
                            "slt_very_fine",
                            "slt_organic",
                            "slt_tropical_organic",
                        ],
                    }
                )

                ds_stat_new = self._one_hot_encode(
                    ds=ds_stat_new, legend=soil_type_legend, variable="slt"
                )

            # create folder
            output_folder = (
                self.preprocessed_folder / f"static/{self.dataset}_preprocessed"
            )
            if not output_folder.exists():
                output_folder.mkdir(exist_ok=True, parents=True)

            # create the filename
            if filename is None:
                filename = (
                    f'data{"_" + subset_str if subset_str is not None else ""}.nc'
                )
            out_static = output_folder / filename

            # save legend if exists:
            if "slt" in list(ds_stat_new.data_vars):
                soil_type_legend.to_csv(output_folder / "legend.csv")

            # save to netcdf
            ds_stat_new.to_netcdf(out_static)
            print(f"\n**** {out_static} Created! ****\n")
        else:
            out_static = None  # type: ignore

        return out_dyn, out_static<|MERGE_RESOLUTION|>--- conflicted
+++ resolved
@@ -116,13 +116,9 @@
         dynamic_filepaths = self.get_filepaths("interim", filter_type="dynamic")
         all_dyn_ds = []
         if len(dynamic_filepaths) > 0:
-<<<<<<< HEAD
-            ds_dyn = xr.open_mfdataset(dynamic_filepaths, combine="nested")
-=======
             ds_dyn = xr.open_mfdataset(
                 dynamic_filepaths, combine="nested", concat_dim="time"
             )
->>>>>>> 34882693
 
             if resample_time is not None:
                 ds_dyn = self.resample_time(ds_dyn, resample_time, upsampling)

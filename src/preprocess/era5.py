from pathlib import Path
from functools import partial
import xarray as xr
import multiprocessing
from shutil import rmtree
import re
import numpy as np

from typing import Optional, List, Tuple

from .base import BasePreProcessor
from ..utils import get_modal_value_across_time


class ERA5MonthlyMeanPreprocessor(BasePreProcessor):

    dataset = "reanalysis-era5-single-levels-monthly-means"
<<<<<<< HEAD
=======

    # some ERA5 variables need to be treated statically
    # they are recorded here
    static_vars = ["soil_type"]
>>>>>>> bfe37baf

    @staticmethod
    def create_filename(
        netcdf_filepath: Path, subset_name: Optional[str] = None
    ) -> str:

        var_name = netcdf_filepath.parts[-3]
        months = netcdf_filepath.parts[-1][:-3]
        year = netcdf_filepath.parts[-2]

        stem = f"{year}_{months}_{var_name}"
        if subset_name is not None:
            stem = f"{stem}_{subset_name}"
        return f"{stem}.nc"

    def _preprocess_single(
        self,
        netcdf_filepath: Path,
        subset_str: Optional[str] = "kenya",
        regrid: Optional[xr.Dataset] = None,
    ) -> None:

        print(f"Processing {netcdf_filepath.name}")
        # 1. read in the dataset
        ds = xr.open_dataset(netcdf_filepath).rename(
            {"longitude": "lon", "latitude": "lat"}
        )

        # 2. chop out EastAfrica
        if subset_str is not None:
            ds = self.chop_roi(ds, subset_str, inverse_lat=True)

        if regrid is not None:
            ds = self.regrid(ds, regrid)

        filename = self.create_filename(
            netcdf_filepath, subset_name=subset_str if subset_str is not None else None
        )
        print(f"Saving to {self.interim}/{filename}")
        ds.to_netcdf(self.interim / filename)

        print(f"Done for ERA5 {netcdf_filepath.name}")

<<<<<<< HEAD
=======
    def filter_outfiles(
        self, infiles: List[Path], filter_type: Optional[str] = None
    ) -> List[Path]:
        if filter_type is None:
            return infiles

        else:
            outfiles: List[Path] = []

            for filepath in infiles:
                is_static = False
                for var in self.static_vars:
                    if var in str(filepath):
                        is_static = True
                if (filter_type == "dynamic") and (not is_static):
                    outfiles.append(filepath)
                elif (filter_type == "static") and is_static:
                    outfiles.append(filepath)
        return outfiles

    def get_filepaths(
        self, folder: str = "raw", filter_type: Optional[str] = None
    ) -> List[Path]:
        """
        filter_type can be {None, 'static', 'dynamic'}
        """
        if folder == "raw":
            target_folder = self.raw_folder / self.dataset
        else:
            target_folder = self.interim
        outfiles = self.filter_outfiles(
            list(target_folder.glob("**/*.nc")), filter_type
        )
        outfiles.sort()

        return outfiles

    def merge_files(
        self,
        subset_str: Optional[str] = "kenya",
        resample_time: Optional[str] = "M",
        upsampling: bool = False,
        filename: Optional[str] = None,
    ) -> Tuple[Path]:  #  type: ignore

        # first, dynamic
        dynamic_filepaths = self.get_filepaths("interim", filter_type="dynamic")
        all_dyn_ds = []
        if len(dynamic_filepaths) > 0:
            ds_dyn = xr.open_mfdataset(dynamic_filepaths)

            if resample_time is not None:
                ds_dyn = self.resample_time(ds_dyn, resample_time, upsampling)

            all_dyn_ds.append(ds_dyn)

            if filename is None:
                filename = (
                    f'data{"_" + subset_str if subset_str is not None else ""}.nc'
                )
            out_dyn = self.out_dir / filename

            ds_dyn.to_netcdf(out_dyn)
            print(f"\n**** {out_dyn} Created! ****\n")

        # then, static
        static_filepaths = self.get_filepaths("interim", filter_type="static")
        print(static_filepaths)
        if len(static_filepaths) > 0:
            ds_stat = xr.open_mfdataset(static_filepaths)

            da_list = []
            for var in ds_stat.data_vars:
                print(var)
                da_list.append(get_modal_value_across_time(ds_stat[var]))
            ds_stat_new = xr.merge(da_list)

            output_folder = (
                self.preprocessed_folder / f"static/{self.dataset}_preprocessed"
            )
            if not output_folder.exists():
                output_folder.mkdir(exist_ok=True, parents=True)
            if filename is None:
                filename = (
                    f'data{"_" + subset_str if subset_str is not None else ""}.nc'
                )
            out_static = output_folder / filename

            ds_stat_new.to_netcdf(out_static)
            print(f"\n**** {out_static} Created! ****\n")

        return out_dyn, out_static  # type: ignore

>>>>>>> bfe37baf
    def preprocess(
        self,
        subset_str: Optional[str] = "kenya",
        regrid: Optional[Path] = None,
        resample_time: Optional[str] = "M",
        upsampling: bool = False,
        parallel: bool = False,
        cleanup: bool = True,
    ) -> None:
        """ Preprocess all of the era5 POS .nc files to produce
        one subset file.

        Arguments
        ----------
        subset_str: Optional[str] = 'kenya'
            Whether to subset Kenya when preprocessing
        regrid: Optional[Path] = None
            If a Path is passed, the CHIRPS files will be regridded to have the same
            grid as the dataset at that Path. If None, no regridding happens
        resample_time: str = 'M'
            If not None, defines the time length to which the data will be resampled
        upsampling: bool = False
            If true, tells the class the time-sampling will be upsampling. In this case,
            nearest instead of mean is used for the resampling
        parallel: bool = True
            If true, run the preprocessing in parallel
        cleanup: bool = True
            If true, delete interim files created by the class
        """
        print(f"Reading data from {self.raw_folder}. Writing to {self.interim}")

        # get the filepaths for all of the downloaded data
        nc_files = self.get_filepaths()

        if regrid is not None:
            regrid = self.load_reference_grid(regrid)

        if parallel:
            pool = multiprocessing.Pool(processes=100)
            outputs = pool.map(
                partial(self._preprocess_single, subset_str=subset_str, regrid=regrid),
                nc_files,
            )
            print("\nOutputs (errors):\n\t", outputs)
        else:
            for file in nc_files:
                self._preprocess_single(file, subset_str, regrid)

        # merge all of the timesteps
        self.merge_files(subset_str, resample_time, upsampling)

        if cleanup:
            rmtree(self.interim)


class ERA5HourlyPreprocessor(ERA5MonthlyMeanPreprocessor):
    dataset = "reanalysis-era5-single-levels"

    def merge_files(
        self,
        subset_str: Optional[str] = "kenya",
        resample_time: Optional[str] = "W-MON",
        upsampling: bool = False,
        filename: Optional[str] = None,
    ) -> Tuple[Path]:

        # first, dynamic
        dynamic_filepaths = self.get_filepaths("interim", filter_type="dynamic")
        if len(dynamic_filepaths) > 0:
            _country_str = f"_{subset_str}.nc"  # '_[a-z]*.nc'
            variables = [
                re.sub(_country_str, "", p.name[8:]) for p in dynamic_filepaths
            ]

            # all_dyn_ds = []
            for variable in np.unique(variables):
                _dyn_fpaths = [
                    p
                    for p in dynamic_filepaths
                    if variable == re.sub(_country_str, "", p.name[8:])
                ]
                _ds_dyn = xr.open_mfdataset(_dyn_fpaths)
                # ds_dyn = xr.open_mfdataset(dynamic_filepaths)

                if resample_time is not None:
                    _ds_dyn = self.resample_time(_ds_dyn, resample_time, upsampling)

                filename_ = f'{variable}_data{"_" + subset_str if subset_str is not None else ""}.nc'
                out_dyn = self.out_dir / filename_

                # save to netcdf
                _ds_dyn.to_netcdf(out_dyn)
                print(f"\n**** {out_dyn} Created! ****\n")

                # all_dyn_ds.append(_ds_dyn)

            # too much data and gets killed (hourly data)
            # ds_dyn = xr.auto_combine(all_dyn_ds)

            # if filename is None:
            #     filename = (
            #         f'data{"_" + subset_str if subset_str is not None else ""}.nc'
            #     )
            # out_dyn = self.out_dir / filename

            # ds_dyn.to_netcdf(out_dyn)
            # print(f"\n**** {out_dyn} Created! ****\n")

        # then, static
        static_filepaths = self.get_filepaths("interim", filter_type="static")
        print(static_filepaths)
        if len(static_filepaths) > 0:
            ds_stat = xr.open_mfdataset(static_filepaths)

            da_list = []
            for var in ds_stat.data_vars:
                print(var)
                da_list.append(get_modal_value_across_time(ds_stat[var]))
            ds_stat_new = xr.merge(da_list)

            output_folder = (
                self.preprocessed_folder / f"static/{self.dataset}_preprocessed"
            )
            if not output_folder.exists():
                output_folder.mkdir(exist_ok=True, parents=True)
            if filename is None:
                filename = (
                    f'data{"_" + subset_str if subset_str is not None else ""}.nc'
                )
            out_static = output_folder / filename

            ds_stat_new.to_netcdf(out_static)
            print(f"\n**** {out_static} Created! ****\n")

        return out_dyn, out_static  # type: ignore<|MERGE_RESOLUTION|>--- conflicted
+++ resolved
@@ -15,13 +15,10 @@
 class ERA5MonthlyMeanPreprocessor(BasePreProcessor):
 
     dataset = "reanalysis-era5-single-levels-monthly-means"
-<<<<<<< HEAD
-=======
 
     # some ERA5 variables need to be treated statically
     # they are recorded here
     static_vars = ["soil_type"]
->>>>>>> bfe37baf
 
     @staticmethod
     def create_filename(
@@ -65,8 +62,6 @@
 
         print(f"Done for ERA5 {netcdf_filepath.name}")
 
-<<<<<<< HEAD
-=======
     def filter_outfiles(
         self, infiles: List[Path], filter_type: Optional[str] = None
     ) -> List[Path]:
@@ -160,7 +155,6 @@
 
         return out_dyn, out_static  # type: ignore
 
->>>>>>> bfe37baf
     def preprocess(
         self,
         subset_str: Optional[str] = "kenya",

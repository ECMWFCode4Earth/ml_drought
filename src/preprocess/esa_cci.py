from pathlib import Path
import xarray as xr
import pandas as pd
from typing import Optional, List
from shutil import rmtree

from .base import BasePreProcessor
from ..utils import get_modal_value_across_time


class ESACCIPreprocessor(BasePreProcessor):
    """ Preprocesses the ESA CCI Landcover data """

    dataset = "esa_cci_landcover"
    static = True

    @staticmethod
    def create_filename(netcdf_filepath: str, subset_name: Optional[str] = None) -> str:
        """
        ESACCI-LC-L4-LCCS-Map-300m-P1Y-1992-v2.0.7b.nc
            =>
        ESACCI-LC-L4-LCCS-Map-300m-P1Y-1992-v2.0.7b_kenya.nc
        """
        if netcdf_filepath[-3:] == ".nc":
            filename_stem = netcdf_filepath[:-3]
        else:
            filename_stem = netcdf_filepath

        year = filename_stem.split("-")[-2]

        if subset_name is not None:
            new_filename = f"{year}_{filename_stem}_{subset_name}.nc"
        else:
            new_filename = f"{year}_{filename_stem}.nc"
        return new_filename

    def _one_hot_encode(self, ds: xr.Dataset) -> xr.Dataset:

        legend = pd.read_csv(self.raw_folder / self.dataset / "legend.csv")
        # no data should have a value of 0 in the legend

        for idx, row in legend.iterrows():
            value, label = row.code, row.label_text
            ds[f"{label}_one_hot"] = ds.lc_class.where(ds.lc_class == value, 0).clip(
                min=0, max=1
            )
<<<<<<< HEAD
        ds.drop("lc_class")
=======
        ds = ds.drop("lc_class")
>>>>>>> bfe37baf
        return ds

    def _preprocess_single(
        self,
        netcdf_filepath: Path,
        subset_str: Optional[str] = "kenya",
        regrid: Optional[xr.Dataset] = None,
    ) -> None:
        """ Preprocess a single netcdf file (run in parallel if
        `parallel_processes` arg > 1)

        Process:
        -------
        * chop region of interset (ROI)
        * regrid to same spatial grid as a reference dataset (`regrid`)
        * create new dataset with these dimensions
        * assign time stamp
        * Save the output file to new folder
        """
        assert (
            netcdf_filepath.name[-3:] == ".nc"
        ), f"filepath name should be a .nc file. Currently: {netcdf_filepath.name}"

        print(f"Starting work on {netcdf_filepath.name}")
        ds = xr.open_dataset(netcdf_filepath)

        # 2. chop out EastAfrica
        if subset_str is not None:
            try:
                ds = self.chop_roi(ds, subset_str)
            except AssertionError:
                print("Trying regrid again with inverted latitude")
                ds = self.chop_roi(ds, subset_str, inverse_lat=True)

        # 3. regrid to same spatial resolution ...?
        # NOTE: have to remove the extra vars for the regridder
        ds = ds.drop(
            [
                "processed_flag",
                "current_pixel_state",
                "observation_count",
                "change_count",
                "crs",
            ]
        )
        if regrid is not None:
            ds = self.regrid(ds, regrid)

        try:  # try inferring from the ds.attrs
            time = pd.to_datetime(ds.attrs["time_coverage_start"])
        except KeyError:  # else infer from filename (for tests)
            year = netcdf_filepath.name.split("-")[-2]
            time = pd.to_datetime(f"{year}-01-01")

        ds = ds.assign_coords(time=time)
        ds = ds.expand_dims("time")

        # 5. extract the landcover data (reduce storage use)
        ds = ds.lccs_class.to_dataset(name="lc_class")

        # save to specific filename
        filename = self.create_filename(
            netcdf_filepath.name,
            subset_name=subset_str if subset_str is not None else None,
        )
        print(f"Saving to {self.interim}/{filename}")
        ds.to_netcdf(self.interim / filename)

        print(f"** Done for ESA CCI landcover: {filename} **")

    def preprocess(
        self,
        subset_str: Optional[str] = "kenya",
        regrid: Optional[Path] = None,
        years: Optional[List[int]] = None,
        cleanup: bool = True,
        one_hot_encode: bool = True,
    ) -> None:
        """Preprocess all of the ESA CCI landcover .nc files to produce
        one subset file resampled to the timestep of interest.
        (downloaded as annual timesteps)

        Arguments:
        ---------
        subset_str: Optional[str] = 'kenya'
            Whether to subset Kenya when preprocessing
        regrid: Optional[Path] = None
            If a Path is passed, the CHIRPS files will be regridded to have the same
            grid as the dataset at that Path. If None, no regridding happens
        years: Optional[List[int]] = None
            preprocess a subset of the years from the raw data
        cleanup: bool = True
            If true, delete interim files created by the class
        one_hot_encode: bool = True
            Whether to one hot encode the values

        Note:
        ----
        - because the landcover data only goes back to 1993 for all dates
        before 1993 that we need data for  we have selected the `modal`
        class from the whole data range (1993-2019).
        - This assumes that landcover is relatively consistent in the 1980s
        as the 1990s, 2000s and 2010s
        """
        print(f"Reading data from {self.raw_folder}. Writing to {self.interim}")

        nc_files = self.get_filepaths()
        if years is not None:
            nc_files = [f for f in nc_files if int(str(f).split("-")[-2]) in years]

        if regrid is not None:
            regrid = self.load_reference_grid(regrid)

        for file in nc_files:
            self._preprocess_single(file, subset_str, regrid)

        ds = xr.open_mfdataset(self.get_filepaths("interim"))

        ds = get_modal_value_across_time(ds.lc_class).to_dataset()

        if one_hot_encode:
            ds = self._one_hot_encode(ds)

        filename = self.dataset
        if subset_str is not None:
            filename = f'{filename}{"_" + subset_str}'
        if one_hot_encode:
            filename = f"{filename}_one_hot"
        filename = f"{filename}.nc"

        out = self.out_dir / filename
        ds.to_netcdf(out)

        if cleanup:
            rmtree(self.interim)<|MERGE_RESOLUTION|>--- conflicted
+++ resolved
@@ -44,11 +44,7 @@
             ds[f"{label}_one_hot"] = ds.lc_class.where(ds.lc_class == value, 0).clip(
                 min=0, max=1
             )
-<<<<<<< HEAD
-        ds.drop("lc_class")
-=======
         ds = ds.drop("lc_class")
->>>>>>> bfe37baf
         return ds
 
     def _preprocess_single(

--- conflicted
+++ resolved
@@ -29,8 +29,6 @@
 
     dataset = "vhi"
 
-<<<<<<< HEAD
-=======
     raw_height: int = 3616
     raw_width: int = 10000
 
@@ -46,7 +44,6 @@
 
         super().__init__(data_folder, var)
 
->>>>>>> bfe37baf
     def _preprocess(
         self,
         netcdf_filepath: str,
@@ -135,11 +132,7 @@
         self,
         subset_str: Optional[str] = "kenya",
         regrid: Optional[Path] = None,
-<<<<<<< HEAD
-        parallel: bool = True,
-=======
         n_parallel_processes: int = 1,
->>>>>>> bfe37baf
         resample_time: Optional[str] = "M",
         upsampling: bool = False,
         cleanup: bool = True,
@@ -176,14 +169,9 @@
             f"Reading data from {self.raw_folder}. \
             Writing to {self.interim}"
         )
-<<<<<<< HEAD
-        if parallel:
-            pool = multiprocessing.Pool(processes=100)
-=======
         n_parallel_processes = max(n_parallel_processes, 1)
         if n_parallel_processes > 1:
             pool = multiprocessing.Pool(processes=n_parallel_processes)
->>>>>>> bfe37baf
             outputs = pool.map(
                 partial(self._preprocess_wrapper, subset_str=subset_str, regrid=regrid),
                 nc_files,
@@ -286,19 +274,11 @@
 
     def create_lat_lon_vectors(self, ds: Dataset) -> Tuple[Any, Any]:
         """ read the `ds.attrs` and create new latitude, longitude vectors """
-<<<<<<< HEAD
-        assert ds.WIDTH.size == 10000, (
-            f"We are hardcoding the lat/lon values so we need to ensure that all dims "
-            f"are the same. WIDTH != 10000, == {ds.WIDTH.size}"
-        )
-        assert ds.HEIGHT.size == 3616, (
-=======
         assert ds.WIDTH.size == self.raw_width, (
             f"We are hardcoding the lat/lon values so we need to ensure that all dims "
             f"are the same. WIDTH != 10000, == {ds.WIDTH.size}"
         )
         assert ds.HEIGHT.size == self.raw_height, (
->>>>>>> bfe37baf
             f"We are hardcoding the lat/lon values so we need to ensure that all dims "
             f"are the same. HEIGHT != 3616, == {ds.HEIGHT.size}"
         )
@@ -364,31 +344,17 @@
         longitudes: np.ndarray,
         latitudes: np.ndarray,
         timestamp: Timestamp,
-<<<<<<< HEAD
-        all_vars: bool = False,
-    ) -> Dataset:
-        """ Create a new dataset from ALL the variables in `ds` with the dims"""
-=======
         var_selection: Optional[List[str]] = None,
     ) -> Dataset:
         """ Create a new dataset from ALL the variables in `ds` with the dims.
             If no vars are selected, all are used"""
->>>>>>> bfe37baf
         # initialise the list
         da_list = []
 
         # for each variable create a new data array and append to list
-<<<<<<< HEAD
-        if all_vars:
-            variables = list(ds.variables.keys())
-        else:
-            variables = ["VHI"]
-        for variable in variables:
-=======
         if var_selection is None:
             var_selection = list(ds.variables.keys())
         for variable in var_selection:
->>>>>>> bfe37baf
             da_list.append(
                 self.create_new_dataarray(
                     ds, variable, longitudes, latitudes, timestamp

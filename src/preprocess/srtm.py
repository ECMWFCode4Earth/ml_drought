--- conflicted
+++ resolved
@@ -12,11 +12,7 @@
     dataset = "srtm"
     static = True
 
-<<<<<<< HEAD
-    def regrid(
-=======
     def regrid(  # type: ignore
->>>>>>> bfe37baf
         self, ds: xr.Dataset, regrid: Path, method: str = "remapbil"
     ) -> xr.Dataset:
 

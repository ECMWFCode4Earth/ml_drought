--- conflicted
+++ resolved
@@ -110,16 +110,11 @@
 
         if parallel:
             pool = multiprocessing.Pool(processes=100)
-<<<<<<< HEAD
             outputs = pool.map(
                 partial(self._preprocess,
                         subset_kenya=subset_kenya,
                         regrid=regrid),
                 nc_files)
-=======
-            outputs = pool.map(partial(self._preprocess_single, subset_kenya=subset_kenya,
-                                       regrid=regrid), nc_files)
->>>>>>> 59cb2b1a
             print("\nOutputs (errors):\n\t", outputs)
         else:
             for file in nc_files:

--- conflicted
+++ resolved
@@ -38,14 +38,8 @@
     }
     ```
     """
-<<<<<<< HEAD
     hourly_s5_dir = Path('/soge-home/data/model/seas5/1.0x1.0/6-hourly')
     daily_s5_dir = Path('/soge-home/data/model/seas5/1.0x1.0/daily')
-=======
-
-    hourly_s5_dir = Path("/lustre/soge1/data/incoming/seas5/1.0x1.0/6-hourly")
-    daily_s5_dir = Path("/lustre/soge1/data/incoming/seas5/1.0x1.0/daily")
->>>>>>> 44448c38
 
     @staticmethod
     def add_initialisation_date(ds: xr.Dataset, fname: Path) -> xr.Dataset:

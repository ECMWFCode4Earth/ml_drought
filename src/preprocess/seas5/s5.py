--- conflicted
+++ resolved
@@ -174,20 +174,9 @@
         ds.to_netcdf(output_path)
         return output_path, variable
 
-<<<<<<< HEAD
     def merge_all_interim_files(self, variable: str) -> xr.Dataset:
         # open all interim processed files (one variable)
         print('Reading and merging all interim .nc files')
-=======
-    def merge_and_resample(
-        self,
-        variable: str,
-        resample_str: Optional[str] = "M",
-        upsampling: bool = False,
-        subset_str: Optional[str] = None,
-    ) -> Path:
-        # open all interim processed files (all variables?)
->>>>>>> 44448c38
         ds = xr.open_mfdataset((self.interim / variable).as_posix() + "/*.nc")
         ds = ds.sortby("initialisation_date")
 
@@ -329,15 +318,6 @@
         ds = ds.isel(number=slice(0, n))
         return ds
 
-<<<<<<< HEAD
-    def preprocess(self, variable: str,
-                   regrid: Optional[Path] = None,
-                   subset_str: Optional[str] = 'kenya',
-                   resample_time: Optional[str] = None,
-                   upsampling: bool = False,
-                   cleanup: bool = False,
-                   **kwargs) -> None:
-=======
     def preprocess(
         self,
         variable: str,
@@ -348,7 +328,6 @@
         cleanup: bool = False,
         **kwargs,
     ) -> None:
->>>>>>> 44448c38
         """Preprocesses the S5 data for all variables in the 'ds' file at once
 
         Argument:
@@ -437,7 +416,6 @@
         # merge all of the preprocessed interim timesteps (../s5_interim/)
         for var in np.unique(variables):
             cast(str, var)
-<<<<<<< HEAD
             ds = self.merge_all_interim_files(var)
 
             # resample time (N.B. changes initialisation_date ...)
@@ -462,9 +440,6 @@
             # save to preprocessed netcdf
             out_path = self.out_dir / f"{self.dataset}_{var}_{subset_str}.nc"
             ds.to_netcdf(out_path)
-=======
-            self.merge_and_resample(var, resample_time, upsampling, subset_str)
->>>>>>> 44448c38
 
         if cleanup:
             rmtree(self.interim)
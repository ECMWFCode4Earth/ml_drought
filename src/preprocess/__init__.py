--- conflicted
+++ resolved
@@ -4,22 +4,15 @@
 from .gleam import GLEAMPreprocessor
 from .seas5 import S5Preprocessor
 from .era5 import ERA5MonthlyMeanPreprocessor
-<<<<<<< HEAD
-from .ndvi import NDVIPreprocessor
-
-__all__ = ['VHIPreprocessor', 'CHIRPSPreprocesser',
-           'PlanetOSPreprocessor', 'GLEAMPreprocessor',
-           'ERA5MonthlyMeanPreprocessor',
-           'NDVIPreprocessor']
-=======
 from .esa_cci import ESACCIPreprocessor
 from .srtm import SRTMPreprocessor
 from .admin_boundaries import KenyaAdminPreprocessor
+from .ndvi import NDVIPreprocessor
+
 
 __all__ = ['VHIPreprocessor', 'CHIRPSPreprocesser',
            'PlanetOSPreprocessor', 'GLEAMPreprocessor',
            'S5Preprocessor',
            'ERA5MonthlyMeanPreprocessor',
            'ESACCIPreprocessor', 'SRTMPreprocessor',
-           'KenyaAdminPreprocessor']
->>>>>>> b0bbb08d
+           'KenyaAdminPreprocessor', 'NDVIPreprocessor']
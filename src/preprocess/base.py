--- conflicted
+++ resolved
@@ -8,11 +8,8 @@
 from .utils import select_bounding_box
 
 __all__ = ["BasePreProcessor", "Region"]
-<<<<<<< HEAD
-=======
 
 xesmf = None
->>>>>>> bfe37baf
 
 
 class BasePreProcessor:
@@ -39,13 +36,9 @@
         self, data_folder: Path = Path("data"), output_name: Optional[str] = None
     ) -> None:
 
-<<<<<<< HEAD
-    def __init__(self, data_folder: Path = Path("data")) -> None:
-=======
         global xesmf
         if xesmf is None:
             import xesmf
->>>>>>> bfe37baf
         self.data_folder = data_folder
         self.raw_folder = self.data_folder / "raw"
         self.preprocessed_folder = self.data_folder / "interim"
@@ -58,11 +51,7 @@
                 output_name = self.dataset
 
             if self.static:
-<<<<<<< HEAD
-                folder_prefix = f"static/{self.dataset}"
-=======
                 folder_prefix = f"static/{output_name}"
->>>>>>> bfe37baf
             else:
                 folder_prefix = output_name
 
@@ -75,10 +64,6 @@
                     self.preprocessed_folder / f"{folder_prefix}_preprocessed"
                 )
 
-<<<<<<< HEAD
-            self.out_dir = self.preprocessed_folder / f"{folder_prefix}_preprocessed"
-=======
->>>>>>> bfe37baf
             if not self.out_dir.exists():
                 self.out_dir.mkdir(parents=True)
 
@@ -101,16 +86,12 @@
         return outfiles
 
     def regrid(
-<<<<<<< HEAD
-        self, ds: xr.Dataset, reference_ds: xr.Dataset, method: str = "nearest_s2d"
-=======
         self,
         ds: xr.Dataset,
         reference_ds: xr.Dataset,
         method: str = "nearest_s2d",
         reuse_weights: bool = False,
         clean: bool = True,
->>>>>>> bfe37baf
     ) -> xr.Dataset:
         """ Use xEMSF package to regrid ds to the same grid as reference_ds
 
@@ -154,15 +135,6 @@
 
         # The weight file should be deleted by regridder.clean_weight_files(), but in case
         # something goes wrong and its not, lets use a descriptive filename
-<<<<<<< HEAD
-        filename = f"{method}_{shape_in[0]}x{shape_in[1]}_\
-        {shape_out[0]}x{shape_out[1]}_{uid}.nc".replace(
-            " ", ""
-        )
-        savedir = self.preprocessed_folder / filename
-
-        regridder = xe.Regridder(
-=======
         if reuse_weights:
             # if not running in parallel can save time by reusing weights
             filename = f"{method}_{shape_in[0]}x{shape_in[1]}_\
@@ -177,7 +149,6 @@
         savedir = self.preprocessed_folder / filename
 
         regridder = xesmf.Regridder(  # type: ignore
->>>>>>> bfe37baf
             ds, ds_out, method, filename=str(savedir), reuse_weights=False
         )
 
@@ -214,18 +185,6 @@
 
     @staticmethod
     def resample_time(
-<<<<<<< HEAD
-        ds: xr.Dataset, resample_length: str = "M", upsampling: bool = False
-    ) -> xr.Dataset:
-
-        # TODO: would be nice to programmatically get upsampling / not
-        ds = ds.sortby("time")
-
-        resampler = ds.resample(time=resample_length)
-
-        if not upsampling:
-            return resampler.mean()
-=======
         ds: xr.Dataset,
         resample_length: str = "M",
         upsampling: bool = False,
@@ -250,7 +209,6 @@
                 return resampler.mean(dim=time_coord).rename({"day": time_coord})
             else:
                 return resampler.nearest()
->>>>>>> bfe37baf
         else:
             resampler = ds.resample({time_coord: resample_length})
 
@@ -273,17 +231,6 @@
 
         return ds
 
-<<<<<<< HEAD
-    def merge_files(
-        self,
-        subset_str: Optional[str] = "kenya",
-        resample_time: Optional[str] = "M",
-        upsampling: bool = False,
-        variable: Optional[str] = None,
-        filename: Optional[str] = None,
-    ) -> None:
-
-=======
 
     def merge_files(
         self,
@@ -293,20 +240,13 @@
         filename: Optional[str] = None,
     ) -> Union[Path, Tuple[Path]]:
 
->>>>>>> bfe37baf
         ds = xr.open_mfdataset(self.get_filepaths("interim"))
 
         if resample_time is not None:
             ds = self.resample_time(ds, resample_time, upsampling)
 
         if filename is None:
-<<<<<<< HEAD
-            filename = (
-                f'{self.dataset}{"_" + subset_str if subset_str is not None else ""}.nc'
-            )
-=======
             filename = f'data{"_" + subset_str if subset_str is not None else ""}.nc'
->>>>>>> bfe37baf
         out = self.out_dir / filename
 
         ds.to_netcdf(out)

from pathlib import Path
import xarray as xr
import numpy as np

from typing import List, Optional

from ..utils import Region, region_lookup
from .utils import select_bounding_box

__all__ = ['BasePreProcessor', 'Region']

xesmf = None


class BasePreProcessor:
    """Base for all pre-processor classes. The preprocessing classes
    are responsible for taking the raw data exports and normalizing them
    so that they can be ingested by the feature engineering class.
    This involves:
    - subsetting the ROI (default is Kenya)
    - regridding to a consistent spatial grid (pixel size / resolution)
    - resampling to a consistent time step (hourly, daily, monthly)
    - assigning coordinates to `.nc` files (latitude, longitude, time)

    Attributes:
    ----------
    data_folder: Path, default: Path('data')
        The location of the data folder.
    """
    dataset: str
    static: bool = False
    analysis: bool = False

    def __init__(self, data_folder: Path = Path('data'),
                 output_name: Optional[str] = None) -> None:

        global xesmf
        if xesmf is None:
            import xesmf
        self.data_folder = data_folder
        self.raw_folder = self.data_folder / 'raw'
        self.preprocessed_folder = self.data_folder / 'interim'

        if not self.preprocessed_folder.exists():
            self.preprocessed_folder.mkdir(exist_ok=True, parents=True)

        try:
            if output_name is None:
                output_name = self.dataset

            if self.static:
                folder_prefix = f'static/{output_name}'
            else:
                folder_prefix = output_name

            if self.analysis:
                self.out_dir = self.data_folder / 'analysis' / f'{folder_prefix}_preprocessed'
            else:
                self.out_dir = self.preprocessed_folder / f'{folder_prefix}_preprocessed'

            if not self.out_dir.exists():
                self.out_dir.mkdir(parents=True)

            self.interim = self.preprocessed_folder / f'{folder_prefix}_interim'
            if not self.interim.exists():
                self.interim.mkdir(parents=True)
        except AttributeError:
            print('A dataset attribute must be added for '
                  'the interim and out directories to be created')

    def get_filepaths(self, folder: str = 'raw') -> List[Path]:
        if folder == 'raw':
            target_folder = self.raw_folder / self.dataset
        else:
            target_folder = self.interim
        outfiles = list(target_folder.glob('**/*.nc'))
        outfiles.sort()
        return outfiles

    def regrid(self,
               ds: xr.Dataset,
               reference_ds: xr.Dataset,
               method: str = "nearest_s2d",
               reuse_weights: bool = False,
               clean: bool = True) -> xr.Dataset:
        """ Use xEMSF package to regrid ds to the same grid as reference_ds

        Arguments:
        ----------
        ds: xr.Dataset
            The dataset to be regridded
        reference_ds: xr.Dataset
            The reference dataset, onto which `ds` will be regridded
        method: str, {'bilinear', 'conservative', 'nearest_s2d', 'nearest_d2s', 'patch'}
            The method applied for the regridding
        """

        assert ('lat' in reference_ds.dims) & ('lon' in reference_ds.dims), \
            f'Need (lat,lon) in reference_ds dims Currently: {reference_ds.dims}'
        assert ('lat' in ds.dims) & ('lon' in ds.dims), \
            f'Need (lat,lon) in ds dims Currently: {ds.dims}'

        regridding_methods = ['bilinear', 'conservative', 'nearest_s2d', 'nearest_d2s', 'patch']
        assert method in regridding_methods, \
            f'{method} not an acceptable regridding method. Must be one of {regridding_methods}'

        # create the grid you want to convert TO (from reference_ds)
        ds_out = xr.Dataset(
            {'lat': (['lat'], reference_ds.lat),
             'lon': (['lon'], reference_ds.lon)}
        )

        shape_in = len(ds.lat), len(ds.lon)
        shape_out = len(reference_ds.lat), len(reference_ds.lon)
        # unique id so when parallel process doesn't write to same file
        uid = f"{np.random.rand(1)[0]:.2f}"

        # The weight file should be deleted by regridder.clean_weight_files(), but in case
        # something goes wrong and its not, lets use a descriptive filename
        if reuse_weights:
            # if not running in parallel can save time by reusing weights
            filename = f'{method}_{shape_in[0]}x{shape_in[1]}_\
            {shape_out[0]}x{shape_out[1]}.nc'.replace(' ', '')
        else:
            filename = f'{method}_{shape_in[0]}x{shape_in[1]}_\
            {shape_out[0]}x{shape_out[1]}_{uid}.nc'.replace(' ', '')
        savedir = self.preprocessed_folder / filename

<<<<<<< HEAD
        regridder = xe.Regridder(ds, ds_out, method,
                                 filename=str(savedir),
                                 reuse_weights=reuse_weights)
=======
        regridder = xesmf.Regridder(ds, ds_out, method,  # type: ignore
                                    filename=str(savedir),
                                    reuse_weights=False)
>>>>>>> 4358f7ce

        variables = list(ds.var().variables)
        output_dict = {}
        for var in variables:
            print(f'- regridding var {var} -')
            output_dict[var] = regridder(ds[var])
        ds = xr.Dataset(output_dict)

        print(f'Regridded from {(regridder.Ny_in, regridder.Nx_in)} '
              f'to {(regridder.Ny_out, regridder.Nx_out)}')

        if clean:
            regridder.clean_weight_file()

        return ds

    @staticmethod
    def load_reference_grid(path_to_grid: Path) -> xr.Dataset:
        """Since the regridder only needs to the lat and lon values,
        there is no need to pass around an enormous grid for the regridding.

        In fact, only the latitude and longitude values are necessary!
        """
        full_dataset = xr.open_dataset(path_to_grid)

        assert {'lat', 'lon'} <= set(full_dataset.dims), \
            'Dimensions named lat and lon must be in the reference grid'
        return full_dataset[['lat', 'lon']]

    @staticmethod
    def resample_time(ds: xr.Dataset,
                      resample_length: str = 'M',
                      upsampling: bool = False,
                      time_coord: str = 'time') -> xr.Dataset:

        # TODO: would be nice to programmatically get upsampling / not
        ds = ds.sortby(time_coord)

        resampler = ds.resample({time_coord: resample_length})

        if not upsampling:
            return resampler.mean()
        else:
            return resampler.nearest()

    @staticmethod
    def chop_roi(ds: xr.Dataset,
                 subset_str: Optional[str] = 'kenya',
                 inverse_lat: bool = False) -> xr.Dataset:
        """ lookup the region information from the dictionary in
        `src.utils.region_lookup` and subset the `ds` object based on that
        region.
        """
        region = region_lookup[subset_str] if subset_str is not None else None
        if region is not None:
            ds = select_bounding_box(ds, region, inverse_lat=inverse_lat)

        return ds

    def merge_files(self, subset_str: Optional[str] = 'kenya',
                    resample_time: Optional[str] = 'M',
                    upsampling: bool = False,
                    filename: Optional[str] = None) -> None:

        ds = xr.open_mfdataset(self.get_filepaths('interim'))

        if resample_time is not None:
            ds = self.resample_time(ds, resample_time, upsampling)

        if filename is None:
            filename = f'data{"_" + subset_str if subset_str is not None else ""}.nc'
        out = self.out_dir / filename

        ds.to_netcdf(out)
        print(f"\n**** {out} Created! ****\n")<|MERGE_RESOLUTION|>--- conflicted
+++ resolved
@@ -126,15 +126,9 @@
             {shape_out[0]}x{shape_out[1]}_{uid}.nc'.replace(' ', '')
         savedir = self.preprocessed_folder / filename
 
-<<<<<<< HEAD
-        regridder = xe.Regridder(ds, ds_out, method,
-                                 filename=str(savedir),
-                                 reuse_weights=reuse_weights)
-=======
         regridder = xesmf.Regridder(ds, ds_out, method,  # type: ignore
                                     filename=str(savedir),
                                     reuse_weights=False)
->>>>>>> 4358f7ce
 
         variables = list(ds.var().variables)
         output_dict = {}

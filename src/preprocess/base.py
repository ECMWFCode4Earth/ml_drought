from pathlib import Path
import xarray as xr
import numpy as np

from typing import List, Optional

from ..utils import Region, region_lookup
from .utils import select_bounding_box

__all__ = ['BasePreProcessor', 'Region']

xesmf = None


class BasePreProcessor:
    """Base for all pre-processor classes. The preprocessing classes
    are responsible for taking the raw data exports and normalizing them
    so that they can be ingested by the feature engineering class.
    This involves:
    - subsetting the ROI (default is Kenya)
    - regridding to a consistent spatial grid (pixel size / resolution)
    - resampling to a consistent time step (hourly, daily, monthly)
    - assigning coordinates to `.nc` files (latitude, longitude, time)

    Attributes:
    ----------
    data_folder: Path, default: Path('data')
        The location of the data folder.
    """
    dataset: str
    static: bool = False
    analysis: bool = False

    def __init__(self, data_folder: Path = Path('data'),
                 output_name: Optional[str] = None) -> None:

        global xesmf
        if xesmf is None:
            import xesmf
        self.data_folder = data_folder
        self.raw_folder = self.data_folder / 'raw'
        self.preprocessed_folder = self.data_folder / 'interim'

        if not self.preprocessed_folder.exists():
            self.preprocessed_folder.mkdir(exist_ok=True, parents=True)

        try:
            if output_name is None:
                output_name = self.dataset

            if self.static:
                folder_prefix = f'static/{output_name}'
            else:
                folder_prefix = output_name

            if self.analysis:
                self.out_dir = self.data_folder / 'analysis' / f'{folder_prefix}_preprocessed'
            else:
                self.out_dir = self.preprocessed_folder / f'{folder_prefix}_preprocessed'

            if not self.out_dir.exists():
                self.out_dir.mkdir(parents=True)

            self.interim = self.preprocessed_folder / f'{folder_prefix}_interim'
            if not self.interim.exists():
                self.interim.mkdir(parents=True)
        except AttributeError:
            print('A dataset attribute must be added for '
                  'the interim and out directories to be created')

    def get_filepaths(self, folder: str = 'raw') -> List[Path]:
        if folder == 'raw':
            target_folder = self.raw_folder / self.dataset
        else:
            target_folder = self.interim
        outfiles = list(target_folder.glob('**/*.nc'))
        outfiles.sort()
        return outfiles

    def regrid(self,
               ds: xr.Dataset,
               reference_ds: xr.Dataset,
               method: str = "nearest_s2d",
               reuse_weights: bool = False,
               clean: bool = True) -> xr.Dataset:
        """ Use xEMSF package to regrid ds to the same grid as reference_ds

        Arguments:
        ----------
        ds: xr.Dataset
            The dataset to be regridded
        reference_ds: xr.Dataset
            The reference dataset, onto which `ds` will be regridded
        method: str, {'bilinear', 'conservative', 'nearest_s2d', 'nearest_d2s', 'patch'}
            The method applied for the regridding
        """

        assert ('lat' in reference_ds.dims) & ('lon' in reference_ds.dims), \
            f'Need (lat,lon) in reference_ds dims Currently: {reference_ds.dims}'
        assert ('lat' in ds.dims) & ('lon' in ds.dims), \
            f'Need (lat,lon) in ds dims Currently: {ds.dims}'

        regridding_methods = ['bilinear', 'conservative', 'nearest_s2d', 'nearest_d2s', 'patch']
        assert method in regridding_methods, \
            f'{method} not an acceptable regridding method. Must be one of {regridding_methods}'

        # create the grid you want to convert TO (from reference_ds)
        ds_out = xr.Dataset(
            {'lat': (['lat'], reference_ds.lat),
             'lon': (['lon'], reference_ds.lon)}
        )

        shape_in = len(ds.lat), len(ds.lon)
        shape_out = len(reference_ds.lat), len(reference_ds.lon)
        # unique id so when parallel process doesn't write to same file
        uid = f"{np.random.rand(1)[0]:.2f}"

        # The weight file should be deleted by regridder.clean_weight_files(), but in case
        # something goes wrong and its not, lets use a descriptive filename
        if reuse_weights:
            # if not running in parallel can save time by reusing weights
            filename = f'{method}_{shape_in[0]}x{shape_in[1]}_\
            {shape_out[0]}x{shape_out[1]}.nc'.replace(' ', '')
        else:
            filename = f'{method}_{shape_in[0]}x{shape_in[1]}_\
            {shape_out[0]}x{shape_out[1]}_{uid}.nc'.replace(' ', '')
        savedir = self.preprocessed_folder / filename

        regridder = xesmf.Regridder(ds, ds_out, method,  # type: ignore
                                    filename=str(savedir),
                                    reuse_weights=False)

        variables = [v for v in ds.data_vars]
        output_dict = {}
        for var in variables:
            print(f'- regridding var {var} -')
            output_dict[var] = regridder(ds[var])
        ds = xr.Dataset(output_dict)

        print(f'Regridded from {(regridder.Ny_in, regridder.Nx_in)} '
              f'to {(regridder.Ny_out, regridder.Nx_out)}')

        if clean:
            regridder.clean_weight_file()

        return ds

    @staticmethod
    def load_reference_grid(path_to_grid: Path) -> xr.Dataset:
        """Since the regridder only needs to the lat and lon values,
        there is no need to pass around an enormous grid for the regridding.

        In fact, only the latitude and longitude values are necessary!
        """
        full_dataset = xr.open_dataset(path_to_grid)

        assert {'lat', 'lon'} <= set(full_dataset.dims), \
            'Dimensions named lat and lon must be in the reference grid'
        return full_dataset[['lat', 'lon']]

    @staticmethod
    def resample_time(ds: xr.Dataset,
                      resample_length: str = 'M',
                      upsampling: bool = False,
                      time_coord: str = 'time') -> xr.Dataset:

        # TODO: would be nice to programmatically get upsampling / not
        ds = ds.sortby(time_coord)

        resampler = ds.resample({time_coord: resample_length})

        if not upsampling:
            return resampler.mean()
        else:
            return resampler.nearest()

    @staticmethod
    def chop_roi(ds: xr.Dataset,
                 subset_str: Optional[str] = 'kenya',
                 inverse_lat: bool = False) -> xr.Dataset:
        """ lookup the region information from the dictionary in
        `src.utils.region_lookup` and subset the `ds` object based on that
        region.
        """
        region = region_lookup[subset_str] if subset_str is not None else None
        if region is not None:
            ds = select_bounding_box(ds, region, inverse_lat=inverse_lat)

        return ds

    def merge_files(self, subset_str: Optional[str] = 'kenya',
                    resample_time: Optional[str] = 'M',
<<<<<<< HEAD
                    upsampling: bool = False) -> None:
        print(f"Merging {len(self.get_filepaths('interim'))} files")
=======
                    upsampling: bool = False,
                    filename: Optional[str] = None) -> None:

>>>>>>> b0bbb08d
        ds = xr.open_mfdataset(self.get_filepaths('interim'))

        if resample_time is not None:
            ds = self.resample_time(ds, resample_time, upsampling)

        if filename is None:
            filename = f'data{"_" + subset_str if subset_str is not None else ""}.nc'
        out = self.out_dir / filename

        ds.to_netcdf(out)
        print(f"\n**** {out} Created! ****\n")<|MERGE_RESOLUTION|>--- conflicted
+++ resolved
@@ -190,14 +190,9 @@
 
     def merge_files(self, subset_str: Optional[str] = 'kenya',
                     resample_time: Optional[str] = 'M',
-<<<<<<< HEAD
-                    upsampling: bool = False) -> None:
-        print(f"Merging {len(self.get_filepaths('interim'))} files")
-=======
                     upsampling: bool = False,
                     filename: Optional[str] = None) -> None:
 
->>>>>>> b0bbb08d
         ds = xr.open_mfdataset(self.get_filepaths('interim'))
 
         if resample_time is not None:

"""
Some handy analysis functions
"""
import xarray as xr
import numpy as np
from pathlib import Path
import matplotlib.pyplot as plt

from sklearn.metrics import r2_score, mean_squared_error

<<<<<<< HEAD
from typing import Dict, List
from src.utils import get_ds_mask


def spatial_rmse(true_da: xr.DataArray,
                 pred_da: xr.DataArray) -> xr.DataArray:
    """Calculate the RMSE collapsing the time dimension returning
    a DataArray of the rmse values (spatially)
    """
    true_da_shape = (true_da.lat.shape[0], true_da.lon.shape[0])
    pred_da_shape = (pred_da.lat.shape[0], pred_da.lon.shape[0])
    assert true_da_shape == pred_da_shape

    vals = np.sqrt(
        np.nansum((true_da.values - pred_da.values)**2, axis=0) / pred_da.shape[0]
    )

    da = xr.ones_like(pred_da).isel(time=0)
    da.values = vals

    # reapply the mask
    da = da.where(~get_ds_mask(pred_da))
    return da


def spatial_r2(true_da: xr.DataArray,
               pred_da: xr.DataArray) -> xr.DataArray:
    true_da_shape = (true_da.lat.shape[0], true_da.lon.shape[0])
    pred_da_shape = (pred_da.lat.shape[0], pred_da.lon.shape[0])
    assert true_da_shape == pred_da_shape

    r2_vals = 1 - (
        np.nansum((true_da.values - pred_da.values)**2, axis=0)
    ) / (
        np.nansum((true_da.values - np.nanmean(pred_da.values))**2, axis=0)
    )

    da = xr.ones_like(pred_da).isel(time=0)
    da.values = r2_vals

    # reapply the mask
    da = da.where(~get_ds_mask(pred_da))
    return da
=======
from typing import Dict, List, Optional
>>>>>>> 80f3bfbf


def rmse(y_true: np.ndarray, y_pred: np.ndarray) -> float:
    """
    So that RMSE can be selected as an evaluation metric
    """
    return np.sqrt(mean_squared_error(y_true, y_pred))


def annual_scores(models: List[str],
                  metrics: Optional[List[str]] = None,
                  experiment='one_month_forecast',
                  data_path: Path = Path('data'),
                  pred_year: int = 2018,
                  target_var: str = 'VCI',
                  verbose: bool = True) -> Dict[str, Dict[str, List[float]]]:
    """
    Aggregates monthly R2 scores over a `pred_year` of data
    """
    if metrics is None:
        # if None, use all
        metrics = ['rmse', 'r2']
    monthly_scores: Dict[str, Dict[str, List[float]]] = {}
    for metric in metrics:
        monthly_scores[metric] = {'month': []}
        for model in models:
            monthly_scores[metric][model] = []

    for month in range(1, 13):
        scores = monthly_score(month=month, metrics=metrics, models=models,
                               data_path=data_path, pred_year=pred_year,
                               experiment=experiment, target_var=target_var,
                               verbose=verbose)

        for model, metric_scores in scores.items():
            for metric, score in metric_scores.items():
                monthly_scores[metric][model].append(score)
        for metric in metrics:
            monthly_scores[metric]['month'].append(month)

    return monthly_scores


def monthly_score(month: int,
                  models: List[str],
                  metrics: List[str],
                  experiment='one_month_forecast',
                  data_path: Path = Path('data'),
                  pred_year: int = 2018,
                  target_var: str = 'VCI',
                  verbose: bool = True) -> Dict[str, Dict[str, float]]:
    """
    Calculate the monthly R^2 (or RMSE) score of the model. R^2 is the same metric used by the
    [Kenya's operational drought monitoring](https://www.mdpi.com/2072-4292/11/9/1099)

    This function assumes prediction has been saved into the data directory by the model

    Arguments
    ----------
    month: the month of data being evaluated
    models: A list of models to evaluate. These names must match the model.name attributes
    experiment: The experiment being run, one of {'one_month_forecast', 'nowcast'}
    metrics: A list of metrics to calculate. If None, all (rmse, r2) are calculated.
    data_path: The location of the data directory
    pred_year: The year being predicted
    target_var: a str name of the target variable. Default: 'VCI'
    verbose: bool, if True prints out scores as they are calculated

    Returns:
    ----------
    output_score: A dict {model_name: {metric: score}} for that month's data
    """
    metric2function = {
        'r2': r2_score,
        'rmse': rmse
    }

    model_files: Dict[str, xr.Dataset] = {}
    for model in models:
        pred_path = data_path / f'models/{experiment}/{model}/preds_{pred_year}_{month}.nc'
        model_files[model] = xr.open_dataset(pred_path).isel(time=0)

    true_data = xr.open_dataset(data_path / f'features/{experiment}/test'
                                f'/{pred_year}_{month}/y.nc').isel(time=0)

    output_score: Dict[str, Dict[str, float]] = {}

    for model, preds in model_files.items():
        diff = (true_data[target_var] - preds.preds)
        notnan = ~np.isnan(diff.values)
        joined = true_data.merge(preds, join='inner')
        true_np = joined[target_var].values[notnan].flatten()
        preds_np = joined.preds.values[notnan].flatten()

        for metric in metrics:
            score = metric2function[metric](true_np, preds_np)

            if model not in output_score:
                output_score[model] = {}

            output_score[model][metric] = score

            if verbose:
                print(f'For month {month}, model {model} has {metric} score {score}')
    return output_score


def plot_predictions(pred_month: int, model: str,
                     target_var: str = 'VHI',
                     pred_year: int = 2018,
                     data_path: Path = Path('data'),
                     experiment: str = 'one_month_forecast'):

    true = xr.open_dataset(data_path / f'features/{experiment}/test'
                           f'/{pred_year}_{pred_month}/y.nc').\
        rename({target_var: 'preds'}).isel(time=0)

    model_ds = xr.open_dataset(data_path / f'models/{experiment}/{model}/preds'
                               f'_{pred_year}_{pred_month}.nc')

    model_err = (model_ds - true).preds.values
    model_err = model_err[~np.isnan(model_err)]
    model_err = np.sqrt(model_err ** 2).mean()

    print(f'For month {pred_month}, {model} error: {model_err}')

    fig, ax = plt.subplots(1, 1, figsize=(7, 5))
    true.preds.plot.hist(ax=ax, label='true', histtype='stepfilled', color='r', alpha=0.3)
    model_ds.preds.plot.hist(ax=ax, label=model, histtype='step', color='black')
    fig.legend()
    plt.show()

    plt.clf()

    fig, ax = plt.subplots(1, 2, figsize=(7, 3))
    true.preds.plot(vmin=0, vmax=100, ax=ax[0], add_colorbar=False)
    ax[0].set_title('True')
    model_ds.preds.plot(vmin=0, vmax=100, ax=ax[1], add_colorbar=False)
    ax[1].set_title(model)
    plt.show()<|MERGE_RESOLUTION|>--- conflicted
+++ resolved
@@ -7,9 +7,7 @@
 import matplotlib.pyplot as plt
 
 from sklearn.metrics import r2_score, mean_squared_error
-
-<<<<<<< HEAD
-from typing import Dict, List
+from typing import Dict, List, Optional
 from src.utils import get_ds_mask
 
 
@@ -52,9 +50,6 @@
     # reapply the mask
     da = da.where(~get_ds_mask(pred_da))
     return da
-=======
-from typing import Dict, List, Optional
->>>>>>> 80f3bfbf
 
 
 def rmse(y_true: np.ndarray, y_pred: np.ndarray) -> float:

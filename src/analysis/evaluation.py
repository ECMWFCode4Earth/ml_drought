"""
Some handy analysis functions
"""
import xarray as xr
import numpy as np
from pathlib import Path
import matplotlib.pyplot as plt
import pandas as pd

from sklearn.metrics import r2_score, mean_squared_error
from typing import Dict, List, Optional, Union, Tuple
from src.utils import get_ds_mask, _sort_lat_lons


def spatial_rmse(true_da: xr.DataArray, pred_da: xr.DataArray) -> xr.DataArray:
    """Calculate the RMSE collapsing the time dimension returning
    a DataArray of the rmse values (spatially)
    """
    true_da_shape = (true_da.lat.shape[0], true_da.lon.shape[0])
    pred_da_shape = (pred_da.lat.shape[0], pred_da.lon.shape[0])
    assert true_da_shape == pred_da_shape
    assert tuple(true_da.dims) == tuple(pred_da.dims), (
        f"Expect"
        "the dimensions to be the same. Currently: "
        f"True: {tuple(true_da.dims)} Preds: {tuple(pred_da.dims)}. "
        'Have you tried da.transpose("time", "lat", "lon")'
    )

    # sort the lat/lons correctly just to be sure
    pred_da = _sort_lat_lons(pred_da)
    true_da = _sort_lat_lons(true_da)

    vals = np.sqrt(
        np.nansum((true_da.values - pred_da.values) ** 2, axis=0) / pred_da.shape[0]
    )

    da = xr.ones_like(pred_da).isel(time=0)
    da.values = vals

    # reapply the mask
    da = da.where(~get_ds_mask(pred_da))
    return da


def spatial_r2(true_da: xr.DataArray, pred_da: xr.DataArray) -> xr.DataArray:
    true_da_shape = (true_da.lat.shape[0], true_da.lon.shape[0])
    pred_da_shape = (pred_da.lat.shape[0], pred_da.lon.shape[0])
    assert true_da_shape == pred_da_shape

    # sort the dimensions so that no inversions (e.g. lat)
    true_da = true_da.sortby(["time", "lat", "lon"])
    pred_da = pred_da.sortby(["time", "lat", "lon"])

    r2_vals = 1 - (np.nansum((true_da.values - pred_da.values) ** 2, axis=0)) / (
        np.nansum((true_da.values - np.nanmean(pred_da.values)) ** 2, axis=0)
    )

    da = xr.ones_like(pred_da).isel(time=0)
    da.values = r2_vals

    # reapply the mask
    da = da.where(~get_ds_mask(pred_da))
    return da


def rmse(y_true: np.ndarray, y_pred: np.ndarray) -> float:
    """
    So that RMSE can be selected as an evaluation metric
    """
    return np.sqrt(mean_squared_error(y_true, y_pred))


def annual_scores(
    models: List[str],
    metrics: Optional[List[str]] = None,
    experiment="one_month_forecast",
    true_data_experiment: Optional[str] = None,
    data_path: Path = Path("data"),
    pred_years: List[int] = [2018],
    target_var: str = "VCI",
    verbose: bool = True,
    to_dataframe: bool = False,
) -> Union[Dict[str, Dict[str, List[float]]], pd.DataFrame]:
    """
    Aggregates monthly R2 scores over a `pred_year` of data
    """
    if metrics is None:
        # if None, use all
        metrics = ["rmse", "r2"]
    monthly_scores: Dict[str, Dict[str, List[float]]] = {}
    for metric in metrics:
        monthly_scores[metric] = {"month": [], "year": []}
        for model in models:
            monthly_scores[metric][model] = []

    out_dict = dict()
    for pred_year in pred_years:
        for month in range(1, 13):
            scores = monthly_score(
                month=month,
                metrics=metrics,
                models=models,
                data_path=data_path,
                pred_year=pred_year,
                experiment=experiment,
                true_data_experiment=true_data_experiment,
                target_var=target_var,
                verbose=verbose,
            )

            for model, metric_scores in scores.items():
                for metric, score in metric_scores.items():
                    monthly_scores[metric][model].append(score)
            for metric in metrics:
                monthly_scores[metric]["month"].append(month)
                monthly_scores[metric]["year"].append(pred_year)

        if to_dataframe:
            out_dict[pred_year] = annual_scores_to_dataframe(monthly_scores)
        else:
            out_dict[pred_year] = monthly_scores

    if to_dataframe:
        out_df = pd.DataFrame()
        for k in out_dict.keys():
            out_df = pd.concat([out_df, out_dict[k]])

        out_df["time"] = out_df.apply(
            lambda row: pd.to_datetime(f"{int(row.month)}-{int(row.year)}"), axis=1
        )

        return out_df
    else:
        return out_dict


def annual_scores_to_dataframe(monthly_scores: Dict) -> pd.DataFrame:
    """Convert the dictionary from annual_scores to a pd.DataFrame
    """
    df = pd.DataFrame(monthly_scores)

    metric_dfs = []
    # rename columns by metric
    for metric in monthly_scores.keys():
        metric_df = df[metric].apply(pd.Series).T
        metric_df["metric"] = metric
        metric_dfs.append(metric_df)

    # join columns into one dataframe
    df = pd.concat(metric_dfs)

    return df


def _read_multi_data_paths(train_data_paths: List[Path]) -> xr.Dataset:
    train_ds = xr.open_mfdataset(train_data_paths).sortby("time").compute()
    train_ds = train_ds.transpose("time", "lat", "lon")

    return train_ds


def read_pred_data(
    model: str, data_dir: Path = Path("data"), experiment: str = "one_month_forecast"
) -> Union[xr.Dataset, xr.DataArray]:
    model_pred_dir = data_dir / "models" / experiment / model
    pred_ds = xr.open_mfdataset((model_pred_dir / "*.nc").as_posix())
    pred_ds = pred_ds.sortby("time")
    pred_da = pred_ds.preds
    pred_da = pred_da.transpose("time", "lat", "lon")

    return pred_ds, pred_da


def read_true_data(
    data_dir: Path = Path("data"), variable: str = "VCI"
) -> Union[xr.Dataset, xr.DataArray]:
    """Read the true test data from the data directory and
    return the joined DataArray.

    (Joined on the `time` dimension).
    """
    true_paths = [
        f
        for f in (data_dir / "features" / "one_month_forecast" / "test").glob("*/y.nc")
    ]
    true_ds = _read_multi_data_paths(true_paths)
    true_da = true_ds[variable]
    return true_da


def monthly_score(
    month: int,
    models: List[str],
    metrics: List[str],
    experiment="one_month_forecast",
    true_data_experiment: Optional[str] = None,
    data_path: Path = Path("data"),
    pred_year: int = 2018,
    target_var: str = "VCI",
    verbose: bool = True,
) -> Dict[str, Dict[str, float]]:
    """
    Calculate the monthly R^2 (or RMSE) score of the model. R^2 is the same metric used by the
    [Kenya's operational drought monitoring](https://www.mdpi.com/2072-4292/11/9/1099)

    This function assumes prediction has been saved into the data directory by the model

    Arguments
    ----------
    month: the month of data being evaluated
    models: A list of models to evaluate. These names must match the model.name attributes
    experiment: The experiment being run, usually one of {'one_month_forecast', 'nowcast'}.
    true_data_experiment: the name of the experiment (for one run of the Engineer),
    one of {'one_month_forecast', 'nowcast'}. Defaults to the same as the `experiment` arg
    metrics: A list of metrics to calculate. If None, all (rmse, r2) are calculated.
    data_path: The location of the data directory
    pred_year: The year being predicted
    target_var: a str name of the target variable. Default: 'VCI'
    verbose: bool, if True prints out scores as they are calculated

    Returns:
    ----------
    output_score: A dict {model_name: {metric: score}} for that month's data
    """
    metric2function = {"r2": r2_score, "rmse": rmse}

    model_files: Dict[str, xr.Dataset] = {}
    for model in models:
        pred_path = (
            data_path / f"models/{experiment}/{model}/preds_{pred_year}_{month}.nc"
        )
        model_files[model] = xr.open_dataset(pred_path).isel(time=0)

    if true_data_experiment is None:
        true_data_path = (
            data_path / f"features/{experiment}/test" f"/{pred_year}_{month}/y.nc"
        )
    else:
        true_data_path = (
            data_path / f"features/{true_data_experiment}/test"
            f"/{pred_year}_{month}/y.nc"
        )
    true_data = xr.open_dataset(true_data_path).isel(time=0)

    output_score: Dict[str, Dict[str, float]] = {}

    for model, preds in model_files.items():
        diff = true_data[target_var] - preds.preds
        notnan = ~np.isnan(diff.values)
        joined = true_data.merge(preds, join="inner")
        true_np = joined[target_var].values[notnan].flatten()
        preds_np = joined.preds.values[notnan].flatten()

        for metric in metrics:
            score = metric2function[metric](true_np, preds_np)

            if model not in output_score:
                output_score[model] = {}

            output_score[model][metric] = score

            if verbose:
                print(f"For month {month}, model {model} has {metric} score {score}")
    return output_score


def plot_predictions(
    pred_month: int,
    model: str,
    target_var: str = "VCI",
    pred_year: int = 2018,
    data_path: Path = Path("data"),
    experiment: str = "one_month_forecast",
    **spatial_plot_kwargs,
):

    true = (
        xr.open_dataset(
            data_path / f"features/{experiment}/test" f"/{pred_year}_{pred_month}/y.nc"
        )
        .rename({target_var: "preds"})
        .isel(time=0)
    )

    model_ds = xr.open_dataset(
        data_path / f"models/{experiment}/{model}/preds" f"_{pred_year}_{pred_month}.nc"
    )

    model_err = (model_ds - true).preds.values
    model_err = model_err[~np.isnan(model_err)]
    model_err = np.sqrt(model_err ** 2).mean()

    print(f"For month {pred_month}, {model} error: {model_err}")

    fig, ax = plt.subplots(1, 1, figsize=(7, 5))
    true.preds.plot.hist(
        ax=ax, label="true", histtype="stepfilled", color="r", alpha=0.3
    )
    model_ds.preds.plot.hist(ax=ax, label=model, histtype="step", color="black")
    fig.legend()
    plt.show()

    plt.clf()

    if "vmin" not in spatial_plot_kwargs:
        print("You have not provided a **kwargs dict with vmin / vmax")
        print("Are you sure?")
    fig, ax = plt.subplots(1, 2, figsize=(7, 3))
    true.preds.plot(ax=ax[0], add_colorbar=False, **spatial_plot_kwargs)
    ax[0].set_title("True")
    ax[0].set_axis_off()
    model_ds.preds.plot(ax=ax[1], add_colorbar=False, **spatial_plot_kwargs)
    ax[1].set_title(model)
    ax[1].set_axis_off()
    plt.show()


def _read_data(
    data_dir: Path = Path("data"),
    train_or_test: str = "test",
    remove_duplicates: bool = True,
<<<<<<< HEAD
) -> Tuple[xr.Dataset, xr.Dataset]:
    # LOAD the y files
    y_data_paths = [
        f
        for f in (data_dir / "features" / "one_month_forecast" / train_or_test).glob(
            "*/y.nc"
        )
=======
    experiment: str = "one_month_forecast",
) -> Tuple[xr.Dataset, xr.Dataset]:
    # LOAD the y files
    y_data_paths = [
        f for f in (data_dir / "features" / experiment / train_or_test).glob("*/y.nc")
>>>>>>> f1af9364
    ]
    y_ds = _read_multi_data_paths(y_data_paths)

    # LOAD the X files
    X_data_paths = [
<<<<<<< HEAD
        f
        for f in (data_dir / "features" / "one_month_forecast" / train_or_test).glob(
            "*/X.nc"
        )
=======
        f for f in (data_dir / "features" / experiment / train_or_test).glob("*/x.nc")
>>>>>>> f1af9364
    ]
    X_ds = _read_multi_data_paths(X_data_paths)

    if remove_duplicates:
        # remove duplicate times from the X ds
        # https://stackoverflow.com/a/51077784/9940782
        _, index = np.unique(X_ds["time"], return_index=True)
        X_ds = X_ds.isel(time=index)

    return X_ds, y_ds


def read_train_data(
<<<<<<< HEAD
    data_dir: Path = Path("data"), remove_duplicates: bool = True
=======
    data_dir: Path = Path("data"),
    remove_duplicates: bool = True,
    experiment: str = "one_month_forecast",
>>>>>>> f1af9364
) -> Tuple[xr.Dataset, xr.Dataset]:
    """Read the training data from the data directory and return the joined DataArray.

    (Joined on the `time` dimension).

    Return:
    ------
    X_train: xr.Dataset
    y_train: xr.Dataset
    """
    train_X_ds, train_y_ds = _read_data(
<<<<<<< HEAD
        data_dir, train_or_test="train", remove_duplicates=remove_duplicates
=======
        data_dir,
        train_or_test="train",
        remove_duplicates=remove_duplicates,
        experiment=experiment,
>>>>>>> f1af9364
    )
    return train_X_ds, train_y_ds


def read_test_data(
<<<<<<< HEAD
    data_dir: Path = Path("data"), remove_duplicates: bool = True
=======
    data_dir: Path = Path("data"),
    remove_duplicates: bool = True,
    experiment: str = "one_month_forecast",
>>>>>>> f1af9364
) -> Tuple[xr.Dataset, xr.Dataset]:
    """Read the test data from the data directory and return the joined DataArray.

    (Joined on the `time` dimension).

    Return:
    ------
    X_test: xr.Dataset
    y_test: xr.Dataset
    """
    test_X_ds, test_y_ds = _read_data(
<<<<<<< HEAD
        data_dir, train_or_test="test", remove_duplicates=remove_duplicates
=======
        data_dir,
        train_or_test="test",
        remove_duplicates=remove_duplicates,
        experiment=experiment,
>>>>>>> f1af9364
    )

    return test_X_ds, test_y_ds<|MERGE_RESOLUTION|>--- conflicted
+++ resolved
@@ -319,34 +319,17 @@
     data_dir: Path = Path("data"),
     train_or_test: str = "test",
     remove_duplicates: bool = True,
-<<<<<<< HEAD
-) -> Tuple[xr.Dataset, xr.Dataset]:
-    # LOAD the y files
-    y_data_paths = [
-        f
-        for f in (data_dir / "features" / "one_month_forecast" / train_or_test).glob(
-            "*/y.nc"
-        )
-=======
     experiment: str = "one_month_forecast",
 ) -> Tuple[xr.Dataset, xr.Dataset]:
     # LOAD the y files
     y_data_paths = [
         f for f in (data_dir / "features" / experiment / train_or_test).glob("*/y.nc")
->>>>>>> f1af9364
     ]
     y_ds = _read_multi_data_paths(y_data_paths)
 
     # LOAD the X files
     X_data_paths = [
-<<<<<<< HEAD
-        f
-        for f in (data_dir / "features" / "one_month_forecast" / train_or_test).glob(
-            "*/X.nc"
-        )
-=======
         f for f in (data_dir / "features" / experiment / train_or_test).glob("*/x.nc")
->>>>>>> f1af9364
     ]
     X_ds = _read_multi_data_paths(X_data_paths)
 
@@ -360,13 +343,9 @@
 
 
 def read_train_data(
-<<<<<<< HEAD
-    data_dir: Path = Path("data"), remove_duplicates: bool = True
-=======
     data_dir: Path = Path("data"),
     remove_duplicates: bool = True,
     experiment: str = "one_month_forecast",
->>>>>>> f1af9364
 ) -> Tuple[xr.Dataset, xr.Dataset]:
     """Read the training data from the data directory and return the joined DataArray.
 
@@ -378,26 +357,18 @@
     y_train: xr.Dataset
     """
     train_X_ds, train_y_ds = _read_data(
-<<<<<<< HEAD
-        data_dir, train_or_test="train", remove_duplicates=remove_duplicates
-=======
         data_dir,
         train_or_test="train",
         remove_duplicates=remove_duplicates,
         experiment=experiment,
->>>>>>> f1af9364
     )
     return train_X_ds, train_y_ds
 
 
 def read_test_data(
-<<<<<<< HEAD
-    data_dir: Path = Path("data"), remove_duplicates: bool = True
-=======
     data_dir: Path = Path("data"),
     remove_duplicates: bool = True,
     experiment: str = "one_month_forecast",
->>>>>>> f1af9364
 ) -> Tuple[xr.Dataset, xr.Dataset]:
     """Read the test data from the data directory and return the joined DataArray.
 
@@ -409,14 +380,10 @@
     y_test: xr.Dataset
     """
     test_X_ds, test_y_ds = _read_data(
-<<<<<<< HEAD
-        data_dir, train_or_test="test", remove_duplicates=remove_duplicates
-=======
         data_dir,
         train_or_test="test",
         remove_duplicates=remove_duplicates,
         experiment=experiment,
->>>>>>> f1af9364
     )
 
     return test_X_ds, test_y_ds
"""
Some handy analysis functions
"""
import xarray as xr
import numpy as np
from pathlib import Path
import matplotlib.pyplot as plt
import pandas as pd

from sklearn.metrics import r2_score, mean_squared_error
from typing import Dict, List, Optional, Union, Tuple
from src.utils import get_ds_mask, _sort_lat_lons


def spatial_rmse(true_da: xr.DataArray, pred_da: xr.DataArray) -> xr.DataArray:
    """Calculate the RMSE collapsing the time dimension returning
    a DataArray of the rmse values (spatially)
    """
    true_da_shape = (true_da.lat.shape[0], true_da.lon.shape[0])
    pred_da_shape = (pred_da.lat.shape[0], pred_da.lon.shape[0])
    assert true_da_shape == pred_da_shape
    assert tuple(true_da.dims) == tuple(pred_da.dims), (
        f"Expect"
        "the dimensions to be the same. Currently: "
        f"True: {tuple(true_da.dims)} Preds: {tuple(pred_da.dims)}. "
        'Have you tried da.transpose("time", "lat", "lon")'
    )

    # sort the lat/lons correctly just to be sure
    pred_da = _sort_lat_lons(pred_da)
    true_da = _sort_lat_lons(true_da)

    vals = np.sqrt(
        np.nansum((true_da.values - pred_da.values) ** 2, axis=0) / pred_da.shape[0]
    )

    da = xr.ones_like(pred_da).isel(time=0)
    da.values = vals

    # reapply the mask
    da = da.where(~get_ds_mask(pred_da))
    return da


def spatial_r2(true_da: xr.DataArray, pred_da: xr.DataArray) -> xr.DataArray:
    true_da_shape = (true_da.lat.shape[0], true_da.lon.shape[0])
    pred_da_shape = (pred_da.lat.shape[0], pred_da.lon.shape[0])
    assert true_da_shape == pred_da_shape

    # sort the dimensions so that no inversions (e.g. lat)
    true_da = true_da.sortby(["time", "lat", "lon"])
    pred_da = pred_da.sortby(["time", "lat", "lon"])

    r2_vals = 1 - (np.nansum((true_da.values - pred_da.values) ** 2, axis=0)) / (
        np.nansum((true_da.values - np.nanmean(pred_da.values)) ** 2, axis=0)
    )

    da = xr.ones_like(pred_da).isel(time=0)
    da.values = r2_vals

    # reapply the mask
    da = da.where(~get_ds_mask(pred_da))
    return da


def rmse(y_true: np.ndarray, y_pred: np.ndarray) -> float:
    """
    So that RMSE can be selected as an evaluation metric
    """
    return np.sqrt(mean_squared_error(y_true, y_pred))


def annual_scores(
    models: List[str],
    metrics: Optional[List[str]] = None,
    experiment="one_month_forecast",
    true_data_experiment: Optional[str] = None,
    data_path: Path = Path("data"),
    pred_years: List[int] = [2018],
    target_var: str = "VCI",
    verbose: bool = True,
    to_dataframe: bool = False,
) -> Union[Dict[str, Dict[str, List[float]]], pd.DataFrame]:
    """
    Aggregates monthly R2 scores over a `pred_year` of data
    """
    if metrics is None:
        # if None, use all
        metrics = ["rmse", "r2"]
    monthly_scores: Dict[str, Dict[str, List[float]]] = {}
    for metric in metrics:
        monthly_scores[metric] = {"month": [], "year": []}
        for model in models:
            monthly_scores[metric][model] = []

    out_dict = dict()
    for pred_year in pred_years:
        for month in range(1, 13):
            scores = monthly_score(
                month=month,
                metrics=metrics,
                models=models,
                data_path=data_path,
                pred_year=pred_year,
                experiment=experiment,
                true_data_experiment=true_data_experiment,
                target_var=target_var,
                verbose=verbose,
            )

            for model, metric_scores in scores.items():
                for metric, score in metric_scores.items():
                    monthly_scores[metric][model].append(score)
            for metric in metrics:
                monthly_scores[metric]["month"].append(month)
                monthly_scores[metric]["year"].append(pred_year)

        if to_dataframe:
            out_dict[pred_year] = annual_scores_to_dataframe(monthly_scores)
        else:
            out_dict[pred_year] = monthly_scores

    if to_dataframe:
        out_df = pd.DataFrame()
        for k in out_dict.keys():
            out_df = pd.concat([out_df, out_dict[k]])

        out_df["time"] = out_df.apply(
            lambda row: pd.to_datetime(f"{int(row.month)}-{int(row.year)}"), axis=1
        )

        return out_df
    else:
        return out_dict


def annual_scores_to_dataframe(monthly_scores: Dict) -> pd.DataFrame:
    """Convert the dictionary from annual_scores to a pd.DataFrame
    """
    df = pd.DataFrame(monthly_scores)

    metric_dfs = []
    # rename columns by metric
    for metric in monthly_scores.keys():
        metric_df = df[metric].apply(pd.Series).T
        metric_df["metric"] = metric
        metric_dfs.append(metric_df)

    # join columns into one dataframe
    df = pd.concat(metric_dfs)

    return df


def _read_multi_data_paths(data_paths: List[Path]) -> xr.Dataset:
    try:
        train_ds = xr.open_mfdataset(data_paths,combine='nested', concat_dim='time').sortby("time").compute()
    except ValueError:
        train_ds = xr.concat([xr.open_dataset(d) for d in data_paths], dim="time")
    train_ds = train_ds.transpose("time", "lat", "lon")

    return train_ds


def read_pred_data(
    model: str, data_dir: Path = Path("data"), experiment: str = "one_month_forecast"
) -> Union[xr.Dataset, xr.DataArray]:
    model_pred_dir = data_dir / "models" / experiment / model
<<<<<<< HEAD
    pred_ds = xr.open_mfdataset((model_pred_dir / "*.nc").as_posix(), combine='nested', concat_dim='time')
=======
    # Open files
    # pred_ds = xr.open_mfdataset((model_pred_dir / "*.nc").as_posix())
    ncfiles = list(model_pred_dir.glob("*.nc"))
    ds_list = [xr.open_dataset(f) for f in ncfiles]
    pred_ds = xr.combine_by_coords(ds_list)

    # set format
>>>>>>> 5c3eb655
    pred_ds = pred_ds.sortby("time")
    pred_da = pred_ds.preds
    pred_da = pred_da.transpose("time", "lat", "lon")

    return pred_ds, pred_da


def read_true_data(
    data_dir: Path = Path("data"), variable: str = "VCI"
) -> Union[xr.Dataset, xr.DataArray]:
    """Read the true test data from the data directory and
    return the joined DataArray.

    (Joined on the `time` dimension).
    """
    true_paths = [
        f
        for f in (data_dir / "features" / "one_month_forecast" / "test").glob("*/y.nc")
    ]
    true_ds = _read_multi_data_paths(true_paths)
    true_da = true_ds[variable]
    return true_da


def monthly_score(
    month: int,
    models: List[str],
    metrics: List[str],
    experiment="one_month_forecast",
    true_data_experiment: Optional[str] = None,
    data_path: Path = Path("data"),
    pred_year: int = 2018,
    target_var: str = "VCI",
    verbose: bool = True,
) -> Dict[str, Dict[str, float]]:
    """
    Calculate the monthly R^2 (or RMSE) score of the model. R^2 is the same metric used by the
    [Kenya's operational drought monitoring](https://www.mdpi.com/2072-4292/11/9/1099)

    This function assumes prediction has been saved into the data directory by the model

    Arguments
    ----------
    month: the month of data being evaluated
    models: A list of models to evaluate. These names must match the model.name attributes
    experiment: The experiment being run, usually one of {'one_month_forecast', 'nowcast'}.
    true_data_experiment: the name of the experiment (for one run of the Engineer),
    one of {'one_month_forecast', 'nowcast'}. Defaults to the same as the `experiment` arg
    metrics: A list of metrics to calculate. If None, all (rmse, r2) are calculated.
    data_path: The location of the data directory
    pred_year: The year being predicted
    target_var: a str name of the target variable. Default: 'VCI'
    verbose: bool, if True prints out scores as they are calculated

    Returns:
    ----------
    output_score: A dict {model_name: {metric: score}} for that month's data
    """
    metric2function = {"r2": r2_score, "rmse": rmse}

    model_files: Dict[str, xr.Dataset] = {}
    for model in models:
        pred_path = (
            data_path / f"models/{experiment}/{model}/preds_{pred_year}_{month}.nc"
        )
        model_files[model] = xr.open_dataset(pred_path).isel(time=0)

    if true_data_experiment is None:
        true_data_path = (
            data_path / f"features/{experiment}/test" f"/{pred_year}_{month}/y.nc"
        )
    else:
        true_data_path = (
            data_path / f"features/{true_data_experiment}/test"
            f"/{pred_year}_{month}/y.nc"
        )
    true_data = xr.open_dataset(true_data_path).isel(time=0)

    output_score: Dict[str, Dict[str, float]] = {}

    for model, preds in model_files.items():
        diff = true_data[target_var] - preds.preds
        notnan = ~np.isnan(diff.values)
        joined = true_data.merge(preds, join="inner")
        true_np = joined[target_var].values[notnan].flatten()
        preds_np = joined.preds.values[notnan].flatten()

        for metric in metrics:
            score = metric2function[metric](true_np, preds_np)

            if model not in output_score:
                output_score[model] = {}

            output_score[model][metric] = score

            if verbose:
                print(f"For month {month}, model {model} has {metric} score {score}")
    return output_score


def plot_predictions(
    pred_month: int,
    model: str,
    target_var: str = "VCI",
    pred_year: int = 2018,
    data_path: Path = Path("data"),
    experiment: str = "one_month_forecast",
    **spatial_plot_kwargs,
):

    true = (
        xr.open_dataset(
            data_path / f"features/{experiment}/test" f"/{pred_year}_{pred_month}/y.nc"
        )
        .rename({target_var: "preds"})
        .isel(time=0)
    )

    model_ds = xr.open_dataset(
        data_path / f"models/{experiment}/{model}/preds" f"_{pred_year}_{pred_month}.nc"
    )

    model_err = (model_ds - true).preds.values
    model_err = model_err[~np.isnan(model_err)]
    model_err = np.sqrt(model_err ** 2).mean()

    print(f"For month {pred_month}, {model} error: {model_err}")

    fig, ax = plt.subplots(1, 1, figsize=(7, 5))
    true.preds.plot.hist(
        ax=ax, label="true", histtype="stepfilled", color="r", alpha=0.3
    )
    model_ds.preds.plot.hist(ax=ax, label=model, histtype="step", color="black")
    fig.legend()
    plt.show()

    plt.clf()

    if "vmin" not in spatial_plot_kwargs:
        print("You have not provided a **kwargs dict with vmin / vmax")
        print("Are you sure?")
    fig, ax = plt.subplots(1, 2, figsize=(7, 3))
    true.preds.plot(ax=ax[0], add_colorbar=False, **spatial_plot_kwargs)
    ax[0].set_title("True")
    ax[0].set_axis_off()
    model_ds.preds.plot(ax=ax[1], add_colorbar=False, **spatial_plot_kwargs)
    ax[1].set_title(model)
    ax[1].set_axis_off()
    plt.show()


def _read_data(
    data_dir: Path = Path("data"),
    train_or_test: str = "test",
    remove_duplicates: bool = True,
    experiment: str = "one_month_forecast",
) -> Tuple[xr.Dataset, xr.Dataset]:
    # LOAD the y files
    y_data_paths = [
        f for f in (data_dir / "features" / experiment / train_or_test).glob("*/y.nc")
    ]
    y_ds = _read_multi_data_paths(y_data_paths)

    # LOAD the X files
    X_data_paths = [
        f for f in (data_dir / "features" / experiment / train_or_test).glob("*/x.nc")
    ]
    X_ds = _read_multi_data_paths(X_data_paths)

    if remove_duplicates:
        # remove duplicate times from the X ds
        # https://stackoverflow.com/a/51077784/9940782
        _, index = np.unique(X_ds["time"], return_index=True)
        X_ds = X_ds.isel(time=index)

    return X_ds, y_ds


def read_train_data(
    data_dir: Path = Path("data"),
    remove_duplicates: bool = True,
    experiment: str = "one_month_forecast",
) -> Tuple[xr.Dataset, xr.Dataset]:
    """Read the training data from the data directory and return the joined DataArray.

    (Joined on the `time` dimension).

    Return:
    ------
    X_train: xr.Dataset
    y_train: xr.Dataset
    """
    train_X_ds, train_y_ds = _read_data(
        data_dir,
        train_or_test="train",
        remove_duplicates=remove_duplicates,
        experiment=experiment,
    )
    return train_X_ds, train_y_ds


def read_test_data(
    data_dir: Path = Path("data"),
    remove_duplicates: bool = True,
    experiment: str = "one_month_forecast",
) -> Tuple[xr.Dataset, xr.Dataset]:
    """Read the test data from the data directory and return the joined DataArray.

    (Joined on the `time` dimension).

    Return:
    ------
    X_test: xr.Dataset
    y_test: xr.Dataset
    """
    test_X_ds, test_y_ds = _read_data(
        data_dir,
        train_or_test="test",
        remove_duplicates=remove_duplicates,
        experiment=experiment,
    )

    return test_X_ds, test_y_ds<|MERGE_RESOLUTION|>--- conflicted
+++ resolved
@@ -166,9 +166,6 @@
     model: str, data_dir: Path = Path("data"), experiment: str = "one_month_forecast"
 ) -> Union[xr.Dataset, xr.DataArray]:
     model_pred_dir = data_dir / "models" / experiment / model
-<<<<<<< HEAD
-    pred_ds = xr.open_mfdataset((model_pred_dir / "*.nc").as_posix(), combine='nested', concat_dim='time')
-=======
     # Open files
     # pred_ds = xr.open_mfdataset((model_pred_dir / "*.nc").as_posix())
     ncfiles = list(model_pred_dir.glob("*.nc"))
@@ -176,7 +173,6 @@
     pred_ds = xr.combine_by_coords(ds_list)
 
     # set format
->>>>>>> 5c3eb655
     pred_ds = pred_ds.sortby("time")
     pred_da = pred_ds.preds
     pred_da = pred_da.transpose("time", "lat", "lon")

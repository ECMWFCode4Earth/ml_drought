from pathlib import Path
import xarray as xr
import pandas as pd
from datetime import datetime
from typing import Tuple, Dict, Optional, List

from .base import RegionAnalysis

# from .region_geo_plotter import RegionGeoPlotter


class AdministrativeRegionAnalysis(RegionAnalysis):
    admin_boundaries = True

    def __init__(
        self,
        data_dir: Path = Path("data"),
        experiment: str = "one_month_forecast",
<<<<<<< HEAD
        models_experiment_dir: Optional[str] = None,
=======
        true_data_experiment: str = "one_month_forecast",
>>>>>>> f1af9364
    ):
        super().__init__(
            data_dir=data_dir,
            experiment=experiment,
            true_data_experiment="one_month_forecast",
            admin_boundaries=self.admin_boundaries,
            models_experiment_dir=models_experiment_dir,
        )

    @staticmethod
    def load_region_data(region_data_path: Path) -> Tuple[xr.DataArray, Dict, str]:
        """Load the preprocessed `region_data` from the
        `data/analysis/boundaries_preprocessed` directory. This will
        not only return the categorical DataArray but also the
        associated lookup data (stored in the `attrs`).

        Returns:
        -------
        :xr.DataArray
            the categorical xr.DataArray with the region data (same shape)

        :Dict
            the lookup dictionary with the keys referring to the
            values in the xr.DataArray and the values the names
            of the regions (for joining to the shapefile data)

        """
        # LOAD in region lookup DataArray
        assert "analysis" in region_data_path.parts, (
            "Only preprocessed"
            "region files (as netcdf) should be used"
            "`data/analysis`"
        )
        region_group_name: str = region_data_path.name
        region_ds: xr.Dataset = xr.open_dataset(region_data_path)
        region_da: xr.DataArray = region_ds[[v for v in region_ds.data_vars][0]]
        region_lookup: Dict = dict(
            zip(
                [int(k.strip()) for k in region_ds.attrs["keys"].split(",")],
                [v.strip() for v in region_ds.attrs["values"].split(",")],
            )
        )

        return region_da, region_lookup, region_group_name

    def compute_mean_statistics(
        self,
        region_da: xr.DataArray,
        region_lookup: Dict,
        pred_da: xr.DataArray,
        true_da: xr.DataArray,
        datetime: datetime,
    ) -> Tuple[List, List, List, List]:
        """compute the mean values in the DataArray for each region
        Returns:
        --------
        datetimes: List
            datetime of the true/predicted values
        region_names: List
            the name of the region
        predicted_mean_value: List
            the mean predicted value for ROI
        true_mean_value: List
            the mean true value for ROI
        """
        # For each region calculate mean `target_variable` in true / pred
        valid_region_ids: List = [k for k in region_lookup.keys()]
        region_names: List = []
        predicted_mean_value: List = []
        true_mean_value: List = []
        datetimes: List = []

        # check the shapes match
        pred_latlon_shape = (pred_da.lat.shape[0], pred_da.lon.shape[0])
        true_latlon_shape = (true_da.lat.shape[0], true_da.lon.shape[0])
        assert true_latlon_shape == true_latlon_shape == region_da.shape, (
            "Expect the lat/lon shapes to match in all input DataArrays"
            f"{pred_latlon_shape} == {true_latlon_shape} == {region_da.shape}. "
            "are you sure these have all been run with the same experiment"
            " and the same reference_nc_file to regrid onto same reference_grid"
        )

        for valid_region_id in valid_region_ids:
            region_names.append(region_lookup[valid_region_id])
            predicted_mean_value.append(
                pred_da.where(region_da == valid_region_id).mean().values
            )
            true_mean_value.append(
                true_da.where(region_da == valid_region_id).mean().values
            )
            # assert true_da.time == pred_da.time, 'time must be matching!'
            datetimes.append(datetime)

        assert len(region_names) == len(predicted_mean_value) == len(datetimes)
        return datetimes, region_names, predicted_mean_value, true_mean_value

    def _analyze_single(self, region_data_path: Path) -> Optional[pd.DataFrame]:
        """For a single shapefile (with multiple regions) calculate
        the mean predicted and mean true values in that region. Returns
        a DataFrame of the values in each region for each timestep that
        can then be used to calculate performance metrics in that region
        or at that administrative unit.

        example output:
          admin_level_name   model   datetime region_name predicted_mean_value true_mean_value
        0               l1  ealstm 2018-01-31    region_0                45.89           54.00
        1               l1  ealstm 2018-01-31    region_1                58.00           60.67
        2               l1  ealstm 2018-01-31    region_2                50.92           28.00
        3               l1  ealstm 2018-02-28    region_0                50.89           48.22
        4               l1  ealstm 2018-02-28    region_1                34.33           77.67
        """
        admin_level_name = region_data_path.name.replace(".nc", "")
        # for ONE REGION compute the each model statistics (pred & true)
        region_da, region_lookup, region_group_name = self.load_region_data(
            region_data_path
        )
        return self._base_analyze_single(
            admin_level_name=admin_level_name,
            region_da=region_da,
            region_lookup=region_lookup,
            region_group_name=region_group_name,
        )

    def analyze(
        self,
        compute_global_errors: bool = True,
        compute_regional_errors: bool = True,
        save_all_df: bool = True,
    ) -> None:
        """For all preprocessed regions calculate the mean True value and
        mean predicted values. Also have the option to calculate global
        errors (across all regions (in an admin level) / landcover classes).
        """
        all_regions_dfs = []

        for region_data_path in self.region_data_paths:
            df = self._analyze_single(region_data_path)
            all_regions_dfs.append(df)

        # clean up the DataFrame
        all_regions_dfs = [df for df in all_regions_dfs if df is not None]
        all_regions_df = pd.concat(all_regions_dfs).reset_index()

        if "index" in all_regions_df.columns:
            all_regions_df = all_regions_df.drop(columns="index")
        if "level_0" in all_regions_df.columns:
            all_regions_df = all_regions_df.drop(columns="level_0")

        self.df = all_regions_df.astype(
            {"predicted_mean_value": "float64", "true_mean_value": "float64"}
        )
        print("* Assigned all region dfs to `self.df` *")

        # compute error metrics for each model globally
        self.compute_metrics(compute_global_errors, compute_regional_errors)

        if save_all_df:
            self.df.to_csv(self.out_dir / f"{self.experiment}_all_admin_regions.csv")<|MERGE_RESOLUTION|>--- conflicted
+++ resolved
@@ -16,11 +16,7 @@
         self,
         data_dir: Path = Path("data"),
         experiment: str = "one_month_forecast",
-<<<<<<< HEAD
-        models_experiment_dir: Optional[str] = None,
-=======
         true_data_experiment: str = "one_month_forecast",
->>>>>>> f1af9364
     ):
         super().__init__(
             data_dir=data_dir,

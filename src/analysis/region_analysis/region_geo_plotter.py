from pathlib import Path
import pandas as pd
import numpy as np
import matplotlib.pyplot as plt
from matplotlib.axes import Axes
from matplotlib.figure import Figure
from mpl_toolkits.axes_grid1 import make_axes_locatable
from typing import List, Dict, Optional, Tuple
from collections import namedtuple

from src.analysis.region_analysis.groupby_region import (
    KenyaGroupbyRegion,
    GroupbyRegion,
)

gpd = None
GeoDataFrame = None


AdminLevelGeoDF = namedtuple("AdminLevelGeoDF", ["gdf", "gdf_colname", "admin_name"])


PlotMetric = namedtuple("PlotMetric", ["metric", "cmap", "vmin", "vmax"])


class RegionGeoPlotter:
    def __init__(
        self, data_folder: Path = Path("data"), country: str = "kenya"
    ) -> None:

        self.data_folder = data_folder
        # try and import geopandas
        global gpd
        if gpd is None:
            print("The RegionGeoPlotter requires `geopandas` to be installed.")
            import geopandas as gpd

        global GeoDataFrame
        if GeoDataFrame is None:
            from geopandas.geodataframe import GeoDataFrame

        self.country = country

        self.country_region_grouper: GroupbyRegion = self.get_groupby_region(
            country_str=country
        )

        # Setup type hints without assignment
        self.region_gdfs: Dict[str, AdminLevelGeoDF] = {}

        self.gdf: Optional[GeoDataFrame] = None  # type: ignore
        self.all_gdfs: List = []

    def get_groupby_region(self, country_str: str) -> GroupbyRegion:
        # if need a new country boundaries add example here
        country_lookup = {
            "kenya": KenyaGroupbyRegion,
        }
        keys = [k for k in country_lookup.keys()]
        assert country_str in keys, (
            "Expect " f"the `country_str` argument to be one of: {keys}"
        )

        return country_lookup[country_str](self.data_folder)

    def read_shapefiles(self):
        # read the shapefile to GeoDataFrames for each region
        if self.country == "kenya":
            levels = [
                "level_1",
                "level_2",
                "level_3",
                "level_3_wards",
                "level_4",
                "level_5",
            ]

            region_gdfs = {}

            for level in levels:
                admin_boundary = self.country_region_grouper.get_admin_level(
                    selection=level
                )
                path = admin_boundary.shp_filepath
                if not path.exists():
                    print(
                        f"{admin_boundary.shp_filepath} not found."
                        " Moving to next file"
                    )
                    continue

                print(f"Reading file: {path.name}")
                gdf = gpd.read_file(path)
                key = f"{admin_boundary.var_name}_{self.country}"
                region_gdfs[key] = AdminLevelGeoDF(
                    gdf=gdf, gdf_colname=admin_boundary.lookup_colname, admin_name=key,
                )

            self.region_gdfs = region_gdfs
            print("* Read shapefiles and stored in `RegionGeoPlotter.region_gdfs` *")

        else:
            raise NotImplementedError

    def join_model_performances_to_geometry(
        self, model_performance_df: pd.DataFrame, admin_name: str
    ) -> GeoDataFrame:  # type: ignore
        """Join the `geometry` column from the shapefile read in as GeoDataFrame
        to the model performance metrics in model_performance_df. Required to
        make spatial plots of data.

        Arguments:
        ---------
        model_performance_df: pd.DataFrame
            the data showing the model performance for each

        admin_name: str
            the name of the administrative units (shapefile name) stored in
            `self.region_gdfs.keys()`
        """
        assert admin_name in [k for k in self.region_gdfs.keys()], (
            "Invalid "
            f"`admin_name`. Expected one of: {[k for k in self.region_gdfs.keys()]}"
            f" Got: {admin_name}"
        )
        gdf = self.region_gdfs[admin_name].gdf
        gdf_colname = self.region_gdfs[admin_name].gdf_colname
        gdf[gdf_colname] = gdf[gdf_colname].apply(str.rstrip).apply(str.lstrip)

        df_colname = "region_name"
        out_gdf = GeoDataFrame(  # type: ignore
            pd.merge(
                model_performance_df,
                gdf[[gdf_colname, "geometry"]],
                left_on=df_colname,
                right_on=gdf_colname,
            )
        )
        return out_gdf

    def merge_all_model_performances_gdfs(
        self, all_models_df: pd.DataFrame
    ) -> GeoDataFrame:  # type: ignore
        all_gdfs: List[GeoDataFrame] = []  # type: ignore
        assert "admin_level_name" in all_models_df.columns, (
            f"Expect to find admin_region" f"in {all_models_df.columns}"
        )

        # join the geometry columns to make GeoDataFrames
        for admin_name in all_models_df.admin_level_name.unique():
            admin_level_df = all_models_df.loc[
                all_models_df.admin_level_name == admin_name
            ]
            all_gdfs.append(
                self.join_model_performances_to_geometry(
                    model_performance_df=admin_level_df, admin_name=admin_name
                )
            )

        self.gdf = pd.concat(all_gdfs)

        # convert mean model outputs to float
        try:
            self.gdf = self.gdf.astype(  # type: ignore
                {"predicted_mean_value": "float64", "true_mean_value": "float64"}
            )
        except KeyError:
            self.gdf = self.gdf.astype(  # type: ignore
                {"rmse": "float64", "mae": "float64", "r2": "float64"}
            )
        print("* Assigned the complete GeoDataFrame to `RegionGeoPlotter.gdf`")

        if not isinstance(self.gdf, GeoDataFrame):  # type: ignore
            self.gdf = GeoDataFrame(self.gdf)  # type: ignore

        return self.gdf

    @staticmethod
<<<<<<< HEAD
    def get_metric(selection: str, gdf: GeoDataFrame, **kwargs) -> PlotMetric:
        rmse_vmin = kwargs['rmse_vmin'] if 'rmse_vmin' in kwargs else None
        rmse_vmax = kwargs['rmse_vmax'] if 'rmse_vmax' in kwargs else np.nanpercentile(gdf.rmse, q=85)
        rmse = PlotMetric(
            metric='rmse',
            cmap='viridis',
            vmin=rmse_vmin,
            vmax=rmse_vmax
        )
        mae_vmin = kwargs['mae_vmin'] if 'mae_vmin' in kwargs else None
        mae_vmax = kwargs['mae_vmax'] if 'mae_vmax' in kwargs else np.nanpercentile(gdf.mae, q=85)
        mae = PlotMetric(
            metric='mae',
            cmap='plasma',
            vmin=mae_vmin,
            vmax=mae_vmax
        )
        r2 = PlotMetric(
            metric='r2',
            cmap='inferno_r',
            vmin=0,
            vmax=1.0,
        )
=======
    def get_metric(selection: str) -> PlotMetric:
        rmse = PlotMetric(metric="rmse", cmap="viridis", vmin=None, vmax=10,)
        mae = PlotMetric(metric="mae", cmap="plasma", vmin=None, vmax=10,)
        r2 = PlotMetric(metric="r2", cmap="inferno_r", vmin=0, vmax=1.0,)
>>>>>>> efe39203
        lookup = {
            "rmse": rmse,
            "mae": mae,
            "r2": r2,
        }

        assert selection in [k for k in lookup.keys()], (
            "selection should be one of:" f"{[k for k in lookup.keys()]}"
        )

        return lookup[selection]

    @staticmethod
    def plot_metric(
        ax: Axes, metric: PlotMetric, gdf: GeoDataFrame  # type: ignore
    ) -> Axes:
        # nicely format the colorbar
        divider = make_axes_locatable(ax)
        cax = divider.append_axes("right", size="5%", pad=0.1)

        gdf.plot(  # type: ignore
            metric.metric,
            ax=ax,
            legend=True,
            cmap=metric.cmap,
            vmin=metric.vmin,
            vmax=metric.vmax,
            cax=cax,
        )
        ax.set_title(f"{metric.metric.upper()}")
        return ax

<<<<<<< HEAD
    def plot_all_regional_error_metrics(self, gdf: GeoDataFrame,  # type: ignore
                                        title: str = '',
                                        **kwargs: Dict) -> Tuple[Figure, List[Axes]]:
=======
    def plot_all_regional_error_metrics(
        self,
        gdf: GeoDataFrame,  # type: ignore
        title: str = "",
    ) -> Tuple[Figure, List[Axes]]:
>>>>>>> efe39203
        """Plot area-based maps of the scores"""
        assert np.isin(["rmse", "mae", "r2"], gdf.columns).all()  # type: ignore
        gdf = gdf.dropna(subset=["rmse", "mae", "r2"])  # type: ignore

        # get the PlotMetric objects
<<<<<<< HEAD
        rmse = self.get_metric('rmse', gdf, **kwargs)
        mae = self.get_metric('mae', gdf, **kwargs)
        r2 = self.get_metric('r2', gdf, **kwargs)
=======
        rmse = self.get_metric("rmse")
        mae = self.get_metric("mae")
        r2 = self.get_metric("r2")
>>>>>>> efe39203

        # build multi-axis plot
        fig, axs = plt.subplots(1, 3, figsize=(12, 8))
        for i, metric in enumerate([rmse, mae, r2]):
            ax = axs[i]
            ax = self.plot_metric(gdf=gdf, ax=ax, metric=metric)
            ax.axis("off")

        fig.suptitle(title)
        return fig, axs

<<<<<<< HEAD
    def plot_regional_error_metric(self, gdf: GeoDataFrame,  # type: ignore
                                   selection: str,
                                   **kwargs: Dict) -> Tuple[Figure, Axes]:
        valid_metrics = ['rmse', 'mae', 'r2']
        assert selection in valid_metrics, 'Expecting selection' \
            f' to be one of: {valid_metrics}'
=======
    def plot_regional_error_metric(
        self,
        gdf: GeoDataFrame,  # type: ignore
        selection: str,
    ) -> Tuple[Figure, Axes]:
        valid_metrics = ["rmse", "mae", "r2"]
        assert selection in valid_metrics, (
            "Expecting selection" f" to be one of: {valid_metrics}"
        )
>>>>>>> efe39203
        gdf = gdf.dropna(subset=valid_metrics)  # type: ignore
        metric = self.get_metric(selection, gdf, **kwargs)
        fig, ax = plt.subplots()
        ax = self.plot_metric(gdf=gdf, ax=ax, metric=metric)

        return fig, ax<|MERGE_RESOLUTION|>--- conflicted
+++ resolved
@@ -176,7 +176,6 @@
         return self.gdf
 
     @staticmethod
-<<<<<<< HEAD
     def get_metric(selection: str, gdf: GeoDataFrame, **kwargs) -> PlotMetric:
         rmse_vmin = kwargs['rmse_vmin'] if 'rmse_vmin' in kwargs else None
         rmse_vmax = kwargs['rmse_vmax'] if 'rmse_vmax' in kwargs else np.nanpercentile(gdf.rmse, q=85)
@@ -200,12 +199,6 @@
             vmin=0,
             vmax=1.0,
         )
-=======
-    def get_metric(selection: str) -> PlotMetric:
-        rmse = PlotMetric(metric="rmse", cmap="viridis", vmin=None, vmax=10,)
-        mae = PlotMetric(metric="mae", cmap="plasma", vmin=None, vmax=10,)
-        r2 = PlotMetric(metric="r2", cmap="inferno_r", vmin=0, vmax=1.0,)
->>>>>>> efe39203
         lookup = {
             "rmse": rmse,
             "mae": mae,
@@ -238,31 +231,17 @@
         ax.set_title(f"{metric.metric.upper()}")
         return ax
 
-<<<<<<< HEAD
     def plot_all_regional_error_metrics(self, gdf: GeoDataFrame,  # type: ignore
                                         title: str = '',
                                         **kwargs: Dict) -> Tuple[Figure, List[Axes]]:
-=======
-    def plot_all_regional_error_metrics(
-        self,
-        gdf: GeoDataFrame,  # type: ignore
-        title: str = "",
-    ) -> Tuple[Figure, List[Axes]]:
->>>>>>> efe39203
         """Plot area-based maps of the scores"""
         assert np.isin(["rmse", "mae", "r2"], gdf.columns).all()  # type: ignore
         gdf = gdf.dropna(subset=["rmse", "mae", "r2"])  # type: ignore
 
         # get the PlotMetric objects
-<<<<<<< HEAD
         rmse = self.get_metric('rmse', gdf, **kwargs)
         mae = self.get_metric('mae', gdf, **kwargs)
         r2 = self.get_metric('r2', gdf, **kwargs)
-=======
-        rmse = self.get_metric("rmse")
-        mae = self.get_metric("mae")
-        r2 = self.get_metric("r2")
->>>>>>> efe39203
 
         # build multi-axis plot
         fig, axs = plt.subplots(1, 3, figsize=(12, 8))
@@ -274,24 +253,12 @@
         fig.suptitle(title)
         return fig, axs
 
-<<<<<<< HEAD
     def plot_regional_error_metric(self, gdf: GeoDataFrame,  # type: ignore
                                    selection: str,
                                    **kwargs: Dict) -> Tuple[Figure, Axes]:
         valid_metrics = ['rmse', 'mae', 'r2']
         assert selection in valid_metrics, 'Expecting selection' \
             f' to be one of: {valid_metrics}'
-=======
-    def plot_regional_error_metric(
-        self,
-        gdf: GeoDataFrame,  # type: ignore
-        selection: str,
-    ) -> Tuple[Figure, Axes]:
-        valid_metrics = ["rmse", "mae", "r2"]
-        assert selection in valid_metrics, (
-            "Expecting selection" f" to be one of: {valid_metrics}"
-        )
->>>>>>> efe39203
         gdf = gdf.dropna(subset=valid_metrics)  # type: ignore
         metric = self.get_metric(selection, gdf, **kwargs)
         fig, ax = plt.subplots()

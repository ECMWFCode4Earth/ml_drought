--- conflicted
+++ resolved
@@ -19,10 +19,7 @@
     'plot_shap_values', 'EventDetector', 'SPI', 'ZScoreIndex',
     'PercentNormalIndex', 'DroughtSeverityIndex',
     'ChinaZIndex', 'DecileIndex', 'AnomalyIndex',
-<<<<<<< HEAD
     'LandcoverRegionAnalysis',
-    'AdministrativeRegionAnalysis'
-=======
+    'AdministrativeRegionAnalysis',
     'monthly_r2_score', 'annual_r2_scores', 'plot_predictions'
->>>>>>> 2911a987
 ]
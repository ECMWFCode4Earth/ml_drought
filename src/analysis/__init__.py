--- conflicted
+++ resolved
@@ -2,8 +2,4 @@
 from .plot_shap import plot_shap_values
 from .indices import SPI
 
-<<<<<<< HEAD
-__all__ = ["plot_shap_values", "SPI"]
-=======
-__all__ = ['plot_shap_values', 'EventDetector']
->>>>>>> b040a514
+__all__ = ['plot_shap_values', 'EventDetector', 'SPI',]
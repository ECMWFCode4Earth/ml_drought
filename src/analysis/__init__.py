--- conflicted
+++ resolved
@@ -1,14 +1,9 @@
 from .event_detector import EventDetector
-<<<<<<< HEAD
-from .plot_shap import plot_shap_values
 from .evaluation import (
     monthly_r2_score, annual_r2_scores, plot_predictions,
     spatial_rmse, spatial_r2
 )
-=======
 from .plot_shap import plot_shap_values, all_shap_for_file
-from .evaluation import monthly_score, annual_scores, plot_predictions
->>>>>>> 80f3bfbf
 from .indices import (
     SPI,
     ZScoreIndex,
@@ -29,16 +24,15 @@
     'plot_shap_values', 'EventDetector', 'SPI', 'ZScoreIndex',
     'PercentNormalIndex', 'DroughtSeverityIndex',
     'ChinaZIndex', 'DecileIndex', 'AnomalyIndex',
-<<<<<<< HEAD
     'monthly_r2_score', 'annual_r2_scores', 'plot_predictions', 'MovingAverage',
     'VegetationDeficitIndex',
     'LandcoverRegionAnalysis',
     'AdministrativeRegionAnalysis',
     'monthly_r2_score', 'annual_r2_scores', 'plot_predictions',
     'spatial_rmse', 'spatial_r2'
-=======
     'monthly_score', 'annual_scores', 'plot_predictions', 'MovingAverage',
     'VegetationDeficitIndex', 'LandcoverRegionAnalysis',
     'AdministrativeRegionAnalysis', 'all_shap_for_file',
->>>>>>> 80f3bfbf
+    'spatial_rmse', 'spatial_r2', 'monthly_r2_score', 'annual_r2_scores', 
+    'plot_predictions', 
 ]
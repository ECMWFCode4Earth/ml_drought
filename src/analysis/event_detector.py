--- conflicted
+++ resolved
@@ -4,11 +4,8 @@
 from xclim.run_length import rle, longest_run  # , windowed_run_events
 from typing import Tuple, Optional, Any
 import warnings
-<<<<<<< HEAD
-from ..utils import get_ds_mask
-=======
 from ..utils import get_ds_mask, create_shape_aligned_climatology
->>>>>>> e42258b8
+
 
 
 class EventDetector:

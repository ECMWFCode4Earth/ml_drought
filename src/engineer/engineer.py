--- conflicted
+++ resolved
@@ -75,15 +75,10 @@
         if type(test_year) is int:
             test_year = [cast(int, test_year)]
 
-<<<<<<< HEAD
         train_ds, test_dict = self._train_test_split(
             data, cast(List, test_year), target_variable,
             pred_months, expected_length
         )
-=======
-        train_ds = self._train_test_split(data, cast(List, test_year), target_variable,
-                                          pred_months, expected_length)
->>>>>>> 52be193c
 
         self._stratify_training_data(train_ds, target_variable, pred_months,
                                      expected_length)
@@ -120,7 +115,7 @@
                     assert np.array_equal(datasets[idx][dim].values, coords[dim]), \
                         f'{dim} is different! Was this run using the preprocessor?'
 
-        # join all preprocessed datasets 
+        # join all preprocessed datasets
         main_dataset = datasets[0]
         for dataset in datasets[1:]:
             # ensure equal timesteps ('inner' join)

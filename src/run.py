--- conflicted
+++ resolved
@@ -2,12 +2,9 @@
 
 from typing import Dict
 
-<<<<<<< HEAD
 from src.exporters import ERA5Exporter, VHIExporter, ERA5ExporterPOS
-=======
-from src.exporters import ERA5Exporter, VHIExporter
 from src.preprocess import VHIPreprocessor
->>>>>>> 02916f44
+
 
 
 class DictWithDefaults:

from .cds import ERA5Exporter
from .vhi import VHIExporter
<<<<<<< HEAD
from .chirps import CHIRPSExporter

__all__ = ['ERA5Exporter', 'VHIExporter', 'CHIRPSExporter']
=======
from .planetOS import ERA5ExporterPOS

__all__ = ['ERA5Exporter', 'VHIExporter', 'ERA5ExporterPOS']
>>>>>>> 833f2c79
<|MERGE_RESOLUTION|>--- conflicted
+++ resolved
@@ -1,11 +1,6 @@
 from .cds import ERA5Exporter
 from .vhi import VHIExporter
-<<<<<<< HEAD
 from .chirps import CHIRPSExporter
-
-__all__ = ['ERA5Exporter', 'VHIExporter', 'CHIRPSExporter']
-=======
 from .planetOS import ERA5ExporterPOS
 
-__all__ = ['ERA5Exporter', 'VHIExporter', 'ERA5ExporterPOS']
->>>>>>> 833f2c79
+__all__ = ['ERA5Exporter', 'VHIExporter', 'ERA5ExporterPOS', 'CHIRPSExporter']
--- conflicted
+++ resolved
@@ -136,45 +136,6 @@
         print("------------------------")
         print("Output Filename:")
         print(output_file)
-<<<<<<< HEAD
-        print('------------------------')
-
-    @staticmethod
-    def _correct_input(value, key):
-        if type(value) is str:
-
-            # check the string is correctly formatted
-            if key == 'time':
-                assert (re.match(r"\d{2}:0{2}", value)), \
-                    f'Expected time string {value} to be in hour:minute format, \
-                    e.g. 01:00. Minutes MUST be `00`'
-            return value
-        else:
-            if key == 'year':
-                return str(value)
-            elif key in {'month', 'day'}:
-                return '{:02d}'.format(value)
-            elif key == 'time':
-                return '{:02d}:00'.format(value)
-        return str(value)
-
-    @staticmethod
-    def _check_iterable(value, key):
-        if (key == 'time') and (type(value) is str):
-            return [value]
-        try:
-            iter(value)
-        except TypeError as te:
-            warnings.warn(f"{key}: {te}. Converting to list")
-            value = [value]
-        return value
-
-    def _export(self,
-                dataset: str,
-                selection_request: Dict,
-                show_api_request: bool = False,
-                in_parallel: bool = False) -> Path:
-=======
         print("------------------------")
 
     def _export(
@@ -184,7 +145,6 @@
         show_api_request: bool = False,
         in_parallel: bool = False,
     ) -> Path:
->>>>>>> efe39203
         """Export CDS data
 
         Parameters
@@ -224,9 +184,6 @@
     """
 
     @staticmethod
-<<<<<<< HEAD
-    def get_dataset(variable: str, granularity: str = 'hourly') -> str:
-=======
     def get_era5_times(granularity: str = "hourly") -> Dict:
         """Returns the era5 selection request arguments
         for the hourly or monthly data
@@ -258,7 +215,6 @@
 
     @staticmethod
     def get_dataset(variable: str, granularity: str = "hourly") -> str:
->>>>>>> efe39203
         pressure_level_variables = {
             "divergence",
             "fraction_of_cloud_cover",
@@ -289,12 +245,6 @@
 
         return dataset
 
-<<<<<<< HEAD
-    def create_selection_request(self,
-                                 variable: str,
-                                 selection_request: Optional[Dict] = None,
-                                 granularity: str = 'hourly',) -> Dict:
-=======
     @staticmethod
     def _correct_input(value, key):
         if type(value) is str:
@@ -332,7 +282,6 @@
         selection_request: Optional[Dict] = None,
         granularity: str = "hourly",
     ) -> Dict:
->>>>>>> efe39203
         # setup the default selection request
         product_type = (
             f'{"monthly_averaged_" if granularity == "monthly" else ""}reanalysis'
@@ -364,16 +313,6 @@
                 ]
         return processed_selection_request
 
-<<<<<<< HEAD
-    def export(self,
-               variable: str,
-               dataset: Optional[str] = None,
-               granularity: str = 'hourly',
-               show_api_request: bool = True,
-               selection_request: Optional[Dict] = None,
-               break_up: bool = False,
-               n_parallel_requests: int = 1) -> List[Path]:
-=======
     def export(
         self,
         variable: str,
@@ -382,9 +321,8 @@
         show_api_request: bool = True,
         selection_request: Optional[Dict] = None,
         break_up: bool = False,
-        n_parallel_requests: int = 3,
+        n_parallel_requests: int = 1,
     ) -> List[Path]:
->>>>>>> efe39203
         """ Export functionality to prepare the API request and to send it to
         the cdsapi.client() object.
 

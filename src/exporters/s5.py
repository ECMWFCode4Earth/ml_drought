from pathlib import Path
import itertools
import numpy as np
from pathos.pools import _ThreadPool as pool

from typing import cast, Dict, Optional, List
from .all_valid_s5 import datasets as dataset_reference
from .base import get_kenya
from .cds import CDSExporter


class S5Exporter(CDSExporter):
    def __init__(
        self,
        pressure_level: bool,
        granularity: str = "monthly",
        data_folder: Path = Path("data"),
        product_type: Optional[str] = None,
        dataset: Optional[str] = None,
    ) -> None:
        """
        Arguments
        --------
        data_folder: Path
            path to the data folder (where data will be stored)

        variable: str
            the variable that you want to download.

        pressure_level: bool
            Do you want data at different atmospheric heights?
            True = yes want data at different `pressure-levels`
            False = no want only `single-level` data

        granularity: str, {'monthly', 'hourly'}, default: 'monthly'
            The granularity of data being pulled.
            'hourly'/'pressure_level' data has a forecast for every 12hrs (12, 24, 36 ...)
            'hourly'/'single_level' data has a forecast for every 6hrs (6, 12, 18, 24 ...)
            'monthly' data has a forecast for every month {1 ... 6}

        product_type : str
            The product type is only valid for monthly datasets. It corresponds
            to the post-processing of the monthly forecasts
            Defaults to 'monthly_mean' if no product_type is given
                if pressure_level == True:
                 {'ensemble_mean', 'hindcast_climate_mean', 'monthly_mean'}
                else
                 {'ensemble_mean', 'hindcast_climate_mean', 'monthly_mean',
                  'monthly_standard_deviation', 'monthly_maximum', 'monthly_minimum'}

        Notes:
        -----
        - because the `dataset` argument is not intuitive, the s5 downloader
        makes decisions for the user based on their preferences in the args
        `pressure_level` and `granularity`.
        - these are constant for one download
        """
        super().__init__(data_folder)

        # initialise attributes for this export
        self.pressure_level = pressure_level
        self.granularity = granularity

        if dataset is None:
            self.dataset = self.get_dataset(self.granularity, self.pressure_level)
        else:
            self.dataset = dataset

        # get the reference dictionary that corresponds to that dataset
        self.dataset_reference = dataset_reference[self.dataset]

        # get the product type if it exists
        self.product_type = self.get_product_type(product_type)

        # check the product_type is valid for this dataset
        if self.dataset_reference["product_type"] is not None:
            assert (
                self.product_type in self.dataset_reference["product_type"]
            ), f"\
                {self.product_type} is not a valid variable for the {self.dataset} dataset.\
                Try one of: {self.dataset_reference['product_type']}"

    def export(
        self,
        variable: str,
        min_year: Optional[int] = 2017,
        max_year: Optional[int] = 2018,
        min_month: Optional[int] = 1,
        max_month: Optional[int] = 12,
        max_leadtime: Optional[int] = None,
        pressure_levels: Optional[List[int]] = None,
        selection_request: Optional[Dict] = None,
        N_parallel_requests: int = 3,
        show_api_request: bool = True,
    ):
        """
        Arguments
        --------
        min_year: Optional[int] default = 2017
            the minimum year of your request

        max_year: Optional[int] default = 2018
            the maximum year of your request

        min_month: Optional[int] default = 1
            the minimum month of your request

        max_month: Optional[int] default = 12
            the maximum month of your request

        max_leadtime: Optional[int]
            the maximum leadtime of your request
                (if granularity is `hourly` then provide in days)
                (elif granularity is `monthly` then provide in months)
            defaults to ~3 months (90 days)

        pressure_levels: Optional[int]
            Pressure levels to download data at

        Note:
        ----
        - All parameters that are assigned to class attributes are fixed for one download
        - these are required to initialise the object [granularity, pressure_level]
        - Only time will be chunked (by months) to send separate calls to the cdsapi
        """
        # N_parallel_requests can only be a MINIMUM of 1
        if N_parallel_requests < 1:
            N_parallel_requests = 1

        # max_leadtime defaults
        if max_leadtime is None:
            # set the max_leadtime to 3 months as default
            max_leadtime = 90 if (self.granularity == "hourly") else 3

        if pressure_levels is None:
            # set the pressure_levels to ['200', '500', '925'] as default
            pressure_levels = [200, 500, 925] if (self.pressure_level) else None

        processed_selection_request = self.create_selection_request(
            variable=variable,
            max_leadtime=max_leadtime,
            min_year=min_year,
            max_year=max_year,
            min_month=min_month,
            max_month=max_month,
            selection_request=selection_request,
        )

        if self.pressure_level:  # if we are using the pressure_level dataset
            pressure_levels_dict = self.get_pressure_levels(pressure_levels)

            if pressure_levels_dict is not None:
                processed_selection_request.update(cast(Dict, pressure_levels_dict))

        if N_parallel_requests > 1:  # Run in parallel
            # p = multiprocessing.Pool(int(N_parallel_requests))
            p = pool(int(N_parallel_requests))  # pathos seems to pickle classes

        # SPLIT THE API CALLS INTO MONTHS (speed up downloads)
        output_paths = []
        for year, month in itertools.product(
            processed_selection_request["year"], processed_selection_request["month"]
        ):
            updated_request = processed_selection_request.copy()
            updated_request["year"] = [year]
            updated_request["month"] = [month]

            if N_parallel_requests > 1:  # Run in parallel
                # multiprocessing of the paths
                in_parallel = True
                output_paths.append(
                    p.apply_async(
                        self._export,
                        args=(
                            self.dataset,
                            updated_request,
                            show_api_request,
                            in_parallel,
                        ),
                    )
                )

            else:  # run sequentially
                in_parallel = False
                output_paths.append(
                    self._export(
                        self.dataset, updated_request, show_api_request, in_parallel
                    )
                )

        # close the multiprocessing pool
        if N_parallel_requests > 1:
            p.close()
            p.join()

        return output_paths

    @staticmethod
    def get_s5_initialisation_times(
        granularity: str,
        min_year: int = 1993,
        max_year: int = 2019,
        min_month: int = 1,
        max_month: int = 12,
    ) -> Dict:
        """Returns the SEAS5 initialisation times
        for the hourly or monthly data

        NOTE: these depend on the dataset and the naming convention is after
         the cdsapi monthly = `seasonal-monthly-single-levels` vs.
         hourly = `seasonal-original-single-levels`

        """
        # check that valid requests
        assert granularity in [
            "monthly",
            "hourly",
        ], f"Invalid granularity \
        argument. Expected: {['monthly', 'hourly']} Got: {granularity}"
        assert (
            min_year >= 1993
        ), f"The minimum year is 1993. You asked for:\
        {min_year}"
        assert (
            max_year <= 2019
        ), f"The maximum year is 2019. You asked for:\
        {max_year}"

        # build up list of years
        years = [str(year) for year in range(min_year, max_year + 1)]
        months = ["{:02d}".format(month) for month in range(min_month, max_month + 1)]

        selection_dict = {
            "year": years,
            "month": months,
            "day": "01",  # forecast initialised on 1st each month
        }

        return selection_dict

    @staticmethod
    def get_6hrly_leadtimes(max_leadtime: int) -> List[int]:
        # every 6hours up to the max number of days
        hrly_6 = np.array([6, 12, 18, 24])
        all_hrs = np.array(
            [hrly_6 + ((day - 1) * 24) for day in range(1, max_leadtime + 1)]
        )
        # prepend the 0th hour to the list
        leadtime_times = np.insert(all_hrs.flatten(), 0, 0)

        return leadtime_times

    def get_s5_leadtimes(self, max_leadtime: int) -> Dict:
        """Get the leadtimes for monthly or hourly data"""
        if self.granularity == "monthly":
            assert (
                max_leadtime <= 6
            ), f"The maximum leadtime is 6 months.\
                You asked for: {max_leadtime}"
            leadtime_key = "leadtime_month"
            leadtime_times = [m for m in range(1, max_leadtime + 1)]

        elif self.granularity == "hourly":
            assert (
                max_leadtime <= 215
            ), f"The maximum leadtime is 215 days.\
                You asked for: {max_leadtime}"
            leadtime_key = "leadtime_hour"

            if self.pressure_level:
                leadtime_times = [day * 24 for day in range(1, 215 + 1)]
            else:
                leadtime_times = list(self.get_6hrly_leadtimes(max_leadtime))

            assert (
                max(leadtime_times) <= 5160
            ), f"Max leadtime must be less \
                than 215 days (5160hrs)"
        else:
            assert (
                False
            ), f'granularity must be in ["monthly", "hourly"]\
                Currently: {self.granularity}'

        # convert to strings
        leadtime_times_str = [str(lt) for lt in leadtime_times]
        selection_dict = {
            leadtime_key: leadtime_times_str  # leadtime_key differs for monthly/hourly
        }

        return selection_dict

    def get_product_type(self, product_type: Optional[str] = None) -> Optional[str]:
        """By default download the 'monthly_mean' product for monthly data """
        valid_product_types = self.dataset_reference["product_type"]

        if valid_product_types is None:
            f"{self.dataset} has no `product_type` key. \
            Only the monthly datasets have product types!"
            return None

        # if not provided then download monthly_mean
        if product_type is None:
            print("No `product_type` provided. Therefore, downloading `monthly_mean`")
            product_type = "monthly_mean"

        assert (
            product_type in valid_product_types
        ), f"Invalid `product_type`: \
            {product_type}. Must be one of: {valid_product_types}"

        return product_type

    # @staticmethod
    # def _correct_input(value, key):
    #     if type(value) is str:
    #         # check the string is correctly formatted
    #         if key == 'time':
    #             assert (re.match(r"\d{2}:0{2}", value)), \
    #                 f'Expected time string {value} to be in hour:minute format, \
    #                 e.g. 01:00. Minutes MUST be `00`'
    #         return value
    #     else:
    #         if key == 'year':
    #             return str(value)
    #         elif key in {'month', 'day'}:
    #             return '{:02d}'.format(value)
    #         elif key == 'time':
    #             return '{:02d}:00'.format(value)
    #     return str(value)

    def get_pressure_levels(
        self, pressure_levels: Optional[List[int]] = None
    ) -> Optional[Dict]:
        if self.pressure_level:
            # make sure the dataset requires pressure_levels
            assert "pressure_level" in [
                k for k in self.dataset_reference.keys()
            ], f"\
            {self.dataset} has no 'pressure_level' keys. Cannot assign pressure levels"

            # make sure the pressure levels are legitimate choices
            assert all(
                np.isin(pressure_levels, self.dataset_reference["pressure_level"])
            ), f"\
            {pressure_levels} contains invalid pressure levels!\
            Must be one of:{self.dataset_reference['pressure_level']}"

            if pressure_levels is not None:  # (s0rry) for mypy
                return {"pressure_level": [str(pl) for pl in pressure_levels]}
            else:
                return None
        else:
            return None

    def get_valid_variables(self) -> List:
        """ get `valid_variables` for this S5Exporter object """
        # print(self.dataset_reference['variable'])
        return self.dataset_reference["variable"]

    def create_selection_request(
        self,
        variable: str,
        max_leadtime: int,
        min_year: Optional[int] = 1993,
        max_year: Optional[int] = 2019,
        min_month: Optional[int] = 1,
        max_month: Optional[int] = 12,
        selection_request: Optional[Dict] = None,
    ) -> Dict:
        """Build up the selection_request dictionary with defaults

        Returns
        ----------
        selection_dict: dict
            A dictionary with all the time-related arguments of the
            selection dict filled out

        Note:
        ----
        - This is a FULL version of the dictionary that is returned. Will likely
         lead to errors if you don't chunk the data (e.g. by month) before
         sending the requests to cdsapi
        - Some attributes are used to create the default arguments
            (self.product_type, self.granularity, self.dataset, self.pressure_level)
        """
        assert (
            variable in self.dataset_reference["variable"]
        ), f"Variable: {variable} is not in the valid variables for this \
            dataset. Valid variables: {self.dataset_reference['variable']}"

        # setup the default selection request
        processed_selection_request = {
            "format": "grib",
            "originating_centre": "ecmwf",
            "system": "5",
            "variable": [variable],
        }

        # add product_type if required
        if self.product_type is not None:
            processed_selection_request.update({"product_type": [self.product_type]})

        # get the initialisation time information
        times_variables: Dict[str, int] = {}
        for key, var in {'min_year': min_year, 'max_year': max_year,
                         'min_month': min_month, 'max_month': max_month}.items():
            if var is None:
                times_variables[key] = cast(int, var)

        init_times_dict = self.get_s5_initialisation_times(
<<<<<<< HEAD
            self.granularity, min_year=min_year, max_year=max_year,
            min_month=min_month, max_month=max_month
        )
        
=======
            self.granularity, **times_variables)
>>>>>>> e0f49c34
        for key, val in init_times_dict.items():
            processed_selection_request[key] = val

        # get the leadtime information
        leadtimes_dict = self.get_s5_leadtimes(max_leadtime)
        for key, val in leadtimes_dict.items():
            processed_selection_request[key] = val

        # by default, we investigate Kenya
        kenya_region = get_kenya()
        processed_selection_request["area"] = self.create_area(kenya_region)

        # TODO: do we want this level of flexibility for the user? why add complexity?
        # # update with user arguments
        # if selection_request is not None:
        #     for key, val in selection_request.items():
        #         if key in {'day', 'hour'}:
        #             warnings.warn(f'Overriding default {key} values. '
        #                           f'The ERA5Exporter assumes all days '
        #                           f'and times (the default) are being downloaded')
        #         val = self._check_iterable(val, key)
        #         processed_selection_request[key] = [self._correct_input(x, key) for x in val]
        if self.product_type is None:
            keys = [k for k in processed_selection_request.keys()]
            assert (
                "product_type" not in keys
            ), f"product type should not be in selection_request keys\
            for dataset {self.dataset}"

        return processed_selection_request

    @staticmethod
    def get_dataset(granularity: str, pressure_level: bool) -> str:
        if granularity == "monthly":
            return (
                "seasonal-monthly-pressure-levels"
                if pressure_level
                else "seasonal-monthly-single-levels"
            )
        elif granularity == "hourly":
            return (
                "seasonal-original-pressure-levels"
                if pressure_level
                else "seasonal-original-single-levels"
            )
        else:
            assert False, f"No dataset can be created with \
            granularity: {granularity} and pressure_level: {pressure_level}"

    def make_filename(self, dataset: str, selection_request: Dict) -> Path:
        """
        data/raw/seasonal-monthly-single-levels
         /total_precipitation/2017/M01-Vmonthly_mean-P.grib
        """
        # base data folder
        dataset_folder = self.raw_folder / dataset
        if not dataset_folder.exists():
            dataset_folder.mkdir()

        # variable name (flexible for multiple variables)
        variables = "_".join(selection_request["variable"])
        variables_folder = dataset_folder / variables
        if not variables_folder.exists():
            variables_folder.mkdir()

        #  year of download
        years = self._filename_from_selection_request(selection_request["year"], "year")
        years_folder = variables_folder / years
        if not years_folder.exists():
            years_folder.mkdir()

        # file per month
        months = self._filename_from_selection_request(
            selection_request["month"], "month"
        )
        if self.pressure_level:
            plevels = selection_request["pressure_level"]
            plevels = "_".join(plevels)
            fname = f"M{months}-P{plevels}.grib"
        else:
            fname = f"M{months}.grib"
        output_filename = years_folder / fname

        return output_filename<|MERGE_RESOLUTION|>--- conflicted
+++ resolved
@@ -83,10 +83,10 @@
     def export(
         self,
         variable: str,
-        min_year: Optional[int] = 2017,
-        max_year: Optional[int] = 2018,
-        min_month: Optional[int] = 1,
-        max_month: Optional[int] = 12,
+        min_year: int = 2017,
+        max_year: int = 2018,
+        min_month: int = 1,
+        max_month: int = 12,
         max_leadtime: Optional[int] = None,
         pressure_levels: Optional[List[int]] = None,
         selection_request: Optional[Dict] = None,
@@ -362,10 +362,10 @@
         self,
         variable: str,
         max_leadtime: int,
-        min_year: Optional[int] = 1993,
-        max_year: Optional[int] = 2019,
-        min_month: Optional[int] = 1,
-        max_month: Optional[int] = 12,
+        min_year: int = 1993,
+        max_year: int = 2019,
+        min_month: int = 1,
+        max_month: int = 12,
         selection_request: Optional[Dict] = None,
     ) -> Dict:
         """Build up the selection_request dictionary with defaults
@@ -401,22 +401,12 @@
         if self.product_type is not None:
             processed_selection_request.update({"product_type": [self.product_type]})
 
-        # get the initialisation time information
-        times_variables: Dict[str, int] = {}
-        for key, var in {'min_year': min_year, 'max_year': max_year,
-                         'min_month': min_month, 'max_month': max_month}.items():
-            if var is None:
-                times_variables[key] = cast(int, var)
 
         init_times_dict = self.get_s5_initialisation_times(
-<<<<<<< HEAD
             self.granularity, min_year=min_year, max_year=max_year,
             min_month=min_month, max_month=max_month
         )
-        
-=======
-            self.granularity, **times_variables)
->>>>>>> e0f49c34
+
         for key, val in init_times_dict.items():
             processed_selection_request[key] = val
 

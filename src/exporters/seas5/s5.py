--- conflicted
+++ resolved
@@ -217,7 +217,6 @@
             # p = multiprocessing.Pool(int(n_parallel_requests))
             p = pool(int(n_parallel_requests))  # type: ignore
 
-<<<<<<< HEAD
         output_paths: List = []
         if self.split_export == "months":
             # SPLIT THE API CALLS INTO MONTHS ()
@@ -225,12 +224,6 @@
                 processed_selection_request["year"],
                 processed_selection_request["month"],
             ):
-=======
-        output_paths = []
-        if break_up:
-            # SPLIT THE API CALLS INTO YEARS (speed up downloads)
-            for year in processed_selection_request["year"]:
->>>>>>> 5c3eb655
                 updated_request = processed_selection_request.copy()
                 updated_request["year"] = [year]
 
@@ -250,7 +243,6 @@
                         show_api_request=show_api_request,
                     )
 
-<<<<<<< HEAD
         elif self.split_export == "years":  # don't split by month, split by year
             for year in processed_selection_request["year"]:
                 updated_request = processed_selection_request.copy()
@@ -276,25 +268,6 @@
         if n_parallel_requests > 1:
             p.close()
             p.join()
-=======
-            # close the multiprocessing pool
-            if n_parallel_requests > 1:
-                p.close()
-                p.join()
-
-        else:  # don't split by month
-            for year in processed_selection_request["year"]:
-                updated_request = processed_selection_request.copy()
-                updated_request["year"] = [year]
-                output_paths.append(
-                    self._export(
-                        self.dataset,
-                        updated_request,
-                        show_api_request,
-                        in_parallel=False,
-                    )
-                )
->>>>>>> 5c3eb655
 
         return output_paths
 

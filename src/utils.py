"""
See all the bounding boxes (NOTE COMMENTS OF ERRORS) in this gist
    https://gist.github.com/graydon/11198540
"""

from collections import namedtuple
import calendar
from datetime import date
import xarray as xr
<<<<<<< HEAD
import numpy as np
=======
>>>>>>> 3f40c66e

from typing import Optional, Tuple


Region = namedtuple('Region', ['name', 'lonmin', 'lonmax', 'latmin', 'latmax'])


def get_kenya() -> Region:
    """This pipeline is focused on drought prediction in Kenya.
    This function allows Kenya's bounding box to be easily accessed
    by all exporters.
    """
    return Region(name='kenya', lonmin=33.501, lonmax=42.283,
                  latmin=-5.202, latmax=6.002)


def get_ethiopia() -> Region:
    return Region(name='ethiopia', lonmin=32.9975838, lonmax=47.9823797,
                  latmin=3.397448, latmax=14.8940537)


def get_east_africa() -> Region:
    return Region(name='east_africa', lonmin=21, lonmax=51.8,
                  latmin=-11, latmax=23)


def minus_months(cur_year: int, cur_month: int, diff_months: int,
                 to_endmonth_datetime: bool = True) -> Tuple[int, int, Optional[date]]:
    """Given a year-month pair (e.g. 2018, 1), and a number of months subtracted
    from that `diff_months` (e.g. 2), return the new year-month pair (e.g. 2017, 11).

    Optionally, a date object representing the end of that month can be returned too
    """

    new_month = cur_month - diff_months
    if new_month < 1:
        new_month += 12
        new_year = cur_year - 1
    else:
        new_year = cur_year

    if to_endmonth_datetime:
        newdate: Optional[date] = date(new_year, new_month,
                                       calendar.monthrange(new_year, new_month)[-1])
    else:
        newdate = None
    return new_year, new_month, newdate


def get_ds_mask(ds: xr.Dataset) -> xr.Dataset:
<<<<<<< HEAD
    """ Return a boolean Dataset which is a mask of the first timestep in `ds`

=======
    """
>>>>>>> 3f40c66e
    NOTE:
        assumes that all of the null values from `ds` are valid null values (e.g.
        water bodies). Could also be invalid nulls due to poor data processing /
        lack of satellite input data for a pixel!
    """
    mask = ds.isnull().isel(time=0).drop('time')
    mask.name = 'mask'

    return mask


<<<<<<< HEAD
def create_shape_aligned_climatology(ds, clim, variable, time_period):
    """match the time dimension of `clim` to the shape of `ds` so that can
    perform simple calculations / arithmetic on the values of clim

    Arguments:
    ---------
    ds : xr.Dataset
        the dataset with the raw values that you are comparing to climatology

    clim: xr.Dataset
        the climatology values for a given `time_period`

    variable: str
        name of the variable that you are comparing to the climatology

    time_period: str
        the period string used to calculate the climatology
         time_period = {'dayofyear', 'season', 'month'}

    Notes:
        1. assumes that `lat` and `lon` are the
        coord names in ds

    """
    for coord in ['lat', 'lon']:
        assert coord in [c for c in ds.coords]

    ds[time_period] = ds[f'time.{time_period}']

    values = clim[variable].values
    keys = clim[time_period].values
    # map the `time_period` to the `values` of the climatology (threshold or mean)
    lookup_dict = dict(zip(keys, values))

    # extract an array of the `time_period` values from the `ds`
    timevals = ds[time_period].values

    # use the lat lon arrays (climatology values) in `lookup_dict` corresponding
    #  to time_period values defined in `timevals` and stack into new array
    new_clim_vals = np.stack([lookup_dict[timevals[i]] for i in range(len(timevals))])

    assert new_clim_vals.shape == ds[variable].shape, f"\
        Shapes for new_clim_vals and ds must match! \
         new_clim_vals.shape: {new_clim_vals.shape} \
         ds.shape: {ds[variable].shape}"

    # copy that forward in time
    new_clim = xr.Dataset(
        {variable: (['time', 'lat', 'lon'], new_clim_vals)},
        coords={
            'lat': clim.lat,
            'lon': clim.lon,
            'time': ds.time,
        }
    )

    return new_clim


def drop_nans_and_flatten(dataArray: xr.DataArray) -> np.ndarray:
    """flatten the array and drop nans from that array. Useful for plotting histograms.

    Arguments:
    ---------
    : dataArray (xr.DataArray)
        the DataArray of your value you want to flatten
    """
    # drop NaNs and flatten
    return dataArray.values[~np.isnan(dataArray.values)]


=======
>>>>>>> 3f40c66e
# dictionary lookup of regions
region_lookup = {
    "kenya": get_kenya(),
    "ethiopia": get_ethiopia(),
    "east_africa": get_east_africa(),
}<|MERGE_RESOLUTION|>--- conflicted
+++ resolved
@@ -7,10 +7,7 @@
 import calendar
 from datetime import date
 import xarray as xr
-<<<<<<< HEAD
 import numpy as np
-=======
->>>>>>> 3f40c66e
 
 from typing import Optional, Tuple
 
@@ -61,12 +58,7 @@
 
 
 def get_ds_mask(ds: xr.Dataset) -> xr.Dataset:
-<<<<<<< HEAD
     """ Return a boolean Dataset which is a mask of the first timestep in `ds`
-
-=======
-    """
->>>>>>> 3f40c66e
     NOTE:
         assumes that all of the null values from `ds` are valid null values (e.g.
         water bodies). Could also be invalid nulls due to poor data processing /
@@ -78,7 +70,6 @@
     return mask
 
 
-<<<<<<< HEAD
 def create_shape_aligned_climatology(ds, clim, variable, time_period):
     """match the time dimension of `clim` to the shape of `ds` so that can
     perform simple calculations / arithmetic on the values of clim
@@ -150,8 +141,6 @@
     return dataArray.values[~np.isnan(dataArray.values)]
 
 
-=======
->>>>>>> 3f40c66e
 # dictionary lookup of regions
 region_lookup = {
     "kenya": get_kenya(),

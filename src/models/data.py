--- conflicted
+++ resolved
@@ -130,12 +130,6 @@
         # TODO: create the static Dataset too!
         historical_ds = xr.auto_combine(ds_list)
 
-<<<<<<< HEAD
-def train_val_mask(
-    mask_len: int, val_ratio: float = 0.3
-) -> Tuple[List[bool], List[bool]]:
-    """Makes a trainining and validation mask which can be passed to the dataloader
-=======
         # create the target_ds
         target_ds = xr.Dataset(
             {
@@ -199,7 +193,6 @@
     mask_len: int, val_ratio: float = 0.3
 ) -> Tuple[List[bool], List[bool]]:
     """Makes a training and validation mask which can be passed to the dataloader
->>>>>>> bfe37baf
     Arguments
     ----------
     mask_len: int
@@ -274,10 +267,7 @@
         shuffle_data: bool = True,
         clear_nans: bool = True,
         normalize: bool = True,
-<<<<<<< HEAD
-=======
         predict_delta: bool = False,
->>>>>>> bfe37baf
         experiment: str = "one_month_forecast",
         mask: Optional[List[bool]] = None,
         pred_months: Optional[List[int]] = None,
@@ -285,14 +275,10 @@
         surrounding_pixels: Optional[int] = None,
         ignore_vars: Optional[List[str]] = None,
         monthly_aggs: bool = True,
-<<<<<<< HEAD
-        static: bool = False,
-=======
         static: Optional[str] = "features",
         device: str = "cpu",
         spatial_mask: Optional[xr.DataArray] = None,
         normalize_y: bool = False,
->>>>>>> bfe37baf
     ) -> None:
 
         self.batch_file_size = batch_file_size
@@ -332,18 +318,6 @@
         self.max_loc_int: Optional[int] = None
         self.static_normalizing_dict = None
 
-<<<<<<< HEAD
-        if static:
-            static_data_path = data_path / "features/static/data.nc"
-            self.static = xr.open_dataset(static_data_path)
-
-            if normalize:
-                static_normalizer_path = (
-                    data_path / "features/static/normalizing_dict.pkl"
-                )
-                with static_normalizer_path.open("rb") as f:
-                    self.static_normalizing_dict = pickle.load(f)
-=======
         if static is not None:
             if static == "features":
                 self.static = xr.open_dataset(data_path / "features/static/data.nc")
@@ -368,7 +342,6 @@
                 clear_nans is True
             ), f"The spatial mask uses NaNs to get rid of values - this requires clear_nans to be true"
         self.clear_nans = clear_nans
->>>>>>> bfe37baf
 
     def __iter__(self):
         if self.mode == "train":
@@ -380,8 +353,6 @@
         return len(self.data_files) // self.batch_file_size
 
     @staticmethod
-<<<<<<< HEAD
-=======
     def _loc_to_int(base_ds: xr.Dataset) -> Tuple[xr.Dataset, int]:
         """
         returns a dataset with the lat and lon coordinates preserved, and
@@ -401,7 +372,6 @@
         return base_ds, int(unique_values.max())
 
     @staticmethod
->>>>>>> bfe37baf
     def _load_datasets(
         data_path: Path,
         mode: str,
@@ -473,12 +443,6 @@
     def __iter__(self):
         return self
 
-<<<<<<< HEAD
-    def calculate_static_normalizing_array(
-        self, data_vars: List[str]
-    ) -> Dict[str, np.ndarray]:
-
-=======
     def _get_prev_y_var(
         self, folder: Path, y_var: str, num_examples: int
     ) -> np.ndarray:
@@ -510,7 +474,6 @@
         self, data_vars: List[str]
     ) -> Dict[str, np.ndarray]:
 
->>>>>>> bfe37baf
         self.static_normalizing_dict = cast(
             Dict[str, Dict[str, float]], self.static_normalizing_dict
         )
@@ -531,50 +494,22 @@
         return normalizing_array
 
     def calculate_normalizing_array(
-<<<<<<< HEAD
-        self, data_vars: List[str], yearly_agg: bool = False
-    ) -> Dict[str, np.ndarray]:
-        # If we've made it here, normalizing_dict is definitely not None
-        self.normalizing_dict = cast(
-            Dict[str, Dict[str, np.ndarray]], self.normalizing_dict
-        )
-=======
         self, data_vars: List[str]
     ) -> Dict[str, np.ndarray]:
         # If we've made it here, normalizing_dict is definitely not None
         self.normalizing_dict = cast(Dict[str, Dict[str, float]], self.normalizing_dict)
->>>>>>> bfe37baf
 
         mean, std = [], []
         normalizing_dict_keys = self.normalizing_dict.keys()
         for var in data_vars:
             for norm_var in normalizing_dict_keys:
                 if var.endswith(norm_var):
-<<<<<<< HEAD
-                    var_mean = self.normalizing_dict[norm_var]["mean"]
-                    var_std = self.normalizing_dict[norm_var]["std"]
-                    if yearly_agg:
-                        var_mean = np.mean(var_mean)
-                        var_std = np.mean(var_std)
-                    mean.append(var_mean)
-                    std.append(var_std)
-=======
                     mean.append(self.normalizing_dict[norm_var]["mean"])
                     std.append(self.normalizing_dict[norm_var]["std"])
->>>>>>> bfe37baf
                     break
 
         mean_np, std_np = np.asarray(mean), np.asarray(std)
 
-<<<<<<< HEAD
-        if yearly_agg:
-            mean_np, std_np = mean_np.squeeze(1), std_np.squeeze(1)
-        else:
-            # swapaxes so that its [timesteps, features], not [features, timesteps]
-            mean_np, std_np = mean_np.swapaxes(0, 1), std_np.swapaxes(0, 1)
-
-=======
->>>>>>> bfe37baf
         normalizing_array = cast(
             Dict[str, np.ndarray], {"mean": mean_np, "std": std_np}
         )
@@ -586,11 +521,7 @@
 
         if (self.normalizing_dict is not None) and (self.normalizing_array is None):
             self.normalizing_array_ym = self.calculate_normalizing_array(
-<<<<<<< HEAD
-                list(yearly_mean.data_vars), yearly_agg=True
-=======
                 list(yearly_mean.data_vars)
->>>>>>> bfe37baf
             )
 
         if self.normalizing_array_ym is not None:
@@ -615,14 +546,6 @@
         y_np = np.moveaxis(y_np, -1, 0).reshape(-1, 1)
 
         if (self.normalizing_dict is not None) and (self.normalizing_array is None):
-<<<<<<< HEAD
-            self.normalizing_array = self.calculate_normalizing_array(
-                list(x.data_vars), yearly_agg=False
-            )
-            x_np = (x_np - self.normalizing_array["mean"]) / (
-                self.normalizing_array["std"]
-            )
-=======
             self.normalizing_array = self.calculate_normalizing_array(list(x.data_vars))
         if self.normalizing_array is not None:
             x_np = (x_np - self.normalizing_array["mean"]) / (
@@ -644,7 +567,6 @@
                 # the x we will be adding to has already been shifting. Shifting this value would
                 # be "double shifting"
                 y_np = y_np / self.normalizing_dict[y_var]["std"]  # type: ignore
->>>>>>> bfe37baf
 
         return x_np, y_np
 
@@ -674,25 +596,6 @@
         return latlons, train_latlons
 
     def _calculate_static(self, num_instances: int) -> np.ndarray:
-<<<<<<< HEAD
-        static_np = self.static.to_array().values  # type: ignore
-        static_np = static_np.reshape(
-            static_np.shape[0], static_np.shape[1] * static_np.shape[2]
-        )
-        static_np = np.moveaxis(static_np, -1, 0)
-        assert static_np.shape[0] == num_instances
-
-        if self.static_normalizing_dict is not None:
-            static_vars = list(self.static.data_vars)  # type: ignore
-            self.static_normalizing_array = self.calculate_static_normalizing_array(
-                static_vars
-            )
-
-            static_np = (
-                static_np - self.static_normalizing_array["mean"]
-            ) / self.static_normalizing_array["std"]
-        return static_np
-=======
         if self.static_array is None:
             static_np = self.static.to_array().values  # type: ignore
             static_np = static_np.reshape(
@@ -759,15 +662,12 @@
 
         # calculate the derivative
         return (y[y_var] - prev_ts).to_dataset(name=y_var)
->>>>>>> bfe37baf
 
     def ds_folder_to_np(
         self, folder: Path, clear_nans: bool = True, to_tensor: bool = False
     ) -> ModelArrays:
 
         x, y = xr.open_dataset(folder / "x.nc"), xr.open_dataset(folder / "y.nc")
-<<<<<<< HEAD
-=======
         # SORT values to make sure that predictions aren't upside down
         # x = x.sortby(["time", "lat", "lon"])
         # y = y.sortby(["time", "lat", "lon"])
@@ -775,7 +675,6 @@
         if self.predict_delta:
             # TODO: do this ONCE not at each read-in of the data
             y = self._calculate_change(x, y)
->>>>>>> bfe37baf
         assert len(list(y.data_vars)) == 1, (
             f"Expect only 1 target variable! " f"Got {len(list(y.data_vars))}"
         )
@@ -786,11 +685,6 @@
             ]
             x = x.drop(self.ignore_vars)
 
-<<<<<<< HEAD
-        yearly_agg = self._calculate_aggs(
-            x
-        )  # before to avoid aggs from surrounding pixels
-=======
         target_time = pd.to_datetime(y.time.values[0])
         if self.experiment == "nowcast":
             x_datetimes = [
@@ -808,7 +702,6 @@
         )  # before to avoid aggs from surrounding pixels
 
         # calculate normalized values in these functions
->>>>>>> bfe37baf
         x_np, y_np = self._calculate_historical(x, y)
         x_months = self._calculate_target_months(y, x_np.shape[0])
         yearly_agg = np.vstack([yearly_agg] * x_np.shape[0])
@@ -835,10 +728,7 @@
                 latlons=train_latlons,
                 yearly_aggs=yearly_agg,
                 static=static_np,
-<<<<<<< HEAD
-=======
                 prev_y_var=prev_y_var,
->>>>>>> bfe37baf
             )
 
         else:
@@ -849,10 +739,7 @@
                 latlons=train_latlons,
                 yearly_aggs=yearly_agg,
                 static=static_np,
-<<<<<<< HEAD
-=======
                 prev_y_var=prev_y_var,
->>>>>>> bfe37baf
             )
 
         assert y_np.shape[0] == x_np.shape[0], (
@@ -874,22 +761,14 @@
                 historical_nans.shape[1] * historical_nans.shape[2],
             ).sum(axis=-1)
             y_nans_summed = y_nans.sum(axis=-1)
-<<<<<<< HEAD
-=======
             prev_y_var_summed = np.isnan(prev_y_var).sum(axis=-1)
->>>>>>> bfe37baf
 
             notnan_indices = np.where(
                 (historical_nans_summed == 0)
                 & (y_nans_summed == 0)
                 & (static_nans_summed == 0)
-<<<<<<< HEAD
-            )[0]
-
-=======
                 & (prev_y_var_summed == 0)
             )[0]
->>>>>>> bfe37baf
             if self.experiment == "nowcast":
                 current_nans = np.isnan(train_data.current)
                 current_nans_summed = current_nans.sum(axis=-1)
@@ -898,24 +777,10 @@
                     & (y_nans_summed == 0)
                     & (current_nans_summed == 0)
                     & (static_nans_summed == 0)
-<<<<<<< HEAD
-=======
                     & (prev_y_var_summed == 0)
->>>>>>> bfe37baf
                 )[0]
 
-<<<<<<< HEAD
-            train_data.historical = train_data.historical[notnan_indices]
-            train_data.pred_months = train_data.pred_months[
-                notnan_indices
-            ]  # type: ignore
-            train_data.latlons = train_data.latlons[notnan_indices]
-            train_data.yearly_aggs = train_data.yearly_aggs[notnan_indices]
-            if train_data.static is not None:
-                train_data.static = train_data.static[notnan_indices]
-=======
             train_data.filter(notnan_indices)
->>>>>>> bfe37baf
 
             y_np = y_np[notnan_indices]
             latlons = latlons[notnan_indices]
@@ -934,17 +799,6 @@
         if to_tensor:
             model_arrays.to_tensor(self.device)
 
-<<<<<<< HEAD
-            if self.experiment == "nowcast":
-                train_data.current = torch.from_numpy(train_data.current).float()
-        return ModelArrays(
-            x=train_data,
-            y=y_np,
-            x_vars=list(x.data_vars),
-            y_var=list(y.data_vars)[0],
-            latlons=latlons,
-        )
-=======
         if self.predict_delta:
             # NOTE: data is not normalised in this function
             model_arrays.predict_delta = True
@@ -952,7 +806,6 @@
             historical_target_np = historical_target_np[notnan_indices].flatten()
             model_arrays.historical_target = historical_target_np
         return model_arrays
->>>>>>> bfe37baf
 
     @staticmethod
     def _add_extra_dims(
@@ -1005,13 +858,6 @@
 
 
 class _TrainIter(_BaseIter):
-<<<<<<< HEAD
-    def __next__(
-        self
-    ) -> Tuple[
-        Tuple[Union[np.ndarray, torch.Tensor], ...], Union[np.ndarray, torch.Tensor]
-    ]:
-=======
     """ Returns a Tuple of the data for training the models as built by the Dataloader
     Tuple Schema
     ------------
@@ -1031,7 +877,6 @@
     ]:
 
         global_modelarrays: Optional[ModelArrays] = None
->>>>>>> bfe37baf
 
         if self.idx < self.max_idx:
 
@@ -1061,46 +906,6 @@
                 if self.to_tensor:
                     global_modelarrays.to_tensor(self.device)
 
-<<<<<<< HEAD
-            final_x = np.concatenate(out_x, axis=0)
-            final_x_curr = (
-                np.concatenate(out_x_curr, axis=0) if out_x_curr != [] else None
-            )
-            final_x_static = (
-                np.concatenate(out_x_static, axis=0) if out_x_static != [] else None
-            )
-            final_x_add = np.concatenate(out_x_add, axis=0)
-            final_x_latlon = np.concatenate(out_x_latlon, axis=0)
-            final_x_ym = np.concatenate(out_x_ym, axis=0)
-            final_y = np.concatenate(out_y, axis=0)
-
-            if self.to_tensor:
-                final_x = torch.from_numpy(final_x).float()
-                final_x_add = torch.from_numpy(final_x_add).float()
-                final_x_latlon = torch.from_numpy(final_x_latlon).float()
-                final_x_ym = torch.from_numpy(final_x_ym).float()
-                if final_x_curr is not None:
-                    final_x_curr = torch.from_numpy(final_x_curr).float()
-                if final_x_static is not None:
-                    final_x_static = torch.from_numpy(final_x_static).float()
-                final_y = torch.from_numpy(final_y).float()
-
-            if final_x.shape[0] == 0:
-                raise StopIteration()
-
-            return (
-                (
-                    final_x,
-                    final_x_add,
-                    final_x_latlon,
-                    final_x_curr,
-                    final_x_ym,
-                    final_x_static,
-                ),
-                final_y,
-            )
-
-=======
                 return (
                     (
                         global_modelarrays.x.historical,
@@ -1116,7 +921,6 @@
             else:
                 raise StopIteration()
 
->>>>>>> bfe37baf
         else:  # final_x_curr >= self.max_idx
             raise StopIteration()
 

--- conflicted
+++ resolved
@@ -63,6 +63,9 @@
         Whether or not to shuffle data
     clear_nans: bool = True
         Whether to remove nan values
+    experiment: str = 'one_month_forecast'
+        the name of the experiment to run. Defaults to one_month_forecast
+        (train on only historical data and predict one month ahead)
     normalize: bool = True
         Whether to normalize the data. This assumes a normalizing_dict.pkl was saved by the
         engineer
@@ -73,21 +76,10 @@
         The months the model should predict. If None, all months are predicted
     to_tensor: bool = False
         Whether to turn the np.ndarrays into torch.Tensors
-<<<<<<< HEAD
-    experiement: str = 'one_month_forecast'
-        the name of the experiment to run. Defaults to one_month_forecast
-        (train on only historical data and predict one month ahead)
-    Note:
-    the _load_datasets() function requires an `experiment` string defining
-    which experiment is to be run. The string must be the same as the
-    name of the experiment when creating the `x.npy` and `y.npy` `train`/`test`
-    splits in the `engineer` classes.
-=======
     surrounding_pixels: Optional[int] = None
         How many surrounding pixels to add to the input data. e.g. if the input is 1, then in
         addition to the pixels on the prediction point, the neighbouring (spatial) pixels will
         be included too, up to a distance of one pixel away
->>>>>>> 91f55253
     """
     def __init__(self, data_path: Path = Path('data'), batch_file_size: int = 1,
                  mode: str = 'train', shuffle_data: bool = True,
@@ -201,35 +193,6 @@
             'std': np.vstack(std).swapaxes(0, 1)
         })
 
-    @staticmethod
-    def get_current_array(
-        x: xr.Dataset, y: xr.Dataset, x_np: np.ndarray
-    ) -> np.ndarray:
-        # get the target variable
-        target_var = [y for y in y.data_vars][0]
-
-        # get the target time and target_time index
-        target_time = y.time
-        x_datetimes = [pd.to_datetime(time) for time in x.time.values]
-        y_datetime = pd.to_datetime(target_time.values[0])
-        time_ix = [
-            ix for ix, time in enumerate(x_datetimes)
-            if time == y_datetime
-        ][0]
-
-        # get the X features and X feature indices
-        relevant_indices = [
-            idx for idx, feat in enumerate(x.data_vars)
-            if feat != target_var
-        ]
-
-        # (latlon, time, data_var)
-        current = x_np[:, time_ix, relevant_indices]
-
-        assert len(current.shape) == 2, "Expected array: (lat*lon, time, dims)" \
-            f"Got:{current.shape}"
-        return current
-
     def ds_folder_to_np(self,
                         folder: Path,
                         clear_nans: bool = True,
@@ -240,13 +203,8 @@
         x, y = xr.open_dataset(folder / 'x.nc'), xr.open_dataset(folder / 'y.nc')
         assert len(list(y.data_vars)) == 1, f'Expect only 1 target variable! ' \
             f'Got {len(list(y.data_vars))}'
-<<<<<<< HEAD
-=======
         if self.surrounding_pixels is not None:
             x = self._add_surrounding(x, self.surrounding_pixels)
-        x_np, y_np = x.to_array().values, y.to_array().values
->>>>>>> 91f55253
-
         x_np, y_np = x.to_array().values, y.to_array().values
         if (self.normalizing_dict is not None) and (self.normalizing_array is None):
             self.calculate_normalizing_array(list(x.data_vars))
@@ -267,8 +225,6 @@
         y_np = y_np.reshape(y_np.shape[0], y_np.shape[1], y_np.shape[2] * y_np.shape[3])
         y_np = np.moveaxis(y_np, -1, 0).reshape(-1, 1)
 
-        # normalize everything
-        # @GABI should we normalize the y data too?
         if self.normalizing_array is not None:
             x_np = (x_np - self.normalizing_array['mean']) / (self.normalizing_array['std'])
 
@@ -358,6 +314,33 @@
                     shifted_varname = f'lat_{lat_shift}_lon_{lon_shift}_{var}'
                     x[shifted_varname] = x[var].shift(lat=lat_shift, lon=lon_shift)
         return x
+
+    @staticmethod
+    def get_current_array(x: xr.Dataset, y: xr.Dataset, x_np: np.ndarray) -> np.ndarray:
+        # get the target variable
+        target_var = [y for y in y.data_vars][0]
+
+        # get the target time and target_time index
+        target_time = y.time
+        x_datetimes = [pd.to_datetime(time) for time in x.time.values]
+        y_datetime = pd.to_datetime(target_time.values[0])
+        time_ix = [
+            ix for ix, time in enumerate(x_datetimes)
+            if time == y_datetime
+        ][0]
+
+        # get the X features and X feature indices
+        relevant_indices = [
+            idx for idx, feat in enumerate(x.data_vars)
+            if not feat.endswith(target_var)
+        ]
+
+        # (latlon, time, data_var)
+        current = x_np[:, time_ix, relevant_indices]
+
+        assert len(current.shape) == 2, "Expected array: (lat*lon, time, dims)" \
+            f"Got:{current.shape}"
+        return current
 
 
 class _TrainIter(_BaseIter):

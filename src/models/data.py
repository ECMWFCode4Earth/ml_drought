from __future__ import annotations

from dataclasses import dataclass
from datetime import datetime
import numpy as np
import pandas as pd
from pandas import Timestamp
from random import shuffle
from pathlib import Path
import pickle
import torch
import xarray as xr

from typing import cast, Dict, Optional, Union, List, Tuple


@dataclass
class TrainData:
    historical: Union[np.ndarray, torch.Tensor]
    current: Union[np.ndarray, torch.Tensor, None]
    pred_months: Union[np.ndarray, torch.Tensor]
    # latlons are repeated here so they can be tensor-ized and
    # normalized
    latlons: Union[np.ndarray, torch.Tensor]
    yearly_aggs: Union[np.ndarray, torch.Tensor]
    static: Union[np.ndarray, torch.Tensor, None]
    prev_y_var: Union[np.ndarray, torch.Tensor]

    def to_tensor(self, device: torch.device) -> None:
        for key, val in self.__dict__.items():
            if val is not None:
                if type(val) is np.ndarray:
                    setattr(self, key, torch.from_numpy(val).to(device).float())

    def concatenate(self, x: TrainData):
        # Note this function will only concatenate values from x
        # which are not None in self
        for key, val in self.__dict__.items():
            if val is not None:
                if type(val) is np.ndarray:
                    newval = np.concatenate((val, getattr(x, key)), axis=0)
                else:
                    newval = torch.cat((val, getattr(x, key)), dim=0)
                setattr(self, key, newval)

    def filter(self, filter_array: Union[np.ndarray, torch.Tensor]) -> None:
        # noqa because we just want to make sure these to have the same type,
        # so isinstance doesn't really fit the bill
        assert type(filter_array) == type(  # noqa
            self.historical
        ), f"Got a different filter type from the TrainData arrays"
        for key, val in self.__dict__.items():
            if val is not None:
                setattr(self, key, val[filter_array])


@dataclass
class ModelArrays:
    x: TrainData
    y: Union[np.ndarray, torch.Tensor]
    x_vars: List[str]
    y_var: str
    latlons: Optional[np.ndarray] = None
    target_time: Optional[Timestamp] = None
    historical_times: Optional[List[Timestamp]] = None
    predict_delta: bool = False
    historical_target: Optional[xr.DataArray] = None

    def to_tensor(self, device) -> None:
        self.x.to_tensor(device)
        if type(self.y) is np.ndarray:
            self.y = torch.from_numpy(self.y).to(device).float()

    def concatenate(self, x: ModelArrays) -> None:
        self.x.concatenate(x.x)

        if type(self.y) is np.ndarray:
            self.y = np.concatenate((self.y, x.y), axis=0)
        else:
            self.y = torch.cat((self.y, x.y), dim=0)

        if self.latlons is not None:
            self.latlons = np.concatenate((self.latlons, x.latlons), axis=0)

    def to_xarray(self) -> Tuple[xr.Dataset, xr.Dataset, Optional[xr.Dataset]]:
        assert (
            self.latlons.shape[0] == self.x.historical.shape[0]  # type: ignore
        ), "first dim is # pixels"
        assert (
            len(self.x_vars) == self.x.historical.shape[2]
        ), "final dim is # variables"

        # if experiment == 'nowcast'
        if self.x.current is not None:
            # NOTE: historical times is one less for nowcast?
            assert (
                len(self.historical_times) == self.x.historical.shape[1]  # type: ignore
            ), "second dim is # timesteps"
        else:
            assert (
                len(self.historical_times) == self.x.historical.shape[1]  # type: ignore
            ), "second dim is # timesteps"
        variables = self.x_vars
        latitudes = np.unique(self.latlons[:, 0])  # type: ignore
        longitudes = np.unique(self.latlons[:, 1])  # type: ignore
        times = self.historical_times

        ds_list = []
        for i, variable in enumerate(variables):
            # for each variable create the indexed Dataset
            # from the x.historical array
            data_np = self.x.historical[:, :, i]
            ds_list.append(
                xr.Dataset(
                    {
                        variable: (
                            ["lat", "lon", "time"],
                            # unflatten the (pixel, time) array -> (lat, lon, time)
                            data_np.reshape(
                                len(latitudes),
                                len(longitudes),
                                len(times),  # type: ignore
                            ),
                        )
                    },
                    coords={"lat": latitudes, "lon": longitudes, "time": times},
                )
            )

        # TODO: create the static Dataset too!
        historical_ds = xr.auto_combine(ds_list)

        # create the target_ds
        target_ds = xr.Dataset(
            {
                self.y_var: (
                    ["lat", "lon", "time"],
                    self.y.reshape(len(latitudes), len(longitudes), 1),
                )
            },
            coords={"lat": latitudes, "lon": longitudes, "time": [self.target_time]},
        )

        # if experiment == 'nowcast'
        if self.x.current is not None:
            # get the current variables only
            current_vars = [
                (i - 1, v)
                for i, v in enumerate(self.x_vars)
                if (not v == self.y_var) & ("mean" not in v)
            ]
            current_ds_list = []
            for i, current_var in current_vars:
                current_ds_list.append(
                    xr.Dataset(
                        {
                            current_var: (
                                ["lat", "lon", "time"],
                                self.x.current[:, i].reshape(
                                    len(latitudes), len(longitudes), 1
                                ),
                            )
                        },
                        coords={
                            "lat": latitudes,
                            "lon": longitudes,
                            "time": [self.target_time],
                        },
                    )
                )
            current_ds = xr.auto_combine(current_ds_list)
        else:  # one_month_forecast
            current_ds = None

        return historical_ds, target_ds, current_ds


# The dict below maps the indices of the arrays returned
# by the training iterator to their name. It should be updated
# if new inputs are added
idx_to_input = {
    0: "historical",
    1: "pred_months",
    2: "latlons",
    3: "current",
    4: "yearly_aggs",
    5: "static",
    6: "prev_y_var",
}


def train_val_mask(
    mask_len: int, val_ratio: float = 0.3
) -> Tuple[List[bool], List[bool]]:
    """Makes a training and validation mask which can be passed to the dataloader
    Arguments
    ----------
    mask_len: int
        The length of the mask to be created
    val_ratio: float = 0.3
        The ratio of instances which should be True for the val mask and False for the train
        mask
    Returns
    ----------
    The train mask and the val mask, both as lists
    """
    assert val_ratio < 1, f"Val ratio must be smaller than 1"
    train_mask = np.ones(mask_len).astype("bool")
    val_mask = np.zeros(mask_len).astype("bool")

    # We don't want ALL values in train and none in val
    while all(np.array(train_mask)) and all(~np.array(val_mask)):
        train_mask = np.random.rand(mask_len) < 1 - val_ratio
        val_mask = ~train_mask

    return train_mask.tolist(), val_mask.tolist()


class DataLoader:
    """Dataloader; lazily load the training and test data
    Attributes:
    ----------
    data_path: Path = Path('data')
        Location of the data folder
    batch_file_size: int = 1
        The number of files to load at a time
    mode: str {'test', 'train'} = 'train'
        Whether to load testing or training data. This also affects the way the data is
        returned; for train, it is a concatenated array, but for test it is a dict with dates
        so that the netcdf file can easily be reconstructed
    shuffle_data: bool = True
        Whether or not to shuffle data
    clear_nans: bool = True
        Whether to remove nan values
    experiment: str = 'one_month_forecast'
        the name of the experiment to run. Defaults to one_month_forecast
        (train on only historical data and predict one month ahead)
    normalize: bool = True
        Whether to normalize the data. This assumes a normalizing_dict.pkl was saved by the
        engineer
    mask: Optional[List[bool]] = None
        If not None, this list will be used to mask the input files. Useful for creating a train
        and validation set
    pred_months: Optional[List[int]] = None
        The months the model should predict. If None, all months are predicted
    to_tensor: bool = False
        Whether to turn the np.ndarrays into torch.Tensors
    surrounding_pixels: Optional[int] = None
        How many surrounding pixels to add to the input data. e.g. if the input is 1, then in
        addition to the pixels on the prediction point, the neighbouring (spatial) pixels will
        be included too, up to a distance of one pixel away
    ignore_vars: Optional[List[str]] = None
        A list of variables to ignore. If None, all variables in the data_path will be included
    monthly_aggs: bool = True
        Whether to include the monthly aggregates (mean and std across all spatial values) for
        the input variables. These will be additional dimensions to the historical
        (and optionally current) arrays
    static: bool = True
        Whether to include static data
<<<<<<< HEAD
    self.predict_delta: bool = False
        Whether to model the CHANGE in the target variable relative to the previous timestep
        rather than the target variable itself.
=======
    predict_delta: bool = False
        Whether to predict the CHANGE in the target variable relative to the previous timestep
        instead of the raw target variable.
    normalize_y: bool = True
        Whether to normalize y
>>>>>>> f1af9364
    """

    def __init__(
        self,
        data_path: Path = Path("data"),
        batch_file_size: int = 1,
        mode: str = "train",
        shuffle_data: bool = True,
        clear_nans: bool = True,
        normalize: bool = True,
        predict_delta: bool = False,
        experiment: str = "one_month_forecast",
        mask: Optional[List[bool]] = None,
        pred_months: Optional[List[int]] = None,
        to_tensor: bool = False,
        surrounding_pixels: Optional[int] = None,
        ignore_vars: Optional[List[str]] = None,
        monthly_aggs: bool = True,
        static: Optional[str] = "features",
        device: str = "cpu",
        spatial_mask: Optional[xr.DataArray] = None,
        normalize_y: bool = False,
    ) -> None:

        self.batch_file_size = batch_file_size
        self.mode = mode
        self.shuffle = shuffle_data
        self.experiment = experiment
        self.data_files = self._load_datasets(
            data_path=data_path,
            mode=mode,
            shuffle_data=shuffle_data,
            experiment=experiment,
            mask=mask,
            pred_months=pred_months,
        )
        self.predict_delta = predict_delta

        self.normalizing_dict = None
        self.normalize_y = normalize_y
        if normalize_y:
            # need to load the normalizing dict, and it doesn't really make sense
            # to normalize the output but not the input
            if not normalize:
                print("Forcing normalize to be True since normalize_y is True")
            normalize = True
        if normalize:
            with (data_path / f"features/{experiment}/normalizing_dict.pkl").open(
                "rb"
            ) as f:
                self.normalizing_dict = pickle.load(f)

        self.surrounding_pixels = surrounding_pixels
        self.monthly_aggs = monthly_aggs
        self.to_tensor = to_tensor
        self.ignore_vars = ignore_vars

        self.static: Optional[xr.Dataset] = None
        self.max_loc_int: Optional[int] = None
        self.static_normalizing_dict = None

        if static is not None:
            if static == "features":
                self.static = xr.open_dataset(data_path / "features/static/data.nc")
                if normalize:
                    static_normalizer_path = (
                        data_path / "features/static/normalizing_dict.pkl"
                    )
                    with static_normalizer_path.open("rb") as f:
                        self.static_normalizing_dict = pickle.load(f)
            if static == "embeddings":
                # in case no static dataset was generated, we use the first
                # historical dataset
                self.static, self.max_loc_int = self._loc_to_int(
                    xr.open_dataset(self.data_files[0] / "x.nc")
                )

        self.device = torch.device(device)
        self.spatial_mask = spatial_mask

        if spatial_mask is not None:
            assert (
                clear_nans is True
            ), f"The spatial mask uses NaNs to get rid of values - this requires clear_nans to be true"
        self.clear_nans = clear_nans

    def __iter__(self):
        if self.mode == "train":
            return _TrainIter(self)
        else:
            return _TestIter(self)

    def __len__(self) -> int:
        return len(self.data_files) // self.batch_file_size

    @staticmethod
    def _loc_to_int(base_ds: xr.Dataset) -> Tuple[xr.Dataset, int]:
        """
        returns a dataset with the lat and lon coordinates preserved, and
        a unique increasing integer for each lat-lon combination
        """
        assert {"lat", "lon"} <= set(
            base_ds.dims
        ), "Dimensions named lat and lon must be in the reference grid"
        base_ds = base_ds[["lat", "lon"]]

        # next, we fill the values with unique integers
        unique_values = np.arange(0, len(base_ds.lat) * len(base_ds.lon)).reshape(
            (len(base_ds.lat), len(base_ds.lon))
        )
        base_ds["encoding"] = (("lat", "lon"), unique_values)

        return base_ds, int(unique_values.max())

    @staticmethod
    def _load_datasets(
        data_path: Path,
        mode: str,
        shuffle_data: bool,
        experiment: str,
        mask: Optional[List[bool]] = None,
        pred_months: Optional[List[int]] = None,
    ) -> List[Path]:

        data_folder = data_path / f"features/{experiment}/{mode}"
        output_paths: List[Path] = []

        for subtrain in data_folder.iterdir():
            if (subtrain / "x.nc").exists() and (subtrain / "y.nc").exists():
                if pred_months is None:
                    output_paths.append(subtrain)
                else:
                    month = int(str(subtrain.parts[-1])[5:])
                    if month in pred_months:
                        output_paths.append(subtrain)

        if mask is not None:
            output_paths.sort()
            assert len(output_paths) == len(
                mask
            ), f"Output path and mask must be the same length!"
            output_paths = [o_p for o_p, include in zip(output_paths, mask) if include]
        if shuffle_data:
            shuffle(output_paths)
        return output_paths


class _BaseIter:
    """Base iterator
    """

    def __init__(self, loader: DataLoader) -> None:
        self.data_files = loader.data_files
        self.batch_file_size = loader.batch_file_size
        self.shuffle = loader.shuffle
        self.clear_nans = loader.clear_nans
        self.surrounding_pixels = loader.surrounding_pixels
        self.monthly_aggs = loader.monthly_aggs
        self.to_tensor = loader.to_tensor
        self.experiment = loader.experiment
        self.ignore_vars = loader.ignore_vars
        self.device = loader.device
        self.predict_delta = loader.predict_delta
<<<<<<< HEAD
=======
        self.spatial_mask = loader.spatial_mask
        self.normalize_y = loader.normalize_y
>>>>>>> f1af9364

        self.static = loader.static
        self.static_normalizing_dict = loader.static_normalizing_dict

        self.static_array: Optional[np.ndarray] = None

        if self.shuffle:
            # makes sure they are shuffled every epoch
            shuffle(self.data_files)

        self.normalizing_dict = loader.normalizing_dict
        self.normalizing_array: Optional[Dict[str, np.ndarray]] = None
        self.normalizing_array_ym: Optional[Dict[str, np.ndarray]] = None
        self.normalizing_array_static: Optional[Dict[str, np.ndarray]] = None

        self.idx = 0
        self.max_idx = len(loader.data_files)

    def __iter__(self):
        return self

    def _get_prev_y_var(
        self, folder: Path, y_var: str, num_examples: int
    ) -> np.ndarray:

        # first, we will try loading the previous year
        year, month = folder.name.split("_")
        previous_year = int(year) - 1

        new_path = folder.parent / f"{previous_year}_{month}"

        if new_path.exists():
            y = xr.open_dataset(new_path / "y.nc")
            y_np = y[y_var].values
            y_np = y_np.reshape(y_np.shape[0], y_np.shape[1] * y_np.shape[2])
            y_np = np.moveaxis(y_np, -1, 0)

            if self.normalizing_dict is not None:
                y_np = (
                    y_np - self.normalizing_dict[y_var]["mean"]
                ) / self.normalizing_dict[y_var]["std"]
            return y_np
        else:
            # the mean will be 0 (if normalizing is True), so this is actually not too bad
            # if normalizing is not true, we don't have a normalizing dict to find the mean with,
            # so there is not much we can do.
            return np.zeros((num_examples, 1))

    def calculate_static_normalizing_array(
        self, data_vars: List[str]
    ) -> Dict[str, np.ndarray]:

        self.static_normalizing_dict = cast(
            Dict[str, Dict[str, float]], self.static_normalizing_dict
        )

        mean, std = [], []

        normalizing_dict_keys = self.static_normalizing_dict.keys()
        for var in data_vars:
            for norm_var in normalizing_dict_keys:
                if var == norm_var:
                    mean.append(self.static_normalizing_dict[norm_var]["mean"])
                    std.append(self.static_normalizing_dict[norm_var]["std"])
                    break

        normalizing_array = cast(
            Dict[str, np.ndarray], {"mean": np.asarray(mean), "std": np.asarray(std)}
        )
        return normalizing_array

    def calculate_normalizing_array(
        self, data_vars: List[str]
    ) -> Dict[str, np.ndarray]:
        # If we've made it here, normalizing_dict is definitely not None
        self.normalizing_dict = cast(Dict[str, Dict[str, float]], self.normalizing_dict)

        mean, std = [], []
        normalizing_dict_keys = self.normalizing_dict.keys()
        for var in data_vars:
            for norm_var in normalizing_dict_keys:
                if var.endswith(norm_var):
                    mean.append(self.normalizing_dict[norm_var]["mean"])
                    std.append(self.normalizing_dict[norm_var]["std"])
                    break

        mean_np, std_np = np.asarray(mean), np.asarray(std)

        normalizing_array = cast(
            Dict[str, np.ndarray], {"mean": mean_np, "std": std_np}
        )
        return normalizing_array

    def _calculate_aggs(self, x: xr.Dataset) -> np.ndarray:
        yearly_mean = x.mean(dim=["time", "lat", "lon"])
        yearly_agg = yearly_mean.to_array().values

        if (self.normalizing_dict is not None) and (self.normalizing_array is None):
            self.normalizing_array_ym = self.calculate_normalizing_array(
                list(yearly_mean.data_vars)
            )

        if self.normalizing_array_ym is not None:
            yearly_agg = (
                yearly_agg - self.normalizing_array_ym["mean"]
            ) / self.normalizing_array_ym["std"]
        return yearly_agg

    def _calculate_historical(
        self, x: xr.Dataset, y: xr.Dataset
    ) -> Tuple[np.ndarray, np.ndarray]:
        x = self._add_extra_dims(x, self.surrounding_pixels, self.monthly_aggs)

        x_np, y_np = x.to_array().values, y.to_array().values

        # first, x
        x_np = x_np.reshape(x_np.shape[0], x_np.shape[1], x_np.shape[2] * x_np.shape[3])
        x_np = np.moveaxis(np.moveaxis(x_np, 0, 1), -1, 0)

        # then, y
        y_np = y_np.reshape(y_np.shape[0], y_np.shape[1], y_np.shape[2] * y_np.shape[3])
        y_np = np.moveaxis(y_np, -1, 0).reshape(-1, 1)

        if (self.normalizing_dict is not None) and (self.normalizing_array is None):
            self.normalizing_array = self.calculate_normalizing_array(list(x.data_vars))
        if self.normalizing_array is not None:
            x_np = (x_np - self.normalizing_array["mean"]) / (
                self.normalizing_array["std"]
            )

        if self.normalize_y:
            # normalizing_dict will not be None
            y_var = list(y.data_vars)[0]
            if not self.predict_delta:
                y_np = (
                    (
                        y_np - self.normalizing_dict[y_var]["mean"]  # type: ignore
                    )
                    / self.normalizing_dict[y_var]["std"]  # type: ignore
                )
            else:
                # if we are doing predict_delta, then there is no need to shift by mean, since
                # the x we will be adding to has already been shifting. Shifting this value would
                # be "double shifting"
                y_np = y_np / self.normalizing_dict[y_var]["std"]  # type: ignore

        return x_np, y_np

    @staticmethod
    def _calculate_target_months(y: xr.Dataset, num_instances: int) -> np.ndarray:
        # then, the x month
        assert len(y.time) == 1, (
            "Expected y to only have 1 timestamp!" f"Got {len(y.time)}"
        )
        target_month = datetime.strptime(
            str(y.time.values[0])[:-3], "%Y-%m-%dT%H:%M:%S.%f"
        ).month
        x_months = np.array([target_month] * num_instances)

        return x_months

    def _calculate_latlons(self, x: xr.Dataset) -> Tuple[np.ndarray, np.ndarray]:
        # then, latlons
        lons, lats = np.meshgrid(x.lon.values, x.lat.values)
        flat_lats, flat_lons = lats.reshape(-1, 1), lons.reshape(-1, 1)
        latlons = np.concatenate((flat_lats, flat_lons), axis=-1)
        train_latlons = np.concatenate((flat_lats, flat_lons), axis=-1)

        if self.normalizing_array is not None:
            train_latlons / [90, 180]

        return latlons, train_latlons

    def _calculate_static(self, num_instances: int) -> np.ndarray:
        if self.static_array is None:
            static_np = self.static.to_array().values  # type: ignore
            static_np = static_np.reshape(
                static_np.shape[0], static_np.shape[1] * static_np.shape[2]
            )
            static_np = np.moveaxis(static_np, -1, 0)
            assert static_np.shape[0] == num_instances

            if self.static_normalizing_dict is not None:
                vars = list(self.static.data_vars)  # type: ignore
                self.static_normalizing_array = self.calculate_static_normalizing_array(
                    vars
                )

                static_np = (
                    static_np - self.static_normalizing_array["mean"]
                ) / self.static_normalizing_array["std"]
            self.static_array = static_np
        return self.static_array

<<<<<<< HEAD
=======
    def apply_spatial_mask(
        self, x: xr.Dataset, y: xr.Dataset
    ) -> Tuple[xr.Dataset, xr.Dataset]:

        if self.spatial_mask is None:
            return x, y

        else:
            # anywhere where the mask is 1, make NaN
            return x.where(~self.spatial_mask), y.where(~self.spatial_mask)

>>>>>>> f1af9364
    def _calculate_historical_target(self, x: xr.Dataset, y_var: str) -> np.ndarray:
        """Calculate the previous timestep for the target_variable
            (used in predict_delta experiment).
        """
        # get teh previous timestep
        # NOTE: hardcoding order=1 for predict_delta
        order = 1
        x_np = x[y_var].isel(time=-order).values
        x_np = x_np.reshape(x_np.shape[0] * x_np.shape[1], 1)
        # x_np = np.moveaxis(np.moveaxis(x_np, 0, 1), -1, 0)
        return x_np

    def _calculate_change(
        self, x: xr.Dataset, y: xr.Dataset, order: int = 1
    ) -> xr.Dataset:
        """Rather than predicting the raw VCI value, calculate the change
        in the VCI relative to the previous timestep (if order == 1).

        Arguments:
        ---------
        x: xr.Dataset
            the predictor timestep variables (including target variable)
        y: xr.Dataset
            the predicted timestep target variable
        order: int = 1
            the number of timesteps before the predicted timestep to calculate
            the derivative. 1 means that we are calculating the change
            from the previous timestep.
        """
        # get the last (#order) timestep from the X data
        y_var = [v for v in y.data_vars][0]
        prev_ts = x[y_var].isel(time=-order)

        # calculate the derivative
        return (y[y_var] - prev_ts).to_dataset(name=y_var)

    def ds_folder_to_np(
        self, folder: Path, clear_nans: bool = True, to_tensor: bool = False
    ) -> ModelArrays:

        x, y = xr.open_dataset(folder / "x.nc"), xr.open_dataset(folder / "y.nc")

        if self.predict_delta:
            # TODO: do this ONCE not at each read-in of the data
            y = self._calculate_change(x, y)
<<<<<<< HEAD

=======
>>>>>>> f1af9364
        assert len(list(y.data_vars)) == 1, (
            f"Expect only 1 target variable! " f"Got {len(list(y.data_vars))}"
        )
        if self.ignore_vars is not None:
<<<<<<< HEAD
            if any(np.isin(self.ignore_vars, [v for v in x.data_vars])):
                _ignore_vars = np.array(self.ignore_vars)[
                    np.isin(self.ignore_vars, [v for v in x.data_vars])
                ]
                x = x.drop(_ignore_vars)
            else:
                print(f"{self.ignore_vars} not found in x data")
=======
            #  only include the vars in ignore_vars that are in x.data_vars
            self.ignore_vars = [
                v for v in self.ignore_vars if v in [var_ for var_ in x.data_vars]
            ]
            x = x.drop(self.ignore_vars)
>>>>>>> f1af9364

        target_time = pd.to_datetime(y.time.values[0])
        if self.experiment == "nowcast":
            x_datetimes = [
                pd.to_datetime(time)
                for time in x.time.values
                if pd.to_datetime(time) != target_time
            ]
        else:
            x_datetimes = [pd.to_datetime(time) for time in x.time.values]

<<<<<<< HEAD
=======
        x, y = self.apply_spatial_mask(x, y)

>>>>>>> f1af9364
        yearly_agg = self._calculate_aggs(
            x
        )  # before to avoid aggs from surrounding pixels

        # calculate normalized values in these functions
        x_np, y_np = self._calculate_historical(x, y)
        x_months = self._calculate_target_months(y, x_np.shape[0])
        yearly_agg = np.vstack([yearly_agg] * x_np.shape[0])
        if self.static is not None:
            static_np = self._calculate_static(x_np.shape[0])
        else:
            static_np = None

        prev_y_var = self._get_prev_y_var(folder, list(y.data_vars)[0], y_np.shape[0])

        latlons, train_latlons = self._calculate_latlons(x)

        if self.experiment == "nowcast":
            # if nowcast then we have a TrainData.current
            historical = x_np[:, :-1, :]  # all timesteps except the final
            current = self.get_current_array(  # only select NON-TARGET vars
                x=x, y=y, x_np=x_np
            )

            train_data = TrainData(
                current=current,
                historical=historical,
                pred_months=x_months,
                latlons=train_latlons,
                yearly_aggs=yearly_agg,
                static=static_np,
                prev_y_var=prev_y_var,
            )

        else:
            train_data = TrainData(
                current=None,
                historical=x_np,
                pred_months=x_months,
                latlons=train_latlons,
                yearly_aggs=yearly_agg,
                static=static_np,
                prev_y_var=prev_y_var,
            )

        assert y_np.shape[0] == x_np.shape[0], (
            f"x and y data have a different "
            f"number of instances! x: {x_np.shape[0]}, y: {y_np.shape[0]}"
        )

        if clear_nans:
            # remove nans if they are in the x or y data
            historical_nans, y_nans = np.isnan(train_data.historical), np.isnan(y_np)
            if train_data.static is not None:
                static_nans = np.isnan(train_data.static)
                static_nans_summed = static_nans.sum(axis=-1)
            else:
                static_nans_summed = np.zeros((y_nans.shape[0],))

            historical_nans_summed = historical_nans.reshape(
                historical_nans.shape[0],
                historical_nans.shape[1] * historical_nans.shape[2],
            ).sum(axis=-1)
            y_nans_summed = y_nans.sum(axis=-1)
            prev_y_var_summed = np.isnan(prev_y_var).sum(axis=-1)

            notnan_indices = np.where(
                (historical_nans_summed == 0)
                & (y_nans_summed == 0)
                & (static_nans_summed == 0)
                & (prev_y_var_summed == 0)
            )[0]
            if self.experiment == "nowcast":
                current_nans = np.isnan(train_data.current)
                current_nans_summed = current_nans.sum(axis=-1)
                notnan_indices = np.where(
                    (historical_nans_summed == 0)
                    & (y_nans_summed == 0)
                    & (current_nans_summed == 0)
                    & (static_nans_summed == 0)
                    & (prev_y_var_summed == 0)
                )[0]

<<<<<<< HEAD
            train_data.historical = train_data.historical[notnan_indices]
            train_data.pred_months = train_data.pred_months[
                notnan_indices
            ]  # type: ignore
            train_data.latlons = train_data.latlons[notnan_indices]
            train_data.yearly_aggs = train_data.yearly_aggs[notnan_indices]
            if train_data.static is not None:
                train_data.static = train_data.static[notnan_indices]
=======
            train_data.filter(notnan_indices)
>>>>>>> f1af9364

            y_np = y_np[notnan_indices]
            latlons = latlons[notnan_indices]

        y_var = list(y.data_vars)[0]
        model_arrays = ModelArrays(
            x=train_data,
            y=y_np,
            x_vars=list(x.data_vars),
            y_var=y_var,
            latlons=latlons,
            target_time=target_time,
            historical_times=x_datetimes,
        )

        if to_tensor:
            model_arrays.to_tensor(self.device)

        if self.predict_delta:
            # NOTE: data is not normalised in this function
            model_arrays.predict_delta = True
            historical_target_np = self._calculate_historical_target(x, y_var)
            historical_target_np = historical_target_np[notnan_indices].flatten()
            model_arrays.historical_target = historical_target_np
        return model_arrays

    @staticmethod
    def _add_extra_dims(
        x: xr.Dataset, surrounding_pixels: Optional[int], monthly_agg: bool
    ) -> xr.Dataset:
        original_vars = list(x.data_vars)

        if monthly_agg:
            # first, the means
            monthly_mean_values = x.mean(dim=["lat", "lon"])
            mean_dataset = xr.ones_like(x) * monthly_mean_values

            for var in mean_dataset.data_vars:
                x[f"spatial_mean_{var}"] = mean_dataset[var]

        if surrounding_pixels is not None:
            lat_shifts = lon_shifts = range(-surrounding_pixels, surrounding_pixels + 1)
            for var in original_vars:
                for lat_shift in lat_shifts:
                    for lon_shift in lon_shifts:
                        if lat_shift == lon_shift == 0:
                            continue
                        shifted_varname = f"lat_{lat_shift}_lon_{lon_shift}_{var}"
                        x[shifted_varname] = x[var].shift(lat=lat_shift, lon=lon_shift)
        return x

    @staticmethod
    def get_current_array(x: xr.Dataset, y: xr.Dataset, x_np: np.ndarray) -> np.ndarray:
        # get the target variable
        target_var = [y for y in y.data_vars][0]

        # get the target time and target_time index
        target_time = y.time
        x_datetimes = [pd.to_datetime(time) for time in x.time.values]
        y_datetime = pd.to_datetime(target_time.values[0])
        time_ix = [ix for ix, time in enumerate(x_datetimes) if time == y_datetime][0]

        # get the X features and X feature indices
        relevant_indices = [
            idx for idx, feat in enumerate(x.data_vars) if not feat.endswith(target_var)
        ]

        # (latlon, time, data_var)
        current = x_np[:, time_ix, relevant_indices]

        assert len(current.shape) == 2, (
            "Expected array: (lat*lon, time, dims)" f"Got:{current.shape}"
        )
        return current


class _TrainIter(_BaseIter):
    def __next__(
        self,
    ) -> Tuple[
        Tuple[Union[np.ndarray, torch.Tensor], ...], Union[np.ndarray, torch.Tensor]
    ]:

        global_modelarrays: Optional[ModelArrays] = None

        if self.idx < self.max_idx:

            cur_max_idx = min(self.idx + self.batch_file_size, self.max_idx)
            while self.idx < cur_max_idx:
                subfolder = self.data_files[self.idx]
                arrays = self.ds_folder_to_np(
                    subfolder, clear_nans=self.clear_nans, to_tensor=False
                )
                if arrays.x.historical.shape[0] == 0:
                    print(f"{subfolder} returns no values. Skipping")

                    # remove the empty element from the list
                    self.data_files.pop(self.idx)
                    self.max_idx -= 1
                    self.idx -= 1  # we're going to add one later

                    cur_max_idx = min(cur_max_idx + 1, self.max_idx)

                if global_modelarrays is None:
                    global_modelarrays = arrays
                else:
                    global_modelarrays.concatenate(arrays)

                self.idx += 1
            if global_modelarrays is not None:
                if self.to_tensor:
                    global_modelarrays.to_tensor(self.device)

                return (
                    (
                        global_modelarrays.x.historical,
                        global_modelarrays.x.pred_months,
                        global_modelarrays.x.latlons,
                        global_modelarrays.x.current,
                        global_modelarrays.x.yearly_aggs,
                        global_modelarrays.x.static,
                        global_modelarrays.x.prev_y_var,
                    ),
                    global_modelarrays.y,
                )
            else:
                raise StopIteration()

        else:  # final_x_curr >= self.max_idx
            raise StopIteration()


class _TestIter(_BaseIter):
    def __next__(self) -> Dict[str, ModelArrays]:

        if self.idx < self.max_idx:
            out_dict = {}

            cur_max_idx = min(self.idx + self.batch_file_size, self.max_idx)
            while self.idx < cur_max_idx:
                subfolder = self.data_files[self.idx]
                arrays = self.ds_folder_to_np(
                    subfolder, clear_nans=self.clear_nans, to_tensor=self.to_tensor
                )
                if arrays.x.historical.shape[0] == 0:
                    print(f"{subfolder} returns no values. Skipping")
                    # remove the empty element from the list
                    self.data_files.pop(self.idx)
                    self.max_idx -= 1
                    cur_max_idx = min(cur_max_idx + 1, self.max_idx)
                else:
                    out_dict[subfolder.parts[-1]] = arrays
                self.idx += 1

            if len(out_dict) == 0:
                raise StopIteration()
            return out_dict
        else:
            raise StopIteration()<|MERGE_RESOLUTION|>--- conflicted
+++ resolved
@@ -257,17 +257,11 @@
         (and optionally current) arrays
     static: bool = True
         Whether to include static data
-<<<<<<< HEAD
-    self.predict_delta: bool = False
-        Whether to model the CHANGE in the target variable relative to the previous timestep
-        rather than the target variable itself.
-=======
     predict_delta: bool = False
         Whether to predict the CHANGE in the target variable relative to the previous timestep
         instead of the raw target variable.
     normalize_y: bool = True
         Whether to normalize y
->>>>>>> f1af9364
     """
 
     def __init__(
@@ -431,11 +425,8 @@
         self.ignore_vars = loader.ignore_vars
         self.device = loader.device
         self.predict_delta = loader.predict_delta
-<<<<<<< HEAD
-=======
         self.spatial_mask = loader.spatial_mask
         self.normalize_y = loader.normalize_y
->>>>>>> f1af9364
 
         self.static = loader.static
         self.static_normalizing_dict = loader.static_normalizing_dict
@@ -630,8 +621,6 @@
             self.static_array = static_np
         return self.static_array
 
-<<<<<<< HEAD
-=======
     def apply_spatial_mask(
         self, x: xr.Dataset, y: xr.Dataset
     ) -> Tuple[xr.Dataset, xr.Dataset]:
@@ -643,7 +632,6 @@
             # anywhere where the mask is 1, make NaN
             return x.where(~self.spatial_mask), y.where(~self.spatial_mask)
 
->>>>>>> f1af9364
     def _calculate_historical_target(self, x: xr.Dataset, y_var: str) -> np.ndarray:
         """Calculate the previous timestep for the target_variable
             (used in predict_delta experiment).
@@ -689,15 +677,10 @@
         if self.predict_delta:
             # TODO: do this ONCE not at each read-in of the data
             y = self._calculate_change(x, y)
-<<<<<<< HEAD
-
-=======
->>>>>>> f1af9364
         assert len(list(y.data_vars)) == 1, (
             f"Expect only 1 target variable! " f"Got {len(list(y.data_vars))}"
         )
         if self.ignore_vars is not None:
-<<<<<<< HEAD
             if any(np.isin(self.ignore_vars, [v for v in x.data_vars])):
                 _ignore_vars = np.array(self.ignore_vars)[
                     np.isin(self.ignore_vars, [v for v in x.data_vars])
@@ -705,13 +688,6 @@
                 x = x.drop(_ignore_vars)
             else:
                 print(f"{self.ignore_vars} not found in x data")
-=======
-            #  only include the vars in ignore_vars that are in x.data_vars
-            self.ignore_vars = [
-                v for v in self.ignore_vars if v in [var_ for var_ in x.data_vars]
-            ]
-            x = x.drop(self.ignore_vars)
->>>>>>> f1af9364
 
         target_time = pd.to_datetime(y.time.values[0])
         if self.experiment == "nowcast":
@@ -723,11 +699,8 @@
         else:
             x_datetimes = [pd.to_datetime(time) for time in x.time.values]
 
-<<<<<<< HEAD
-=======
         x, y = self.apply_spatial_mask(x, y)
 
->>>>>>> f1af9364
         yearly_agg = self._calculate_aggs(
             x
         )  # before to avoid aggs from surrounding pixels
@@ -811,18 +784,7 @@
                     & (prev_y_var_summed == 0)
                 )[0]
 
-<<<<<<< HEAD
-            train_data.historical = train_data.historical[notnan_indices]
-            train_data.pred_months = train_data.pred_months[
-                notnan_indices
-            ]  # type: ignore
-            train_data.latlons = train_data.latlons[notnan_indices]
-            train_data.yearly_aggs = train_data.yearly_aggs[notnan_indices]
-            if train_data.static is not None:
-                train_data.static = train_data.static[notnan_indices]
-=======
             train_data.filter(notnan_indices)
->>>>>>> f1af9364
 
             y_np = y_np[notnan_indices]
             latlons = latlons[notnan_indices]

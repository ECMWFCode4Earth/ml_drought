--- conflicted
+++ resolved
@@ -84,15 +84,12 @@
         How many surrounding pixels to add to the input data. e.g. if the input is 1, then in
         addition to the pixels on the prediction point, the neighbouring (spatial) pixels will
         be included too, up to a distance of one pixel away
-<<<<<<< HEAD
     ignore_vars: Optional[List[str]] = None
         A list of variables to ignore. If None, all variables in the data_path will be included
-=======
     monthly_aggs: bool = True
         Whether to include the monthly aggregates (mean and std across all spatial values) for
         the input variables. These will be additional dimensions to the historical
         (and optionally current) arrays
->>>>>>> 8cbd9108
     """
     def __init__(self, data_path: Path = Path('data'), batch_file_size: int = 1,
                  mode: str = 'train', shuffle_data: bool = True,
@@ -102,11 +99,8 @@
                  pred_months: Optional[List[int]] = None,
                  to_tensor: bool = False,
                  surrounding_pixels: Optional[int] = None,
-<<<<<<< HEAD
                  ignore_vars: Optional[List[str]] = None) -> None:
-=======
                  monthly_aggs: bool = True) -> None:
->>>>>>> 8cbd9108
 
         self.batch_file_size = batch_file_size
         self.mode = mode
@@ -238,13 +232,9 @@
         assert len(list(y.data_vars)) == 1, f'Expect only 1 target variable! ' \
             f'Got {len(list(y.data_vars))}'
 
-<<<<<<< HEAD
         if self.ignore_vars is not None:
             x = x.drop(self.ignore_vars)
 
-        if self.surrounding_pixels is not None:
-            x = self._add_surrounding(x, self.surrounding_pixels)
-=======
         yearly_mean = x.mean(dim=['time', 'lat', 'lon'])
         yearly_mean_np = yearly_mean.to_array().values
 
@@ -254,7 +244,6 @@
         yearly_agg = np.concatenate((yearly_mean_np, yearly_std_np))
 
         x = self._add_extra_dims(x, self.surrounding_pixels, self.monthly_aggs)
->>>>>>> 8cbd9108
 
         x_np, y_np = x.to_array().values, y.to_array().values
 

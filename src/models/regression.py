--- conflicted
+++ resolved
@@ -22,23 +22,15 @@
                  batch_size: int = 1,
                  pred_months: Optional[List[int]] = None,
                  include_pred_month: bool = True,
-<<<<<<< HEAD
-                 include_latlons: bool = True,
+                 include_latlons: bool = False,
+                 include_monthly_aggs: bool = True,
+                 include_yearly_aggs: bool = True,
                  surrounding_pixels: Optional[int] = None,
                  ignore_vars: Optional[List[str]] = None) -> None:
         super().__init__(data_folder, batch_size, experiment, pred_months,
-                         include_pred_month, include_latlons, surrounding_pixels,
-                         ignore_vars)
-=======
-                 include_latlons: bool = False,
-                 include_monthly_aggs: bool = True,
-                 include_yearly_aggs: bool = True,
-                 surrounding_pixels: Optional[int] = None) -> None:
-        super().__init__(data_folder, batch_size, experiment, pred_months,
                          include_pred_month, include_latlons, include_monthly_aggs,
-                         include_yearly_aggs, surrounding_pixels)
-
->>>>>>> 8cbd9108
+                         include_yearly_aggs, surrounding_pixels, ignore_vars)
+
         self.explainer: Optional[shap.LinearExplainer] = None
 
     def train(self, num_epochs: int = 1,
@@ -59,25 +51,20 @@
                                           shuffle_data=True, mode='train',
                                           pred_months=self.pred_months,
                                           mask=train_mask,
-<<<<<<< HEAD
                                           surrounding_pixels=self.surrounding_pixels,
-                                          ignore_vars=self.ignore_vars)
-=======
+                                          ignore_vars=self.ignore_vars,
                                           monthly_aggs=self.include_monthly_aggs,
                                           surrounding_pixels=self.surrounding_pixels)
->>>>>>> 8cbd9108
+
             val_dataloader = DataLoader(data_path=self.data_path,
                                         batch_file_size=self.batch_size,
                                         experiment=self.experiment,
                                         shuffle_data=False, mode='train',
                                         pred_months=self.pred_months, mask=val_mask,
-<<<<<<< HEAD
                                         surrounding_pixels=self.surrounding_pixels,
-                                        ignore_vars=self.ignore_vars)
-=======
+                                        ignore_vars=self.ignore_vars,
                                         monthly_aggs=self.include_monthly_aggs,
                                         surrounding_pixels=self.surrounding_pixels)
->>>>>>> 8cbd9108
             batches_without_improvement = 0
             best_val_score = np.inf
         else:
@@ -86,13 +73,10 @@
                                           batch_file_size=self.batch_size,
                                           pred_months=self.pred_months,
                                           shuffle_data=True, mode='train',
-<<<<<<< HEAD
                                           surrounding_pixels=self.surrounding_pixels,
-                                          ignore_vars=self.ignore_vars)
-=======
+                                          ignore_vars=self.ignore_vars,
                                           monthly_aggs=self.include_monthly_aggs,
                                           surrounding_pixels=self.surrounding_pixels)
->>>>>>> 8cbd9108
         self.model: linear_model.SGDRegressor = linear_model.SGDRegressor()
 
         for epoch in range(num_epochs):
@@ -170,12 +154,9 @@
             'include_pred_month': self.include_pred_month,
             'surrounding_pixels': self.surrounding_pixels,
             'batch_size': self.batch_size,
-<<<<<<< HEAD
-            'ignore_vars': self.ignore_vars
-=======
+            'ignore_vars': self.ignore_vars,
             'include_monthly_aggs': self.include_monthly_aggs,
             'include_yearly_aggs': self.include_yearly_aggs
->>>>>>> 8cbd9108
         }
 
         with (self.model_dir / 'model.pkl').open('wb') as f:
@@ -192,11 +173,8 @@
             data_path=self.data_path, batch_file_size=self.batch_size,
             experiment=self.experiment, shuffle_data=False, mode='test',
             pred_months=self.pred_months, surrounding_pixels=self.surrounding_pixels,
-<<<<<<< HEAD
-            ignore_vars=self.ignore_vars)
-=======
+            ignore_vars=self.ignore_vars,
             monthly_aggs=self.include_monthly_aggs)
->>>>>>> 8cbd9108
 
         preds_dict: Dict[str, np.ndarray] = {}
         test_arrays_dict: Dict[str, Dict[str, np.ndarray]] = {}
@@ -224,11 +202,8 @@
                                       pred_months=self.pred_months,
                                       shuffle_data=False, mode='train',
                                       surrounding_pixels=self.surrounding_pixels,
-<<<<<<< HEAD
-                                      ignore_vars=self.ignore_vars)
-=======
+                                      ignore_vars=self.ignore_vars,
                                       monthly_aggs=self.include_monthly_aggs)
->>>>>>> 8cbd9108
 
         means, sizes = [], []
         for x, _ in train_dataloader:

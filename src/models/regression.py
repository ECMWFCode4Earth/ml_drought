--- conflicted
+++ resolved
@@ -22,18 +22,12 @@
                  batch_size: int = 1,
                  pred_months: Optional[List[int]] = None,
                  include_pred_month: bool = True,
-<<<<<<< HEAD
+                 include_latlons: bool = True,
                  surrounding_pixels: Optional[int] = None,
                  ignore_vars: Optional[List[str]] = None) -> None:
         super().__init__(data_folder, batch_size, experiment, pred_months,
-                         include_pred_month, surrounding_pixels, ignore_vars)
-=======
-                 include_latlons: bool = True,
-                 surrounding_pixels: Optional[int] = None) -> None:
-        super().__init__(data_folder, batch_size, experiment, pred_months,
-                         include_pred_month, include_latlons, surrounding_pixels)
->>>>>>> 0dda6fd7
-
+                         include_pred_month, include_latlons, surrounding_pixels,
+                         ignore_vars)
         self.explainer: Optional[shap.LinearExplainer] = None
 
     def train(self, num_epochs: int = 1,
@@ -54,13 +48,8 @@
                                           shuffle_data=True, mode='train',
                                           pred_months=self.pred_months,
                                           mask=train_mask,
-<<<<<<< HEAD
                                           surrounding_pixels=self.surrounding_pixels,
                                           ignore_vars=self.ignore_vars)
-=======
-
-                                          surrounding_pixels=self.surrounding_pixels)
->>>>>>> 0dda6fd7
             val_dataloader = DataLoader(data_path=self.data_path,
                                         batch_file_size=self.batch_size,
                                         experiment=self.experiment,
@@ -204,7 +193,8 @@
             'pred_months': self.pred_months,
             'include_pred_month': self.include_pred_month,
             'surrounding_pixels': self.surrounding_pixels,
-            'batch_size': self.batch_size
+            'batch_size': self.batch_size,
+            'ignore_vars': self.ignore_vars
         }
 
         with (self.model_dir / 'model.pkl').open('wb') as f:
@@ -276,7 +266,7 @@
                 pred_months_onehot = np.eye(14)[pred_months][:, 1:-1]
                 x_in = np.concatenate((x_in, pred_months_onehot), axis=-1)
             if self.experiment == 'nowcast':
-                current = x[2]
+                current = x[3]
                 x_in = np.concatenate((x_in, current), axis=-1)
             sizes.append(x_in.shape[0])
             means.append(x_in.mean(axis=0))

import numpy as np
from pathlib import Path
from sklearn import linear_model
from sklearn.metrics import mean_squared_error
import pickle
import xarray as xr

import shap

from typing import cast, Dict, List, Tuple, Optional, Union

from .base import ModelBase
from .utils import chunk_array
from .data import DataLoader, train_val_mask, TrainData


class LinearRegression(ModelBase):

    model_name = "linear_regression"

    def __init__(
        self,
        data_folder: Path = Path("data"),
        experiment: str = "one_month_forecast",
        batch_size: int = 1,
        pred_months: Optional[List[int]] = None,
        include_pred_month: bool = True,
        include_latlons: bool = False,
        include_monthly_aggs: bool = True,
        include_yearly_aggs: bool = True,
        surrounding_pixels: Optional[int] = None,
        ignore_vars: Optional[List[str]] = None,
        static: Optional[str] = "features",
        predict_delta: bool = False,
<<<<<<< HEAD
=======
        spatial_mask: Union[xr.DataArray, Path] = None,
>>>>>>> 35a852ba
    ) -> None:
        super().__init__(
            data_folder,
            batch_size,
            experiment,
            pred_months,
            include_pred_month,
            include_latlons,
            include_monthly_aggs,
            include_yearly_aggs,
            surrounding_pixels,
            ignore_vars,
            static,
            predict_delta=predict_delta,
<<<<<<< HEAD
=======
            spatial_mask=spatial_mask,
>>>>>>> 35a852ba
        )

        self.explainer: Optional[shap.LinearExplainer] = None

    def train(
        self,
        num_epochs: int = 1,
        early_stopping: Optional[int] = None,
        batch_size: int = 256,
        val_split: float = 0.1,
        initial_learning_rate: float = 1e-15,
    ) -> None:
        print(f"Training {self.model_name} for experiment {self.experiment}")

        if early_stopping is not None:
            len_mask = len(
                DataLoader._load_datasets(
                    self.data_path,
                    mode="train",
                    shuffle_data=False,
                    experiment=self.experiment,
                )
            )
            train_mask, val_mask = train_val_mask(len_mask, val_split)

            train_dataloader = self.get_dataloader(
                mode="train", mask=train_mask, shuffle_data=True
            )
            val_dataloader = self.get_dataloader(
                mode="train", mask=val_mask, shuffle_data=False
            )

            batches_without_improvement = 0
            best_val_score = np.inf
        else:
            train_dataloader = self.get_dataloader(mode="train", shuffle_data=True)

        self.model: linear_model.SGDRegressor = linear_model.SGDRegressor(
            eta0=initial_learning_rate
        )

        for epoch in range(num_epochs):
            train_rmse = []
            for x, y in train_dataloader:
                for batch_x, batch_y in chunk_array(x, y, batch_size, shuffle=True):
                    batch_y = cast(np.ndarray, batch_y)
                    x_in = self._concatenate_data(batch_x)

                    if x_in.shape[0] == 0:
                        pass

                    # fit the model
                    self.model.partial_fit(x_in, batch_y.ravel())
                    # evaluate the fit
                    train_pred_y = self.model.predict(x_in)
                    train_rmse.append(
                        np.sqrt(mean_squared_error(batch_y, train_pred_y))
                    )
            if early_stopping is not None:
                val_rmse = []
                for x, y in val_dataloader:
                    x_in = self._concatenate_data(x)
                    val_pred_y = self.model.predict(x_in)
                    val_rmse.append(np.sqrt(mean_squared_error(y, val_pred_y)))

            print(f"Epoch {epoch + 1}, train RMSE: {np.mean(train_rmse):.2f}")

            if early_stopping is not None:
                epoch_val_rmse = np.mean(val_rmse)
                print(f"Val RMSE: {epoch_val_rmse}")
                if epoch_val_rmse < best_val_score:
                    batches_without_improvement = 0
                    best_val_score = epoch_val_rmse
                    best_coef = self.model.coef_
                    best_intercept = self.model.intercept_
                else:
                    batches_without_improvement += 1
                    if batches_without_improvement == early_stopping:
                        print("Early stopping!")
                        self.model.coef_ = best_coef
                        self.model.intercept_ = best_intercept
                        return None

    def explain(
        self, x: Optional[TrainData] = None, save_shap_values: bool = True
    ) -> np.ndarray:

        assert self.model is not None, "Model must be trained!"

        if self.explainer is None:
            mean = self._calculate_big_mean()
            self.explainer: shap.LinearExplainer = shap.LinearExplainer(  # type: ignore
                self.model, (mean, None), feature_dependence="independent"
            )

        if x is None:
            test_arrays_loader = self.get_dataloader(
                mode="test", batch_file_size=1, shuffle_data=False
            )

            _, val = list(next(iter(test_arrays_loader)).items())[0]
            x = val.x

        reshaped_x = self._concatenate_data(x)
        explanations = self.explainer.shap_values(reshaped_x)

        if save_shap_values:
            analysis_folder = self.model_dir / "analysis"
            if not analysis_folder.exists():
                analysis_folder.mkdir()

            np.save(analysis_folder / f"shap_values.npy", explanations)
            np.save(analysis_folder / f"input.npy", reshaped_x)

        return explanations

    def save_model(self) -> None:

        assert self.model is not None, "Model must be trained!"

        model_data = {
            "model": {"coef": self.model.coef_, "intercept": self.model.intercept_},
            "experiment": self.experiment,
            "pred_months": self.pred_months,
            "include_pred_month": self.include_pred_month,
            "surrounding_pixels": self.surrounding_pixels,
            "batch_size": self.batch_size,
            "ignore_vars": self.ignore_vars,
            "include_monthly_aggs": self.include_monthly_aggs,
            "include_yearly_aggs": self.include_yearly_aggs,
            "static": self.static,
            "spatial_mask": self.spatial_mask,
        }

        with (self.model_dir / "model.pkl").open("wb") as f:
            pickle.dump(model_data, f)

    def load(self, coef: np.ndarray, intercept: np.ndarray) -> None:
        self.model: linear_model.SGDRegressor = linear_model.SGDRegressor()  # type: ignore
        self.model.coef_ = coef
        self.model.intercept_ = intercept

    def predict(self) -> Tuple[Dict[str, Dict[str, np.ndarray]], Dict[str, np.ndarray]]:
        test_arrays_loader = self.get_dataloader(mode="test", shuffle_data=False)

        preds_dict: Dict[str, np.ndarray] = {}
        test_arrays_dict: Dict[str, Dict[str, np.ndarray]] = {}

        assert self.model is not None, "Model must be trained!"

        for dict in test_arrays_loader:
            for key, val in dict.items():
                x = self._concatenate_data(val.x)
                preds = self.model.predict(x)
                preds_dict[key] = preds
                test_arrays_dict[key] = {
                    "y": val.y,
                    "latlons": val.latlons,
                    "time": val.target_time,
                    "y_var": val.y_var,
                }
                if self.predict_delta:
                    assert val.historical_target.shape[0] == val.y.shape[0], (
                        "Expect"
                        f"the shape of the y ({val.y.shape})"
                        f" and historical_target ({val.historical_target.shape})"
                        " to be the same!"
                    )
                    test_arrays_dict[key]["historical_target"] = val.historical_target

        return test_arrays_dict, preds_dict

    def _calculate_big_mean(self) -> np.ndarray:
        """
        Calculate the mean of the training data in batches.
        For now, we don't calculate the covariance matrix,
        since it wouldn't fit in memory either
        """
        print("Calculating the mean of the training data")
        train_dataloader = self.get_dataloader(
            mode="train", batch_file_size=1, shuffle_data=False
        )

        means, sizes = [], []
        for x, _ in train_dataloader:
            x_in = self._concatenate_data(x)
            sizes.append(x_in.shape[0])
            means.append(x_in.mean(axis=0))

        total_size = sum(sizes)
        weighted_means = [mean * size / total_size for mean, size in zip(means, sizes)]
        return sum(weighted_means)<|MERGE_RESOLUTION|>--- conflicted
+++ resolved
@@ -32,10 +32,7 @@
         ignore_vars: Optional[List[str]] = None,
         static: Optional[str] = "features",
         predict_delta: bool = False,
-<<<<<<< HEAD
-=======
         spatial_mask: Union[xr.DataArray, Path] = None,
->>>>>>> 35a852ba
     ) -> None:
         super().__init__(
             data_folder,
@@ -50,10 +47,7 @@
             ignore_vars,
             static,
             predict_delta=predict_delta,
-<<<<<<< HEAD
-=======
             spatial_mask=spatial_mask,
->>>>>>> 35a852ba
         )
 
         self.explainer: Optional[shap.LinearExplainer] = None

import numpy as np
from pathlib import Path
from sklearn import linear_model
from sklearn.metrics import mean_squared_error
import pickle
import xarray as xr

import shap

from typing import cast, Dict, List, Tuple, Optional, Union

from .base import ModelBase
from .utils import chunk_array
from .data import DataLoader, train_val_mask, TrainData


class LinearRegression(ModelBase):

    model_name = "linear_regression"

    def __init__(
        self,
        data_folder: Path = Path("data"),
        experiment: str = "one_month_forecast",
        batch_size: int = 1,
        pred_months: Optional[List[int]] = None,
        include_pred_month: bool = True,
        include_latlons: bool = False,
        include_monthly_aggs: bool = True,
        include_yearly_aggs: bool = True,
        surrounding_pixels: Optional[int] = None,
        ignore_vars: Optional[List[str]] = None,
        static: Optional[str] = "features",
        predict_delta: bool = False,
<<<<<<< HEAD
=======
        spatial_mask: Union[xr.DataArray, Path] = None,
        include_prev_y: bool = True,
        normalize_y: bool = True,
>>>>>>> f1af9364
    ) -> None:
        super().__init__(
            data_folder,
            batch_size,
            experiment,
            pred_months,
            include_pred_month,
            include_latlons,
            include_monthly_aggs,
            include_yearly_aggs,
            surrounding_pixels,
            ignore_vars,
            static,
            predict_delta=predict_delta,
<<<<<<< HEAD
=======
            spatial_mask=spatial_mask,
            include_prev_y=include_prev_y,
            normalize_y=normalize_y,
>>>>>>> f1af9364
        )

        self.explainer: Optional[shap.LinearExplainer] = None

    def train(
        self,
        num_epochs: int = 1,
        early_stopping: Optional[int] = None,
        batch_size: int = 256,
        val_split: float = 0.1,
        initial_learning_rate: float = 1e-15,
    ) -> None:
        print(f"Training {self.model_name} for experiment {self.experiment}")

        if early_stopping is not None:
            len_mask = len(
                DataLoader._load_datasets(
                    self.data_path,
                    mode="train",
                    shuffle_data=False,
                    experiment=self.experiment,
                )
            )
            train_mask, val_mask = train_val_mask(len_mask, val_split)

            train_dataloader = self.get_dataloader(
                mode="train", mask=train_mask, shuffle_data=True
            )
            val_dataloader = self.get_dataloader(
                mode="train", mask=val_mask, shuffle_data=False
            )

            batches_without_improvement = 0
            best_val_score = np.inf
        else:
            train_dataloader = self.get_dataloader(mode="train", shuffle_data=True)

        self.model: linear_model.SGDRegressor = linear_model.SGDRegressor(
            eta0=initial_learning_rate
        )

        for epoch in range(num_epochs):
            train_rmse = []
            for x, y in train_dataloader:
                for batch_x, batch_y in chunk_array(x, y, batch_size, shuffle=True):
                    batch_y = cast(np.ndarray, batch_y)
                    x_in = self._concatenate_data(batch_x)

                    if x_in.shape[0] == 0:
                        pass

                    # fit the model
                    self.model.partial_fit(x_in, batch_y.ravel())
                    # evaluate the fit
                    train_pred_y = self.model.predict(x_in)
                    train_rmse.append(
                        np.sqrt(mean_squared_error(batch_y, train_pred_y))
                    )
            if early_stopping is not None:
                val_rmse = []
                for x, y in val_dataloader:
                    x_in = self._concatenate_data(x)
                    val_pred_y = self.model.predict(x_in)
                    val_rmse.append(np.sqrt(mean_squared_error(y, val_pred_y)))

            print(f"Epoch {epoch + 1}, train RMSE: {np.mean(train_rmse):.2f}")

            if early_stopping is not None:
                epoch_val_rmse = np.mean(val_rmse)
                print(f"Val RMSE: {epoch_val_rmse}")
                if epoch_val_rmse < best_val_score:
                    batches_without_improvement = 0
                    best_val_score = epoch_val_rmse
                    best_coef = self.model.coef_
                    best_intercept = self.model.intercept_
                else:
                    batches_without_improvement += 1
                    if batches_without_improvement == early_stopping:
                        print("Early stopping!")
                        self.model.coef_ = best_coef
                        self.model.intercept_ = best_intercept
                        return None

    def explain(
        self, x: Optional[TrainData] = None, save_shap_values: bool = True
    ) -> np.ndarray:

        assert self.model is not None, "Model must be trained!"

        if self.explainer is None:
            mean = self._calculate_big_mean()
            self.explainer: shap.LinearExplainer = shap.LinearExplainer(  # type: ignore
                self.model, (mean, None), feature_dependence="independent"
            )

        if x is None:
            test_arrays_loader = self.get_dataloader(
                mode="test", batch_file_size=1, shuffle_data=False
            )

            _, val = list(next(iter(test_arrays_loader)).items())[0]
            x = val.x

        reshaped_x = self._concatenate_data(x)
        explanations = self.explainer.shap_values(reshaped_x)

        if save_shap_values:
            analysis_folder = self.model_dir / "analysis"
            if not analysis_folder.exists():
                analysis_folder.mkdir()

            np.save(analysis_folder / f"shap_values.npy", explanations)
            np.save(analysis_folder / f"input.npy", reshaped_x)

        return explanations

    def save_model(self) -> None:

        assert self.model is not None, "Model must be trained!"

        model_data = {
            "model": {"coef": self.model.coef_, "intercept": self.model.intercept_},
            "experiment": self.experiment,
            "pred_months": self.pred_months,
            "include_pred_month": self.include_pred_month,
            "surrounding_pixels": self.surrounding_pixels,
            "batch_size": self.batch_size,
            "ignore_vars": self.ignore_vars,
            "include_monthly_aggs": self.include_monthly_aggs,
            "include_yearly_aggs": self.include_yearly_aggs,
            "static": self.static,
            "spatial_mask": self.spatial_mask,
            "include_prev_y": self.include_prev_y,
            "normalize_y": self.normalize_y,
        }

        with (self.model_dir / "model.pkl").open("wb") as f:
            pickle.dump(model_data, f)

    def load(self, coef: np.ndarray, intercept: np.ndarray) -> None:
        self.model: linear_model.SGDRegressor = linear_model.SGDRegressor()  # type: ignore
        self.model.coef_ = coef
        self.model.intercept_ = intercept

    def predict(self) -> Tuple[Dict[str, Dict[str, np.ndarray]], Dict[str, np.ndarray]]:
        test_arrays_loader = self.get_dataloader(mode="test", shuffle_data=False)

        preds_dict: Dict[str, np.ndarray] = {}
        test_arrays_dict: Dict[str, Dict[str, np.ndarray]] = {}

        assert self.model is not None, "Model must be trained!"

        for dict in test_arrays_loader:
            for key, val in dict.items():
                x = self._concatenate_data(val.x)
                preds = self.model.predict(x)
                preds_dict[key] = preds
                test_arrays_dict[key] = {
                    "y": val.y,
                    "latlons": val.latlons,
                    "time": val.target_time,
                    "y_var": val.y_var,
                }
                if self.predict_delta:
                    assert val.historical_target.shape[0] == val.y.shape[0], (
                        "Expect"
                        f"the shape of the y ({val.y.shape})"
                        f" and historical_target ({val.historical_target.shape})"
                        " to be the same!"
                    )
                    test_arrays_dict[key]["historical_target"] = val.historical_target

        return test_arrays_dict, preds_dict

    def _calculate_big_mean(self) -> np.ndarray:
        """
        Calculate the mean of the training data in batches.
        For now, we don't calculate the covariance matrix,
        since it wouldn't fit in memory either
        """
        print("Calculating the mean of the training data")
        train_dataloader = self.get_dataloader(
            mode="train", batch_file_size=1, shuffle_data=False
        )

        means, sizes = [], []
        for x, _ in train_dataloader:
            x_in = self._concatenate_data(x)
            sizes.append(x_in.shape[0])
            means.append(x_in.mean(axis=0))

        total_size = sum(sizes)
        weighted_means = [mean * size / total_size for mean, size in zip(means, sizes)]
        return sum(weighted_means)<|MERGE_RESOLUTION|>--- conflicted
+++ resolved
@@ -32,12 +32,9 @@
         ignore_vars: Optional[List[str]] = None,
         static: Optional[str] = "features",
         predict_delta: bool = False,
-<<<<<<< HEAD
-=======
         spatial_mask: Union[xr.DataArray, Path] = None,
         include_prev_y: bool = True,
         normalize_y: bool = True,
->>>>>>> f1af9364
     ) -> None:
         super().__init__(
             data_folder,
@@ -52,12 +49,9 @@
             ignore_vars,
             static,
             predict_delta=predict_delta,
-<<<<<<< HEAD
-=======
             spatial_mask=spatial_mask,
             include_prev_y=include_prev_y,
             normalize_y=normalize_y,
->>>>>>> f1af9364
         )
 
         self.explainer: Optional[shap.LinearExplainer] = None

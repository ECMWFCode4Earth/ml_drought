import numpy as np
from sklearn import linear_model
from sklearn.metrics import mean_squared_error

<<<<<<< HEAD
import shap

from typing import Any, Dict, Tuple, Optional
=======
from typing import cast, Dict, Tuple, Optional
>>>>>>> 63d9d82a

from .base import ModelBase
from .utils import chunk_array
from .data import DataLoader, train_val_mask


class LinearRegression(ModelBase):

    model_name = 'linear_regression'

<<<<<<< HEAD
    def __init__(self, data_folder: Path = Path('data'),
                 batch_size: int = 1, num_epochs: int = 1,
                 early_stopping: Optional[int] = None) -> None:
        super().__init__(data_folder, batch_size)

        self.num_epochs = num_epochs
        self.early_stopping = early_stopping
        self.explainer: Optional[shap.LinearExplainer] = None

    def train(self) -> None:
=======
    def train(self, num_epochs: int = 1,
              early_stopping: Optional[int] = None,
              batch_size: int = 256) -> None:
>>>>>>> 63d9d82a
        print(f'Training {self.model_name}')

        if early_stopping is not None:
            len_mask = len(DataLoader._load_datasets(self.data_path, mode='train',
                                                     shuffle_data=False))
            train_mask, val_mask = train_val_mask(len_mask, 0.3)

            train_dataloader = DataLoader(data_path=self.data_path,
                                          batch_file_size=self.batch_size,
                                          shuffle_data=True, mode='train', mask=train_mask)
            val_dataloader = DataLoader(data_path=self.data_path,
                                        batch_file_size=self.batch_size,
                                        shuffle_data=False, mode='train', mask=val_mask)
            batches_without_improvement = 0
            best_val_score = np.inf
        else:
            train_dataloader = DataLoader(data_path=self.data_path,
                                          batch_file_size=self.batch_size,
                                          shuffle_data=True, mode='train')
        self.model: linear_model.SGDRegressor = linear_model.SGDRegressor()

        for epoch in range(num_epochs):
            train_rmse = []
            for x, y in train_dataloader:
                for batch_x, batch_y in chunk_array(x, y, batch_size, shuffle=True):
                    batch_x, batch_y = cast(np.ndarray, batch_x), cast(np.ndarray, batch_y)
                    batch_x = batch_x.reshape(batch_x.shape[0],
                                              batch_x.shape[1] * batch_x.shape[2])
                    self.model.partial_fit(batch_x, batch_y.ravel())

                    train_pred_y = self.model.predict(batch_x)
                    train_rmse.append(np.sqrt(mean_squared_error(batch_y, train_pred_y)))
            if early_stopping is not None:
                val_rmse = []
                for x, y in val_dataloader:
                    x = x.reshape(x.shape[0], x.shape[1] * x.shape[2])
                    val_pred_y = self.model.predict(x)
                    val_rmse.append(np.sqrt(mean_squared_error(y, val_pred_y)))

            print(f'Epoch {epoch + 1}, train RMSE: {np.mean(train_rmse)}')

            if early_stopping is not None:
                epoch_val_rmse = np.mean(val_rmse)
                print(f'Val RMSE: {epoch_val_rmse}')
                if epoch_val_rmse < best_val_score:
                    batches_without_improvement = 0
                    best_val_score = epoch_val_rmse
                else:
                    batches_without_improvement += 1
                    if batches_without_improvement == early_stopping:
                        print('Early stopping!')
                        return None

    def explain(self, x: Any) -> np.ndarray:

        if self.model is None:
            self.train()

        if self.explainer is None:
            mean = self._calculate_big_mean()
            self.explainer: shap.LinearExplainer = shap.LinearExplainer(
                self.model, (mean, None), feature_dependence='independent')

        batch, timesteps, dims = x.shape[0], x.shape[1], x.shape[2]
        reshaped_x = x.reshape(batch, timesteps * dims)
        explanations = self.explainer.shap_values(reshaped_x)
        return explanations.reshape(batch, timesteps, dims)

    def save_model(self) -> None:

        if self.model is None:
            self.train()
            self.model: linear_model.LinearRegression

        coefs = self.model.coef_
        np.save(self.model_dir / 'model.npy', coefs)

    def predict(self) -> Tuple[Dict[str, Dict[str, np.ndarray]], Dict[str, np.ndarray]]:

        test_arrays_loader = DataLoader(data_path=self.data_path, batch_file_size=self.batch_size,
                                        shuffle_data=False, mode='test')

        preds_dict: Dict[str, np.ndarray] = {}
        test_arrays_dict: Dict[str, Dict[str, np.ndarray]] = {}

        if self.model is None:
            self.train()
            self.model: linear_model.SGDRegressor

        for dict in test_arrays_loader:
            for key, val in dict.items():
                preds = self.model.predict(val.x.reshape(val.x.shape[0],
                                                         val.x.shape[1] * val.x.shape[2]))
                preds_dict[key] = preds
                test_arrays_dict[key] = {'y': val.y, 'latlons': val.latlons}

        return test_arrays_dict, preds_dict

    def _calculate_big_mean(self) -> np.ndarray:
        """
        Calculate the mean of the training data in batches.

        For now, we don't calculate the covariance matrix, since it wouldn't fit in
        memory either
        """
        print('Calculating the mean of the training data')
        train_dataloader = DataLoader(data_path=self.data_path,
                                      batch_file_size=1,
                                      shuffle_data=False, mode='train')

        means, sizes = [], []
        for x, _ in train_dataloader:
            # first, flatten x
            x = x.reshape(x.shape[0], x.shape[1] * x.shape[2])
            sizes.append(x.shape[0])
            means.append(x.mean(axis=0))

        total_size = sum(sizes)
        weighted_means = [mean * size / total_size for mean, size in zip(means, sizes)]
        return sum(weighted_means)<|MERGE_RESOLUTION|>--- conflicted
+++ resolved
@@ -1,14 +1,11 @@
 import numpy as np
+from pathlib import Path
 from sklearn import linear_model
 from sklearn.metrics import mean_squared_error
 
-<<<<<<< HEAD
 import shap
 
-from typing import Any, Dict, Tuple, Optional
-=======
-from typing import cast, Dict, Tuple, Optional
->>>>>>> 63d9d82a
+from typing import cast, Any, Dict, Tuple, Optional
 
 from .base import ModelBase
 from .utils import chunk_array
@@ -19,22 +16,15 @@
 
     model_name = 'linear_regression'
 
-<<<<<<< HEAD
     def __init__(self, data_folder: Path = Path('data'),
-                 batch_size: int = 1, num_epochs: int = 1,
-                 early_stopping: Optional[int] = None) -> None:
+                 batch_size: int = 1) -> None:
         super().__init__(data_folder, batch_size)
 
-        self.num_epochs = num_epochs
-        self.early_stopping = early_stopping
         self.explainer: Optional[shap.LinearExplainer] = None
 
-    def train(self) -> None:
-=======
     def train(self, num_epochs: int = 1,
               early_stopping: Optional[int] = None,
               batch_size: int = 256) -> None:
->>>>>>> 63d9d82a
         print(f'Training {self.model_name}')
 
         if early_stopping is not None:

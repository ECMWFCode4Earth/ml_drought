import numpy as np
from pathlib import Path
from sklearn import linear_model
from sklearn.metrics import mean_squared_error
import pickle
import xarray as xr

import shap

from typing import cast, Dict, List, Tuple, Optional, Union

from .base import ModelBase
from .utils import chunk_array
from .data import DataLoader, train_val_mask, TrainData


class LinearRegression(ModelBase):

    model_name = "linear_regression"

    def __init__(
        self,
        data_folder: Path = Path("data"),
        experiment: str = "one_month_forecast",
        batch_size: int = 1,
        pred_months: Optional[List[int]] = None,
        include_pred_month: bool = True,
        include_latlons: bool = False,
        include_monthly_aggs: bool = True,
        include_yearly_aggs: bool = True,
        surrounding_pixels: Optional[int] = None,
        ignore_vars: Optional[List[str]] = None,
<<<<<<< HEAD
        include_static: bool = True,
=======
        static: Optional[str] = "features",
        predict_delta: bool = False,
        spatial_mask: Union[xr.DataArray, Path] = None,
        include_prev_y: bool = True,
        normalize_y: bool = True,
>>>>>>> bfe37baf
    ) -> None:
        super().__init__(
            data_folder,
            batch_size,
            experiment,
            pred_months,
            include_pred_month,
            include_latlons,
            include_monthly_aggs,
            include_yearly_aggs,
            surrounding_pixels,
            ignore_vars,
<<<<<<< HEAD
            include_static,
=======
            static,
            predict_delta=predict_delta,
            spatial_mask=spatial_mask,
            include_prev_y=include_prev_y,
            normalize_y=normalize_y,
>>>>>>> bfe37baf
        )

        self.explainer: Optional[shap.LinearExplainer] = None

    def train(
        self,
        num_epochs: int = 1,
        early_stopping: Optional[int] = None,
        batch_size: int = 256,
        val_split: float = 0.1,
<<<<<<< HEAD
=======
        initial_learning_rate: float = 1e-15,
>>>>>>> bfe37baf
    ) -> None:
        print(f"Training {self.model_name} for experiment {self.experiment}")

        if early_stopping is not None:
            len_mask = len(
                DataLoader._load_datasets(
                    self.data_path,
                    mode="train",
                    shuffle_data=False,
                    experiment=self.experiment,
                )
            )
            train_mask, val_mask = train_val_mask(len_mask, val_split)

<<<<<<< HEAD
            train_dataloader = DataLoader(
                data_path=self.data_path,
                batch_file_size=self.batch_size,
                experiment=self.experiment,
                shuffle_data=True,
                mode="train",
                pred_months=self.pred_months,
                mask=train_mask,
                ignore_vars=self.ignore_vars,
                monthly_aggs=self.include_monthly_aggs,
                surrounding_pixels=self.surrounding_pixels,
                static=self.include_static,
            )

            val_dataloader = DataLoader(
                data_path=self.data_path,
                batch_file_size=self.batch_size,
                experiment=self.experiment,
                shuffle_data=False,
                mode="train",
                pred_months=self.pred_months,
                mask=val_mask,
                ignore_vars=self.ignore_vars,
                monthly_aggs=self.include_monthly_aggs,
                surrounding_pixels=self.surrounding_pixels,
                static=self.include_static,
            )
            batches_without_improvement = 0
            best_val_score = np.inf
        else:
            train_dataloader = DataLoader(
                data_path=self.data_path,
                experiment=self.experiment,
                batch_file_size=self.batch_size,
                pred_months=self.pred_months,
                shuffle_data=True,
                mode="train",
                ignore_vars=self.ignore_vars,
                monthly_aggs=self.include_monthly_aggs,
                surrounding_pixels=self.surrounding_pixels,
                static=self.include_static,
            )
        self.model: linear_model.SGDRegressor = linear_model.SGDRegressor()
=======
            train_dataloader = self.get_dataloader(
                mode="train", mask=train_mask, shuffle_data=True
            )
            val_dataloader = self.get_dataloader(
                mode="train", mask=val_mask, shuffle_data=False
            )

            batches_without_improvement = 0
            best_val_score = np.inf
        else:
            train_dataloader = self.get_dataloader(mode="train", shuffle_data=True)

        self.model: linear_model.SGDRegressor = linear_model.SGDRegressor(
            eta0=initial_learning_rate
        )
>>>>>>> bfe37baf

        for epoch in range(num_epochs):
            train_rmse = []
            for x, y in train_dataloader:
                for batch_x, batch_y in chunk_array(x, y, batch_size, shuffle=True):
                    batch_y = cast(np.ndarray, batch_y)
                    x_in = self._concatenate_data(batch_x)

                    if x_in.shape[0] == 0:
                        pass

                    # fit the model
                    self.model.partial_fit(x_in, batch_y.ravel())
                    # evaluate the fit
                    train_pred_y = self.model.predict(x_in)
                    train_rmse.append(
                        np.sqrt(mean_squared_error(batch_y, train_pred_y))
                    )
            if early_stopping is not None:
                val_rmse = []
                for x, y in val_dataloader:
                    x_in = self._concatenate_data(x)
                    val_pred_y = self.model.predict(x_in)
                    val_rmse.append(np.sqrt(mean_squared_error(y, val_pred_y)))

            print(f"Epoch {epoch + 1}, train RMSE: {np.mean(train_rmse):.2f}")

            if early_stopping is not None:
                epoch_val_rmse = np.mean(val_rmse)
                print(f"Val RMSE: {epoch_val_rmse}")
                if epoch_val_rmse < best_val_score:
                    batches_without_improvement = 0
                    best_val_score = epoch_val_rmse
                    best_coef = self.model.coef_
                    best_intercept = self.model.intercept_
                else:
                    batches_without_improvement += 1
                    if batches_without_improvement == early_stopping:
                        print("Early stopping!")
                        self.model.coef_ = best_coef
                        self.model.intercept_ = best_intercept
                        return None

    def explain(
        self, x: Optional[TrainData] = None, save_shap_values: bool = True
    ) -> np.ndarray:

        assert self.model is not None, "Model must be trained!"

        if self.explainer is None:
            mean = self._calculate_big_mean()
<<<<<<< HEAD
            self.explainer: shap.LinearExplainer = shap.LinearExplainer(
                self.model, (mean, None), feature_dependence="independent"
            )
=======
            self.explainer: shap.LinearExplainer = shap.LinearExplainer(  # type: ignore
                self.model, (mean, None), feature_dependence="independent"
            )

        if x is None:
            test_arrays_loader = self.get_dataloader(
                mode="test", batch_file_size=1, shuffle_data=False
            )
>>>>>>> bfe37baf

            _, val = list(next(iter(test_arrays_loader)).items())[0]
            x = val.x

        reshaped_x = self._concatenate_data(x)
        explanations = self.explainer.shap_values(reshaped_x)

<<<<<<< HEAD
        historical = explanations[:, : timesteps * dims]
        additional = explanations[:, timesteps * dims :]
=======
        if save_shap_values:
            analysis_folder = self.model_dir / "analysis"
            if not analysis_folder.exists():
                analysis_folder.mkdir()
>>>>>>> bfe37baf

            np.save(analysis_folder / f"shap_values.npy", explanations)
            np.save(analysis_folder / f"input.npy", reshaped_x)

        return explanations

    def save_model(self) -> None:

        assert self.model is not None, "Model must be trained!"

        model_data = {
            "model": {"coef": self.model.coef_, "intercept": self.model.intercept_},
            "experiment": self.experiment,
            "pred_months": self.pred_months,
            "include_pred_month": self.include_pred_month,
            "surrounding_pixels": self.surrounding_pixels,
            "batch_size": self.batch_size,
            "ignore_vars": self.ignore_vars,
            "include_monthly_aggs": self.include_monthly_aggs,
            "include_yearly_aggs": self.include_yearly_aggs,
<<<<<<< HEAD
            "include_static": self.include_static,
=======
            "static": self.static,
            "spatial_mask": self.spatial_mask,
            "include_prev_y": self.include_prev_y,
            "normalize_y": self.normalize_y,
>>>>>>> bfe37baf
        }

        with (self.model_dir / "model.pkl").open("wb") as f:
            pickle.dump(model_data, f)

    def load(self, coef: np.ndarray, intercept: np.ndarray) -> None:
        self.model: linear_model.SGDRegressor = linear_model.SGDRegressor()  # type: ignore
        self.model.coef_ = coef
        self.model.intercept_ = intercept

    def predict(self) -> Tuple[Dict[str, Dict[str, np.ndarray]], Dict[str, np.ndarray]]:
<<<<<<< HEAD
        test_arrays_loader = DataLoader(
            data_path=self.data_path,
            batch_file_size=self.batch_size,
            experiment=self.experiment,
            shuffle_data=False,
            mode="test",
            pred_months=self.pred_months,
            surrounding_pixels=self.surrounding_pixels,
            ignore_vars=self.ignore_vars,
            monthly_aggs=self.include_monthly_aggs,
            static=self.include_static,
        )
=======
        test_arrays_loader = self.get_dataloader(mode="test", shuffle_data=False)
>>>>>>> bfe37baf

        preds_dict: Dict[str, np.ndarray] = {}
        test_arrays_dict: Dict[str, Dict[str, np.ndarray]] = {}

        assert self.model is not None, "Model must be trained!"

        for dict in test_arrays_loader:
            for key, val in dict.items():
                x = self._concatenate_data(val.x)
                preds = self.model.predict(x)
                preds_dict[key] = preds
<<<<<<< HEAD
                test_arrays_dict[key] = {"y": val.y, "latlons": val.latlons}
=======
                test_arrays_dict[key] = {
                    "y": val.y,
                    "latlons": val.latlons,
                    "time": val.target_time,
                    "y_var": val.y_var,
                }
                if self.predict_delta:
                    assert val.historical_target.shape[0] == val.y.shape[0], (
                        "Expect"
                        f"the shape of the y ({val.y.shape})"
                        f" and historical_target ({val.historical_target.shape})"
                        " to be the same!"
                    )
                    test_arrays_dict[key]["historical_target"] = val.historical_target
>>>>>>> bfe37baf

        return test_arrays_dict, preds_dict

    def _calculate_big_mean(self) -> np.ndarray:
        """
        Calculate the mean of the training data in batches.
        For now, we don't calculate the covariance matrix,
        since it wouldn't fit in memory either
        """
        print("Calculating the mean of the training data")
<<<<<<< HEAD
        train_dataloader = DataLoader(
            data_path=self.data_path,
            batch_file_size=1,
            pred_months=self.pred_months,
            shuffle_data=False,
            mode="train",
            surrounding_pixels=self.surrounding_pixels,
            ignore_vars=self.ignore_vars,
            monthly_aggs=self.include_monthly_aggs,
            static=self.include_static,
=======
        train_dataloader = self.get_dataloader(
            mode="train", batch_file_size=1, shuffle_data=False
>>>>>>> bfe37baf
        )

        means, sizes = [], []
        for x, _ in train_dataloader:
<<<<<<< HEAD
            # first, flatten x
            x_in = x[0].reshape(x[0].shape[0], x[0].shape[1] * x[0].shape[2])
            if self.include_pred_month:
                pred_months = x[1]
                # one hot encoding, should be num_classes + 1, but
                # for us its + 2, since 0 is not a class either
                pred_months_onehot = np.eye(14)[pred_months][:, 1:-1]
                x_in = np.concatenate((x_in, pred_months_onehot), axis=-1)
            if self.experiment == "nowcast":
                current = x[3]
                x_in = np.concatenate((x_in, current), axis=-1)
=======
            x_in = self._concatenate_data(x)
>>>>>>> bfe37baf
            sizes.append(x_in.shape[0])
            means.append(x_in.mean(axis=0))

        total_size = sum(sizes)
        weighted_means = [mean * size / total_size for mean, size in zip(means, sizes)]
<<<<<<< HEAD
        return sum(weighted_means)

    def _concatenate_data(
        self, x: Union[Tuple[Optional[np.ndarray], ...], TrainData]
    ) -> np.ndarray:

        if type(x) is tuple:
            x_his, x_pm, x_latlons, x_cur, x_ym, x_static = x  # type: ignore
        elif type(x) == TrainData:
            x_his, x_pm, x_latlons = (
                x.historical,
                x.pred_months,
                x.latlons,
            )  # type: ignore
            x_cur, x_ym = x.current, x.yearly_aggs  # type: ignore
            x_static = x.static  # type: ignore

        assert (
            x_his is not None
        ), "x[0] should be historical data, and therefore should not be None"
        x_in = x_his.reshape(x_his.shape[0], x_his.shape[1] * x_his.shape[2])

        if self.include_pred_month:
            # one hot encoding, should be num_classes + 1, but
            # for us its + 2, since 0 is not a class either
            pred_months_onehot = np.eye(14)[x_pm][:, 1:-1]
            x_in = np.concatenate((x_in, pred_months_onehot), axis=-1)
        if self.include_latlons:
            x_in = np.concatenate((x_in, x_latlons), axis=-1)
        if self.experiment == "nowcast":
            x_in = np.concatenate((x_in, x_cur), axis=-1)
        if self.include_yearly_aggs:
            x_in = np.concatenate((x_in, x_ym), axis=-1)
        if self.include_static:
            x_in = np.concatenate((x_in, x_static), axis=-1)

        return x_in
=======
        return sum(weighted_means)
>>>>>>> bfe37baf
<|MERGE_RESOLUTION|>--- conflicted
+++ resolved
@@ -30,15 +30,11 @@
         include_yearly_aggs: bool = True,
         surrounding_pixels: Optional[int] = None,
         ignore_vars: Optional[List[str]] = None,
-<<<<<<< HEAD
-        include_static: bool = True,
-=======
         static: Optional[str] = "features",
         predict_delta: bool = False,
         spatial_mask: Union[xr.DataArray, Path] = None,
         include_prev_y: bool = True,
         normalize_y: bool = True,
->>>>>>> bfe37baf
     ) -> None:
         super().__init__(
             data_folder,
@@ -51,15 +47,11 @@
             include_yearly_aggs,
             surrounding_pixels,
             ignore_vars,
-<<<<<<< HEAD
-            include_static,
-=======
             static,
             predict_delta=predict_delta,
             spatial_mask=spatial_mask,
             include_prev_y=include_prev_y,
             normalize_y=normalize_y,
->>>>>>> bfe37baf
         )
 
         self.explainer: Optional[shap.LinearExplainer] = None
@@ -70,10 +62,7 @@
         early_stopping: Optional[int] = None,
         batch_size: int = 256,
         val_split: float = 0.1,
-<<<<<<< HEAD
-=======
         initial_learning_rate: float = 1e-15,
->>>>>>> bfe37baf
     ) -> None:
         print(f"Training {self.model_name} for experiment {self.experiment}")
 
@@ -88,51 +77,6 @@
             )
             train_mask, val_mask = train_val_mask(len_mask, val_split)
 
-<<<<<<< HEAD
-            train_dataloader = DataLoader(
-                data_path=self.data_path,
-                batch_file_size=self.batch_size,
-                experiment=self.experiment,
-                shuffle_data=True,
-                mode="train",
-                pred_months=self.pred_months,
-                mask=train_mask,
-                ignore_vars=self.ignore_vars,
-                monthly_aggs=self.include_monthly_aggs,
-                surrounding_pixels=self.surrounding_pixels,
-                static=self.include_static,
-            )
-
-            val_dataloader = DataLoader(
-                data_path=self.data_path,
-                batch_file_size=self.batch_size,
-                experiment=self.experiment,
-                shuffle_data=False,
-                mode="train",
-                pred_months=self.pred_months,
-                mask=val_mask,
-                ignore_vars=self.ignore_vars,
-                monthly_aggs=self.include_monthly_aggs,
-                surrounding_pixels=self.surrounding_pixels,
-                static=self.include_static,
-            )
-            batches_without_improvement = 0
-            best_val_score = np.inf
-        else:
-            train_dataloader = DataLoader(
-                data_path=self.data_path,
-                experiment=self.experiment,
-                batch_file_size=self.batch_size,
-                pred_months=self.pred_months,
-                shuffle_data=True,
-                mode="train",
-                ignore_vars=self.ignore_vars,
-                monthly_aggs=self.include_monthly_aggs,
-                surrounding_pixels=self.surrounding_pixels,
-                static=self.include_static,
-            )
-        self.model: linear_model.SGDRegressor = linear_model.SGDRegressor()
-=======
             train_dataloader = self.get_dataloader(
                 mode="train", mask=train_mask, shuffle_data=True
             )
@@ -148,7 +92,6 @@
         self.model: linear_model.SGDRegressor = linear_model.SGDRegressor(
             eta0=initial_learning_rate
         )
->>>>>>> bfe37baf
 
         for epoch in range(num_epochs):
             train_rmse = []
@@ -200,11 +143,6 @@
 
         if self.explainer is None:
             mean = self._calculate_big_mean()
-<<<<<<< HEAD
-            self.explainer: shap.LinearExplainer = shap.LinearExplainer(
-                self.model, (mean, None), feature_dependence="independent"
-            )
-=======
             self.explainer: shap.LinearExplainer = shap.LinearExplainer(  # type: ignore
                 self.model, (mean, None), feature_dependence="independent"
             )
@@ -213,7 +151,6 @@
             test_arrays_loader = self.get_dataloader(
                 mode="test", batch_file_size=1, shuffle_data=False
             )
->>>>>>> bfe37baf
 
             _, val = list(next(iter(test_arrays_loader)).items())[0]
             x = val.x
@@ -221,15 +158,10 @@
         reshaped_x = self._concatenate_data(x)
         explanations = self.explainer.shap_values(reshaped_x)
 
-<<<<<<< HEAD
-        historical = explanations[:, : timesteps * dims]
-        additional = explanations[:, timesteps * dims :]
-=======
         if save_shap_values:
             analysis_folder = self.model_dir / "analysis"
             if not analysis_folder.exists():
                 analysis_folder.mkdir()
->>>>>>> bfe37baf
 
             np.save(analysis_folder / f"shap_values.npy", explanations)
             np.save(analysis_folder / f"input.npy", reshaped_x)
@@ -250,14 +182,10 @@
             "ignore_vars": self.ignore_vars,
             "include_monthly_aggs": self.include_monthly_aggs,
             "include_yearly_aggs": self.include_yearly_aggs,
-<<<<<<< HEAD
-            "include_static": self.include_static,
-=======
             "static": self.static,
             "spatial_mask": self.spatial_mask,
             "include_prev_y": self.include_prev_y,
             "normalize_y": self.normalize_y,
->>>>>>> bfe37baf
         }
 
         with (self.model_dir / "model.pkl").open("wb") as f:
@@ -269,22 +197,7 @@
         self.model.intercept_ = intercept
 
     def predict(self) -> Tuple[Dict[str, Dict[str, np.ndarray]], Dict[str, np.ndarray]]:
-<<<<<<< HEAD
-        test_arrays_loader = DataLoader(
-            data_path=self.data_path,
-            batch_file_size=self.batch_size,
-            experiment=self.experiment,
-            shuffle_data=False,
-            mode="test",
-            pred_months=self.pred_months,
-            surrounding_pixels=self.surrounding_pixels,
-            ignore_vars=self.ignore_vars,
-            monthly_aggs=self.include_monthly_aggs,
-            static=self.include_static,
-        )
-=======
         test_arrays_loader = self.get_dataloader(mode="test", shuffle_data=False)
->>>>>>> bfe37baf
 
         preds_dict: Dict[str, np.ndarray] = {}
         test_arrays_dict: Dict[str, Dict[str, np.ndarray]] = {}
@@ -296,9 +209,6 @@
                 x = self._concatenate_data(val.x)
                 preds = self.model.predict(x)
                 preds_dict[key] = preds
-<<<<<<< HEAD
-                test_arrays_dict[key] = {"y": val.y, "latlons": val.latlons}
-=======
                 test_arrays_dict[key] = {
                     "y": val.y,
                     "latlons": val.latlons,
@@ -313,7 +223,6 @@
                         " to be the same!"
                     )
                     test_arrays_dict[key]["historical_target"] = val.historical_target
->>>>>>> bfe37baf
 
         return test_arrays_dict, preds_dict
 
@@ -324,83 +233,16 @@
         since it wouldn't fit in memory either
         """
         print("Calculating the mean of the training data")
-<<<<<<< HEAD
-        train_dataloader = DataLoader(
-            data_path=self.data_path,
-            batch_file_size=1,
-            pred_months=self.pred_months,
-            shuffle_data=False,
-            mode="train",
-            surrounding_pixels=self.surrounding_pixels,
-            ignore_vars=self.ignore_vars,
-            monthly_aggs=self.include_monthly_aggs,
-            static=self.include_static,
-=======
         train_dataloader = self.get_dataloader(
             mode="train", batch_file_size=1, shuffle_data=False
->>>>>>> bfe37baf
         )
 
         means, sizes = [], []
         for x, _ in train_dataloader:
-<<<<<<< HEAD
-            # first, flatten x
-            x_in = x[0].reshape(x[0].shape[0], x[0].shape[1] * x[0].shape[2])
-            if self.include_pred_month:
-                pred_months = x[1]
-                # one hot encoding, should be num_classes + 1, but
-                # for us its + 2, since 0 is not a class either
-                pred_months_onehot = np.eye(14)[pred_months][:, 1:-1]
-                x_in = np.concatenate((x_in, pred_months_onehot), axis=-1)
-            if self.experiment == "nowcast":
-                current = x[3]
-                x_in = np.concatenate((x_in, current), axis=-1)
-=======
             x_in = self._concatenate_data(x)
->>>>>>> bfe37baf
             sizes.append(x_in.shape[0])
             means.append(x_in.mean(axis=0))
 
         total_size = sum(sizes)
         weighted_means = [mean * size / total_size for mean, size in zip(means, sizes)]
-<<<<<<< HEAD
-        return sum(weighted_means)
-
-    def _concatenate_data(
-        self, x: Union[Tuple[Optional[np.ndarray], ...], TrainData]
-    ) -> np.ndarray:
-
-        if type(x) is tuple:
-            x_his, x_pm, x_latlons, x_cur, x_ym, x_static = x  # type: ignore
-        elif type(x) == TrainData:
-            x_his, x_pm, x_latlons = (
-                x.historical,
-                x.pred_months,
-                x.latlons,
-            )  # type: ignore
-            x_cur, x_ym = x.current, x.yearly_aggs  # type: ignore
-            x_static = x.static  # type: ignore
-
-        assert (
-            x_his is not None
-        ), "x[0] should be historical data, and therefore should not be None"
-        x_in = x_his.reshape(x_his.shape[0], x_his.shape[1] * x_his.shape[2])
-
-        if self.include_pred_month:
-            # one hot encoding, should be num_classes + 1, but
-            # for us its + 2, since 0 is not a class either
-            pred_months_onehot = np.eye(14)[x_pm][:, 1:-1]
-            x_in = np.concatenate((x_in, pred_months_onehot), axis=-1)
-        if self.include_latlons:
-            x_in = np.concatenate((x_in, x_latlons), axis=-1)
-        if self.experiment == "nowcast":
-            x_in = np.concatenate((x_in, x_cur), axis=-1)
-        if self.include_yearly_aggs:
-            x_in = np.concatenate((x_in, x_ym), axis=-1)
-        if self.include_static:
-            x_in = np.concatenate((x_in, x_static), axis=-1)
-
-        return x_in
-=======
-        return sum(weighted_means)
->>>>>>> bfe37baf
+        return sum(weighted_means)
import torch
from torch import nn

from pathlib import Path
from copy import copy
import xarray as xr

from typing import Dict, List, Optional, Tuple, Union

from .base import NNBase


class EARecurrentNetwork(NNBase):

    model_name = "ealstm"

    def __init__(
        self,
        hidden_size: int,
        dense_features: Optional[List[int]] = None,
        rnn_dropout: float = 0.25,
        data_folder: Path = Path("data"),
        batch_size: int = 1,
        experiment: str = "one_month_forecast",
        pred_months: Optional[List[int]] = None,
        include_latlons: bool = False,
        include_pred_month: bool = True,
        include_monthly_aggs: bool = True,
        include_yearly_aggs: bool = True,
        surrounding_pixels: Optional[int] = None,
        ignore_vars: Optional[List[str]] = None,
<<<<<<< HEAD
        include_static: bool = True,
=======
        static: Optional[str] = "features",
        static_embedding_size: Optional[int] = None,
        device: str = "cuda:0",
        predict_delta: bool = False,
        spatial_mask: Union[xr.DataArray, Path] = None,
        include_prev_y: bool = True,
        normalize_y: bool = True,
>>>>>>> bfe37baf
    ) -> None:
        super().__init__(
            data_folder,
            batch_size,
            experiment,
            pred_months,
            include_pred_month,
            include_latlons,
            include_monthly_aggs,
            include_yearly_aggs,
            surrounding_pixels,
            ignore_vars,
<<<<<<< HEAD
            include_static,
=======
            static,
            device,
            predict_delta=predict_delta,
            spatial_mask=spatial_mask,
            include_prev_y=include_prev_y,
            normalize_y=normalize_y,
>>>>>>> bfe37baf
        )

        # to initialize and save the model
        self.hidden_size = hidden_size
        self.rnn_dropout = rnn_dropout
<<<<<<< HEAD
=======
        self.input_dense = copy(
            dense_features
        )  # this is to make sure we can reload the model
>>>>>>> bfe37baf
        if dense_features is None:
            dense_features = []
        self.dense_features = dense_features
        if static_embedding_size is not None:
            assert (
                static is not None
            ), "Can't have a static embedding without input static information!"
        self.static_embedding_size = static_embedding_size

        self.features_per_month: Optional[int] = None
        self.current_size: Optional[int] = None
        self.yearly_agg_size: Optional[int] = None
        self.static_size: Optional[int] = None

    def save_model(self):

        assert self.model is not None, "Model must be trained before it can be saved!"

        model_dict = {
            "model": {
                "state_dict": self.model.state_dict(),
                "features_per_month": self.features_per_month,
                "current_size": self.current_size,
                "yearly_agg_size": self.yearly_agg_size,
                "static_size": self.static_size,
            },
            "batch_size": self.batch_size,
            "hidden_size": self.hidden_size,
            "rnn_dropout": self.rnn_dropout,
<<<<<<< HEAD
            "dense_features": self.dense_features,
=======
            "dense_features": self.input_dense,
>>>>>>> bfe37baf
            "include_pred_month": self.include_pred_month,
            "include_latlons": self.include_latlons,
            "surrounding_pixels": self.surrounding_pixels,
            "include_monthly_aggs": self.include_monthly_aggs,
            "include_yearly_aggs": self.include_yearly_aggs,
<<<<<<< HEAD
            "experiment": self.experiment,
            "ignore_vars": self.ignore_vars,
            "include_static": self.include_static,
        }

        with (self.model_dir / "model.pkl").open("wb") as f:
            pickle.dump(model_dict, f)
=======
            "static_embedding_size": self.static_embedding_size,
            "experiment": self.experiment,
            "ignore_vars": self.ignore_vars,
            "static": self.static,
            "device": self.device,
            "spatial_mask": self.spatial_mask,
            "include_prev_y": self.include_prev_y,
            "normalize_y": self.normalize_y,
        }

        torch.save(model_dict, self.model_dir / "model.pt")
>>>>>>> bfe37baf

    def load(
        self,
        state_dict: Dict,
        features_per_month: int,
        current_size: Optional[int],
        yearly_agg_size: Optional[int],
        static_size: Optional[int],
    ) -> None:
        self.features_per_month = features_per_month
        self.current_size = current_size
        self.yearly_agg_size = yearly_agg_size
        self.static_size = static_size

        self.model: EALSTM = EALSTM(
            features_per_month=self.features_per_month,
            dense_features=self.dense_features,
            hidden_size=self.hidden_size,
            rnn_dropout=self.rnn_dropout,
            include_pred_month=self.include_pred_month,
            experiment=self.experiment,
            current_size=self.current_size,
            yearly_agg_size=self.yearly_agg_size,
            include_latlons=self.include_latlons,
            static_size=self.static_size,
<<<<<<< HEAD
        )
=======
            static_embedding_size=self.static_embedding_size,
            include_prev_y=self.include_prev_y,
        )
        self.model.to(torch.device(self.device))
>>>>>>> bfe37baf
        self.model.load_state_dict(state_dict)

    def _initialize_model(self, x_ref: Optional[Tuple[torch.Tensor, ...]]) -> nn.Module:
        if self.features_per_month is None:
            assert (
                x_ref is not None
            ), f"x_ref can't be None if features_per_month or current_size is not defined"
            self.features_per_month = x_ref[0].shape[-1]
        if self.experiment == "nowcast":
            if self.current_size is None:
                assert (
                    x_ref is not None
                ), f"x_ref can't be None if features_per_month or current_size is not defined"
                self.current_size = x_ref[3].shape[-1]
        if self.include_yearly_aggs:
            if self.yearly_agg_size is None:
                assert x_ref is not None
                self.yearly_agg_size = x_ref[4].shape[-1]
        if self.static:
            if self.static_size is None:
<<<<<<< HEAD
                assert x_ref is not None
                self.static_size = x_ref[5].shape[-1]

        return EALSTM(
=======
                if self.static == "features":
                    assert x_ref is not None
                    self.static_size = x_ref[5].shape[-1]
                elif self.static == "embeddings":
                    self.static_size = self.num_locations

        model = EALSTM(
>>>>>>> bfe37baf
            features_per_month=self.features_per_month,
            dense_features=self.dense_features,
            hidden_size=self.hidden_size,
            rnn_dropout=self.rnn_dropout,
            include_pred_month=self.include_pred_month,
            experiment=self.experiment,
            yearly_agg_size=self.yearly_agg_size,
            current_size=self.current_size,
            include_latlons=self.include_latlons,
            static_size=self.static_size,
<<<<<<< HEAD
        )
=======
            static_embedding_size=self.static_embedding_size,
            include_prev_y=self.include_prev_y,
        )

        return model.to(torch.device(self.device))
>>>>>>> bfe37baf


class EALSTM(nn.Module):
    def __init__(
        self,
        features_per_month,
        dense_features,
        hidden_size,
        rnn_dropout,
        include_latlons,
        include_pred_month,
        experiment,
<<<<<<< HEAD
        yearly_agg_size=None,
        current_size=None,
        static_size=None,
=======
        include_prev_y,
        yearly_agg_size=None,
        current_size=None,
        static_size=None,
        static_embedding_size=None,
>>>>>>> bfe37baf
    ):
        super().__init__()

        self.experiment = experiment
        self.include_pred_month = include_pred_month
        self.include_latlons = include_latlons
        self.include_yearly_agg = False
        self.include_static = False
        self.include_prev_y = include_prev_y

        assert (
            include_latlons
            or (yearly_agg_size is not None)
            or (static_size is not None)
        ), "Need at least one of {latlons, yearly mean, static} for the static input"
        ea_static_size = 0
        if self.include_latlons:
            ea_static_size += 2
        if yearly_agg_size is not None:
            self.include_yearly_agg = True
            ea_static_size += yearly_agg_size
        if static_size is not None:
            self.include_static = True
            ea_static_size += static_size
        if include_pred_month:
            ea_static_size += 12
        if self.include_prev_y:
            ea_static_size += 1

        self.use_static_embedding = False
        if static_embedding_size:
            assert (
                self.include_static is not None
            ), "Can't have a static embedding without a static input!"
            self.use_static_embedding = True
            self.static_embedding = nn.Linear(ea_static_size, static_embedding_size)

            ea_static_size = static_embedding_size

        self.dropout = nn.Dropout(rnn_dropout)
<<<<<<< HEAD
        self.rnn = EALSTMCell(
=======
        self.rnn = OrgEALSTMCell(
>>>>>>> bfe37baf
            input_size_dyn=features_per_month,
            input_size_stat=ea_static_size,
            hidden_size=hidden_size,
            batch_first=True,
        )
        self.hidden_size = hidden_size
        self.rnn_dropout = nn.Dropout(rnn_dropout)

        dense_input_size = hidden_size
<<<<<<< HEAD
        if include_pred_month:
            dense_input_size += 12
=======
>>>>>>> bfe37baf
        if experiment == "nowcast":
            assert current_size is not None
            dense_input_size += current_size

        dense_features.insert(0, dense_input_size)
        if dense_features[-1] != 1:
            dense_features.append(1)

        self.dense_layers = nn.ModuleList(
            [
                nn.Linear(
                    in_features=dense_features[i - 1], out_features=dense_features[i]
                )
                for i in range(1, len(dense_features))
            ]
        )

        self.initialize_weights()

    def initialize_weights(self):

        for dense_layer in self.dense_layers:
            nn.init.kaiming_uniform_(dense_layer.weight.data)
            nn.init.constant_(dense_layer.bias.data, 0)

    def forward(
        self,
        x,
        pred_month=None,
        latlons=None,
        current=None,
        yearly_aggs=None,
        static=None,
<<<<<<< HEAD
=======
        prev_y=None,
>>>>>>> bfe37baf
    ):

        assert (
            (yearly_aggs is not None) or (latlons is not None) or (static is not None)
        ), "latlons, yearly means and static can't all be None"

        static_x = []
        if self.include_latlons:
            assert latlons is not None
            static_x.append(latlons)
        if self.include_yearly_agg:
            assert yearly_aggs is not None
            static_x.append(yearly_aggs)
        if self.include_static:
            static_x.append(static)
        if self.include_pred_month:
            static_x.append(pred_month)
        if self.include_prev_y:
            static_x.append(prev_y)

        static_tensor = torch.cat(static_x, dim=-1)

        if self.use_static_embedding:
            static_tensor = self.static_embedding(static_tensor)

        hidden_state, cell_state = self.rnn(x, static_tensor)

        x = self.rnn_dropout(hidden_state[:, -1, :])

<<<<<<< HEAD
        if self.include_pred_month:
            x = torch.cat((x, pred_month), dim=-1)
=======
>>>>>>> bfe37baf
        if self.experiment == "nowcast":
            assert current is not None
            x = torch.cat((x, current), dim=-1)

        for layer_number, dense_layer in enumerate(self.dense_layers):
            x = dense_layer(x)
        return x


class EALSTMCell(nn.Module):
    """See below. Implemented using modules so it can be explained with shap
    """

    def __init__(
        self,
        input_size_dyn: int,
        input_size_stat: int,
        hidden_size: int,
        batch_first: bool = True,
    ):
        super().__init__()

        self.input_size_dyn = input_size_dyn
        self.input_size_stat = input_size_stat
        self.hidden_size = hidden_size
        self.batch_first = batch_first

        self.forget_gate_i = nn.Linear(
            in_features=input_size_dyn, out_features=hidden_size, bias=False
        )
        self.forget_gate_h = nn.Linear(
            in_features=hidden_size, out_features=hidden_size, bias=True
        )

        self.update_gate = nn.Sequential(
            *[
                nn.Linear(in_features=input_size_stat, out_features=hidden_size),
                nn.Sigmoid(),
            ]
        )

        self.update_candidates_i = nn.Linear(
            in_features=input_size_dyn, out_features=hidden_size, bias=False
        )
        self.update_candidates_h = nn.Linear(
            in_features=hidden_size, out_features=hidden_size, bias=True
        )

        self.output_gate_i = nn.Linear(
            in_features=input_size_dyn, out_features=hidden_size, bias=False
        )
        self.output_gate_h = nn.Linear(
            in_features=hidden_size, out_features=hidden_size, bias=True
        )

        self.sigmoid = nn.Sigmoid()
        self.tanh = nn.Tanh()

        self.reset_parameters()

    def reset_parameters(self):
        self._reset_i(self.forget_gate_i)
        self._reset_i(self.update_candidates_i)
        self._reset_i(self.output_gate_i)
        self._reset_i(self.update_gate[0])
        nn.init.constant_(self.update_gate[0].bias.data, val=0)

        self._reset_h(self.forget_gate_h, self.hidden_size)
        self._reset_h(self.update_candidates_h, self.hidden_size)
        self._reset_h(self.output_gate_h, self.hidden_size)

    @staticmethod
    def _reset_i(layer):
        nn.init.orthogonal(layer.weight.data)

    @staticmethod
    def _reset_h(layer, hidden_size):
        weight_hh_data = torch.eye(hidden_size)
        layer.weight.data = weight_hh_data
        nn.init.constant_(layer.bias.data, val=0)

    def forward(self, x_d, x_s):
        """[summary]
        Parameters
        ----------
        x_d : torch.Tensor
            Tensor, containing a batch of sequences of the dynamic features. Shape has to match
            the format specified with batch_first.
        x_s : torch.Tensor
            Tensor, containing a batch of static features.
        Returns
        -------
        h_n : torch.Tensor
            The hidden states of each time step of each sample in the batch.
        c_n : torch.Tensor
            The cell states of each time step of each sample in the batch.
        """
        if self.batch_first:
            x_d = x_d.transpose(0, 1)

        seq_len, batch_size, _ = x_d.size()

        h_0 = x_d.data.new(batch_size, self.hidden_size).zero_()
        c_0 = x_d.data.new(batch_size, self.hidden_size).zero_()
        h_x = (h_0, c_0)

        # empty lists to temporally store all intermediate hidden/cell states
        h_n, c_n = [], []

        # calculate input gate only once because inputs are static
        i = self.update_gate(x_s)

        # perform forward steps over input sequence
        for t in range(seq_len):
            h_0, c_0 = h_x

            forget_state = self.sigmoid(
                self.forget_gate_i(x_d[t]) + self.forget_gate_h(h_0)
            )
            cell_candidates = self.tanh(
                self.update_candidates_i(x_d[t]) + self.update_candidates_h(h_0)
            )
            output_state = self.sigmoid(
                self.output_gate_i(x_d[t]) + self.output_gate_h(h_0)
            )

            c_1 = forget_state * c_0 + i * cell_candidates
            h_1 = output_state * self.tanh(c_1)

            # store intermediate hidden/cell state in list
            h_n.append(h_1)
            c_n.append(c_1)

            h_x = (h_1, c_1)

        h_n = torch.stack(h_n, 0)
        c_n = torch.stack(c_n, 0)

        if self.batch_first:
            h_n = h_n.transpose(0, 1)
            c_n = c_n.transpose(0, 1)

        return h_n, c_n


class OrgEALSTMCell(nn.Module):
    """Implementation of the Entity-Aware-LSTM (EA-LSTM)

    This code was copied from
    https://github.com/kratzert/ealstm_regional_modeling/blob/master/papercode/ealstm.py
    and is currently used just to test our implementation of the EALSTMCell

    Parameters
    ----------
    input_size_dyn : int
        Number of dynamic features, which are those, passed to the LSTM at each time step.
    input_size_stat : int
        Number of static features, which are those that are used to modulate the input gate.
    hidden_size : int
        Number of hidden/memory cells.
    batch_first : bool, optional
        If True, expects the batch inputs to be of shape [batch, seq, features] otherwise, the
        shape has to be [seq, batch, features], by default True.
    initial_forget_bias : int, optional
        Value of the initial forget gate bias, by default 0
    """

    def __init__(
        self,
        input_size_dyn: int,
        input_size_stat: int,
        hidden_size: int,
        batch_first: bool = True,
        initial_forget_bias: int = 0,
    ):
        super().__init__()

        self.input_size_dyn = input_size_dyn
        self.input_size_stat = input_size_stat
        self.hidden_size = hidden_size
        self.batch_first = batch_first
        self.initial_forget_bias = initial_forget_bias

        # create tensors of learnable parameters
<<<<<<< HEAD
        self.weight_ih = nn.Parameter(
            torch.FloatTensor(
                input_size_dyn,  # type: ignore
                3 * hidden_size,
            )
        )  # type: ignore
        self.weight_hh = nn.Parameter(
            torch.FloatTensor(
                hidden_size,  # type: ignore
                3 * hidden_size,
            )
        )  # type: ignore
        self.weight_sh = nn.Parameter(
            torch.FloatTensor(
                input_size_stat,  # type: ignore
                hidden_size,
=======
        self.weight_ih = nn.Parameter(  # type: ignore
            torch.FloatTensor(  # type: ignore
                input_size_dyn, 3 * hidden_size
            )
        )  # type: ignore
        self.weight_hh = nn.Parameter(  # type: ignore
            torch.FloatTensor(  # type: ignore
                hidden_size, 3 * hidden_size
            )
        )  # type: ignore
        self.weight_sh = nn.Parameter(  # type: ignore
            torch.FloatTensor(  # type: ignore
                input_size_stat, hidden_size
>>>>>>> bfe37baf
            )
        )  # type: ignore
        self.bias = nn.Parameter(torch.FloatTensor(3 * hidden_size))  # type: ignore
        self.bias_s = nn.Parameter(torch.FloatTensor(hidden_size))  # type: ignore

        # module activations for shap
        self.sigmoid = nn.Sigmoid()
        self.tanh = nn.Tanh()

        # initialize parameters
        self.reset_parameters()

    def reset_parameters(self):
        """Initialize all learnable parameters of the LSTM"""
        nn.init.orthogonal_(self.weight_ih.data)
        nn.init.orthogonal_(self.weight_sh)

        weight_hh_data = torch.eye(self.hidden_size)
        weight_hh_data = weight_hh_data.repeat(1, 3)
        self.weight_hh.data = weight_hh_data

        nn.init.constant_(self.bias.data, val=0)
        nn.init.constant_(self.bias_s.data, val=0)

        if self.initial_forget_bias != 0:
            self.bias.data[: self.hidden_size] = self.initial_forget_bias

    def forward(self, x_d, x_s):
        """[summary]
        Parameters
        ----------
        x_d : torch.Tensor
            Tensor, containing a batch of sequences of the dynamic features. Shape has to match
            the format specified with batch_first.
        x_s : torch.Tensor
            Tensor, containing a batch of static features.
        Returns
        -------
        h_n : torch.Tensor
            The hidden states of each time step of each sample in the batch.
        c_n : torch.Tensor
            The cell states of each time step of each sample in the batch.
        """
        if self.batch_first:
            x_d = x_d.transpose(0, 1)

        seq_len, batch_size, _ = x_d.size()

        h_0 = x_d.data.new(batch_size, self.hidden_size).zero_()
        c_0 = x_d.data.new(batch_size, self.hidden_size).zero_()
        h_x = (h_0, c_0)

        # empty lists to temporally store all intermediate hidden/cell states
        h_n, c_n = [], []

        # expand bias vectors to batch size
        bias_batch = self.bias.unsqueeze(0).expand(batch_size, *self.bias.size())

        # calculate input gate only once because inputs are static
        bias_s_batch = self.bias_s.unsqueeze(0).expand(batch_size, *self.bias_s.size())
<<<<<<< HEAD
        i = torch.sigmoid(torch.addmm(bias_s_batch, x_s, self.weight_sh))
=======
        i = self.sigmoid(torch.addmm(bias_s_batch, x_s, self.weight_sh))
>>>>>>> bfe37baf

        # perform forward steps over input sequence
        for t in range(seq_len):
            h_0, c_0 = h_x

            # calculate gates
            gates = torch.addmm(bias_batch, h_0, self.weight_hh) + torch.mm(
                x_d[t], self.weight_ih
            )
            f, o, g = gates.chunk(3, 1)

            c_1 = self.sigmoid(f) * c_0 + i * self.tanh(g)
            h_1 = self.sigmoid(o) * self.tanh(c_1)

            # store intermediate hidden/cell state in list
            h_n.append(h_1)
            c_n.append(c_1)

            h_x = (h_1, c_1)

        h_n = torch.stack(h_n, 0)
        c_n = torch.stack(c_n, 0)

        if self.batch_first:
            h_n = h_n.transpose(0, 1)
            c_n = c_n.transpose(0, 1)

        return h_n, c_n<|MERGE_RESOLUTION|>--- conflicted
+++ resolved
@@ -29,9 +29,6 @@
         include_yearly_aggs: bool = True,
         surrounding_pixels: Optional[int] = None,
         ignore_vars: Optional[List[str]] = None,
-<<<<<<< HEAD
-        include_static: bool = True,
-=======
         static: Optional[str] = "features",
         static_embedding_size: Optional[int] = None,
         device: str = "cuda:0",
@@ -39,7 +36,6 @@
         spatial_mask: Union[xr.DataArray, Path] = None,
         include_prev_y: bool = True,
         normalize_y: bool = True,
->>>>>>> bfe37baf
     ) -> None:
         super().__init__(
             data_folder,
@@ -52,27 +48,20 @@
             include_yearly_aggs,
             surrounding_pixels,
             ignore_vars,
-<<<<<<< HEAD
-            include_static,
-=======
             static,
             device,
             predict_delta=predict_delta,
             spatial_mask=spatial_mask,
             include_prev_y=include_prev_y,
             normalize_y=normalize_y,
->>>>>>> bfe37baf
         )
 
         # to initialize and save the model
         self.hidden_size = hidden_size
         self.rnn_dropout = rnn_dropout
-<<<<<<< HEAD
-=======
         self.input_dense = copy(
             dense_features
         )  # this is to make sure we can reload the model
->>>>>>> bfe37baf
         if dense_features is None:
             dense_features = []
         self.dense_features = dense_features
@@ -102,25 +91,12 @@
             "batch_size": self.batch_size,
             "hidden_size": self.hidden_size,
             "rnn_dropout": self.rnn_dropout,
-<<<<<<< HEAD
-            "dense_features": self.dense_features,
-=======
             "dense_features": self.input_dense,
->>>>>>> bfe37baf
             "include_pred_month": self.include_pred_month,
             "include_latlons": self.include_latlons,
             "surrounding_pixels": self.surrounding_pixels,
             "include_monthly_aggs": self.include_monthly_aggs,
             "include_yearly_aggs": self.include_yearly_aggs,
-<<<<<<< HEAD
-            "experiment": self.experiment,
-            "ignore_vars": self.ignore_vars,
-            "include_static": self.include_static,
-        }
-
-        with (self.model_dir / "model.pkl").open("wb") as f:
-            pickle.dump(model_dict, f)
-=======
             "static_embedding_size": self.static_embedding_size,
             "experiment": self.experiment,
             "ignore_vars": self.ignore_vars,
@@ -132,7 +108,6 @@
         }
 
         torch.save(model_dict, self.model_dir / "model.pt")
->>>>>>> bfe37baf
 
     def load(
         self,
@@ -158,14 +133,10 @@
             yearly_agg_size=self.yearly_agg_size,
             include_latlons=self.include_latlons,
             static_size=self.static_size,
-<<<<<<< HEAD
-        )
-=======
             static_embedding_size=self.static_embedding_size,
             include_prev_y=self.include_prev_y,
         )
         self.model.to(torch.device(self.device))
->>>>>>> bfe37baf
         self.model.load_state_dict(state_dict)
 
     def _initialize_model(self, x_ref: Optional[Tuple[torch.Tensor, ...]]) -> nn.Module:
@@ -186,12 +157,6 @@
                 self.yearly_agg_size = x_ref[4].shape[-1]
         if self.static:
             if self.static_size is None:
-<<<<<<< HEAD
-                assert x_ref is not None
-                self.static_size = x_ref[5].shape[-1]
-
-        return EALSTM(
-=======
                 if self.static == "features":
                     assert x_ref is not None
                     self.static_size = x_ref[5].shape[-1]
@@ -199,7 +164,6 @@
                     self.static_size = self.num_locations
 
         model = EALSTM(
->>>>>>> bfe37baf
             features_per_month=self.features_per_month,
             dense_features=self.dense_features,
             hidden_size=self.hidden_size,
@@ -210,15 +174,11 @@
             current_size=self.current_size,
             include_latlons=self.include_latlons,
             static_size=self.static_size,
-<<<<<<< HEAD
-        )
-=======
             static_embedding_size=self.static_embedding_size,
             include_prev_y=self.include_prev_y,
         )
 
         return model.to(torch.device(self.device))
->>>>>>> bfe37baf
 
 
 class EALSTM(nn.Module):
@@ -231,17 +191,11 @@
         include_latlons,
         include_pred_month,
         experiment,
-<<<<<<< HEAD
-        yearly_agg_size=None,
-        current_size=None,
-        static_size=None,
-=======
         include_prev_y,
         yearly_agg_size=None,
         current_size=None,
         static_size=None,
         static_embedding_size=None,
->>>>>>> bfe37baf
     ):
         super().__init__()
 
@@ -282,11 +236,7 @@
             ea_static_size = static_embedding_size
 
         self.dropout = nn.Dropout(rnn_dropout)
-<<<<<<< HEAD
-        self.rnn = EALSTMCell(
-=======
         self.rnn = OrgEALSTMCell(
->>>>>>> bfe37baf
             input_size_dyn=features_per_month,
             input_size_stat=ea_static_size,
             hidden_size=hidden_size,
@@ -296,11 +246,6 @@
         self.rnn_dropout = nn.Dropout(rnn_dropout)
 
         dense_input_size = hidden_size
-<<<<<<< HEAD
-        if include_pred_month:
-            dense_input_size += 12
-=======
->>>>>>> bfe37baf
         if experiment == "nowcast":
             assert current_size is not None
             dense_input_size += current_size
@@ -334,10 +279,7 @@
         current=None,
         yearly_aggs=None,
         static=None,
-<<<<<<< HEAD
-=======
         prev_y=None,
->>>>>>> bfe37baf
     ):
 
         assert (
@@ -367,11 +309,6 @@
 
         x = self.rnn_dropout(hidden_state[:, -1, :])
 
-<<<<<<< HEAD
-        if self.include_pred_month:
-            x = torch.cat((x, pred_month), dim=-1)
-=======
->>>>>>> bfe37baf
         if self.experiment == "nowcast":
             assert current is not None
             x = torch.cat((x, current), dim=-1)
@@ -556,24 +493,6 @@
         self.initial_forget_bias = initial_forget_bias
 
         # create tensors of learnable parameters
-<<<<<<< HEAD
-        self.weight_ih = nn.Parameter(
-            torch.FloatTensor(
-                input_size_dyn,  # type: ignore
-                3 * hidden_size,
-            )
-        )  # type: ignore
-        self.weight_hh = nn.Parameter(
-            torch.FloatTensor(
-                hidden_size,  # type: ignore
-                3 * hidden_size,
-            )
-        )  # type: ignore
-        self.weight_sh = nn.Parameter(
-            torch.FloatTensor(
-                input_size_stat,  # type: ignore
-                hidden_size,
-=======
         self.weight_ih = nn.Parameter(  # type: ignore
             torch.FloatTensor(  # type: ignore
                 input_size_dyn, 3 * hidden_size
@@ -587,7 +506,6 @@
         self.weight_sh = nn.Parameter(  # type: ignore
             torch.FloatTensor(  # type: ignore
                 input_size_stat, hidden_size
->>>>>>> bfe37baf
             )
         )  # type: ignore
         self.bias = nn.Parameter(torch.FloatTensor(3 * hidden_size))  # type: ignore
@@ -648,11 +566,7 @@
 
         # calculate input gate only once because inputs are static
         bias_s_batch = self.bias_s.unsqueeze(0).expand(batch_size, *self.bias_s.size())
-<<<<<<< HEAD
-        i = torch.sigmoid(torch.addmm(bias_s_batch, x_s, self.weight_sh))
-=======
         i = self.sigmoid(torch.addmm(bias_s_batch, x_s, self.weight_sh))
->>>>>>> bfe37baf
 
         # perform forward steps over input sequence
         for t in range(seq_len):

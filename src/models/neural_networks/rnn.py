import math
from copy import copy
from pathlib import Path
import xarray as xr

import torch
from torch import nn

from typing import Dict, List, Optional, Tuple, Union

from .base import NNBase


class RecurrentNetwork(NNBase):

    model_name = "rnn"

    def __init__(
        self,
        hidden_size: int,
        dense_features: Optional[List[int]] = None,
        rnn_dropout: float = 0.25,
        data_folder: Path = Path("data"),
        batch_size: int = 1,
        experiment: str = "one_month_forecast",
        pred_months: Optional[List[int]] = None,
        include_pred_month: bool = True,
        include_latlons: bool = False,
        include_monthly_aggs: bool = True,
        include_yearly_aggs: bool = True,
        surrounding_pixels: Optional[int] = None,
        ignore_vars: Optional[List[str]] = None,
        static: Optional[str] = "features",
        device: str = "cuda:0",
        predict_delta: bool = False,
<<<<<<< HEAD
=======
        spatial_mask: Union[xr.DataArray, Path] = None,
        include_prev_y: bool = True,
        normalize_y: bool = True,
>>>>>>> f1af9364
    ) -> None:
        super().__init__(
            data_folder,
            batch_size,
            experiment,
            pred_months,
            include_pred_month,
            include_latlons,
            include_monthly_aggs,
            include_yearly_aggs,
            surrounding_pixels,
            ignore_vars,
            static,
            device,
            predict_delta=predict_delta,
<<<<<<< HEAD
=======
            spatial_mask=spatial_mask,
            include_prev_y=include_prev_y,
            normalize_y=normalize_y,
>>>>>>> f1af9364
        )

        # to initialize and save the model
        self.hidden_size = hidden_size
        self.rnn_dropout = rnn_dropout
        self.input_dense_features = copy(dense_features)
        if dense_features is None:
            dense_features = []
        self.dense_features = dense_features

        self.features_per_month: Optional[int] = None
        self.current_size: Optional[int] = None
        self.yearly_agg_size: Optional[int] = None
        self.static_size: Optional[int] = None

    def save_model(self):

        assert self.model is not None, "Model must be trained before it can be saved!"

        model_dict = {
            "model": {
                "state_dict": self.model.state_dict(),
                "features_per_month": self.features_per_month,
                "current_size": self.current_size,
                "yearly_agg_size": self.yearly_agg_size,
                "static_size": self.static_size,
            },
            "batch_size": self.batch_size,
            "hidden_size": self.hidden_size,
            "rnn_dropout": self.rnn_dropout,
            "dense_features": self.input_dense_features,
            "include_pred_month": self.include_pred_month,
            "include_latlons": self.include_latlons,
            "surrounding_pixels": self.surrounding_pixels,
            "ignore_vars": self.ignore_vars,
            "include_monthly_aggs": self.include_monthly_aggs,
            "include_yearly_aggs": self.include_yearly_aggs,
            "experiment": self.experiment,
            "static": self.static,
            "device": self.device,
            "spatial_mask": self.spatial_mask,
            "include_prev_y": self.include_prev_y,
            "normalize_y": self.normalize_y,
        }

        torch.save(model_dict, self.model_dir / "model.pt")

    def load(
        self,
        state_dict: Dict,
        features_per_month: int,
        current_size: Optional[int],
        yearly_agg_size: Optional[int],
        static_size: Optional[int],
    ) -> None:
        self.features_per_month = features_per_month
        self.current_size = current_size
        self.yearly_agg_size = yearly_agg_size
        self.static_size = static_size

        self.model: RNN = RNN(
            features_per_month=self.features_per_month,
            dense_features=self.dense_features,
            hidden_size=self.hidden_size,
            rnn_dropout=self.rnn_dropout,
            include_pred_month=self.include_pred_month,
            include_latlons=self.include_latlons,
            experiment=self.experiment,
            current_size=self.current_size,
            yearly_agg_size=self.yearly_agg_size,
            static_size=self.static_size,
            include_prev_y=self.include_prev_y,
        )
        self.model.to(torch.device(self.device))
        self.model.load_state_dict(state_dict)

    def _initialize_model(self, x_ref: Optional[Tuple[torch.Tensor, ...]]) -> nn.Module:
        if self.features_per_month is None:
            assert (
                x_ref is not None
            ), f"x_ref can't be None if features_per_month or current_size is not defined"
            self.features_per_month = x_ref[0].shape[-1]
        if self.experiment == "nowcast":
            if self.current_size is None:
                assert (
                    x_ref is not None
                ), f"x_ref can't be None if features_per_month or current_size is not defined"
                self.current_size = x_ref[3].shape[-1]

        if self.include_yearly_aggs:
            if self.yearly_agg_size is None:
                assert (
                    x_ref is not None
                ), f"x_ref can't be None if features_per_month or current_size is not defined"
                self.yearly_agg_size = x_ref[4].shape[-1]

        if self.static:
            if self.static_size is None:
                if self.static == "features":
                    assert x_ref is not None
                    self.static_size = x_ref[5].shape[-1]
                elif self.static == "embeddings":
                    self.static_size = self.num_locations

        model = RNN(
            features_per_month=self.features_per_month,
            dense_features=self.dense_features,
            hidden_size=self.hidden_size,
            rnn_dropout=self.rnn_dropout,
            include_pred_month=self.include_pred_month,
            include_latlons=self.include_latlons,
            experiment=self.experiment,
            current_size=self.current_size,
            yearly_agg_size=self.yearly_agg_size,
            static_size=self.static_size,
            include_prev_y=self.include_prev_y,
        )
        return model.to(torch.device(self.device))


class RNN(nn.Module):
    def __init__(
        self,
        features_per_month,
        dense_features,
        hidden_size,
        rnn_dropout,
        include_pred_month,
        include_latlons,
        experiment,
        include_prev_y,
        current_size=None,
        yearly_agg_size=None,
        static_size=None,
    ):
        super().__init__()

        self.experiment = experiment
        self.include_pred_month = include_pred_month
        self.include_latlons = include_latlons
        self.include_yearly_agg = False
        self.include_static = False
        self.include_prev_y = include_prev_y

        self.dropout = nn.Dropout(rnn_dropout)

        if include_pred_month:
            features_per_month += 12
        if include_latlons:
            features_per_month += 2
        if yearly_agg_size is not None:
            self.include_yearly_agg = True
            features_per_month += yearly_agg_size
        if static_size is not None:
            self.include_static = True
            features_per_month += static_size
        if include_prev_y:
            features_per_month += 1

        self.rnn = UnrolledRNN(
            input_size=features_per_month, hidden_size=hidden_size, batch_first=True
        )
        self.hidden_size = hidden_size

        dense_input_size = hidden_size
        if experiment == "nowcast":
            assert current_size is not None
            dense_input_size += current_size

        dense_features.insert(0, dense_input_size)
        if dense_features[-1] != 1:
            dense_features.append(1)

        self.dense_layers = nn.ModuleList(
            [
                nn.Linear(
                    in_features=dense_features[i - 1], out_features=dense_features[i]
                )
                for i in range(1, len(dense_features))
            ]
        )

        self.initialize_weights()

    def initialize_weights(self):

        sqrt_k = math.sqrt(1 / self.hidden_size)
        for parameters in self.rnn.parameters():
            for pam in parameters:
                nn.init.uniform_(pam.data, -sqrt_k, sqrt_k)

        for dense_layer in self.dense_layers:
            nn.init.kaiming_uniform_(dense_layer.weight.data)
            nn.init.constant_(dense_layer.bias.data, 0)

    def forward(
        self,
        x,
        pred_month=None,
        latlons=None,
        current=None,
        yearly_aggs=None,
        static=None,
        prev_y=None,
    ):

        sequence_length = x.shape[1]

        hidden_state = torch.zeros(1, x.shape[0], self.hidden_size)
        cell_state = torch.zeros(1, x.shape[0], self.hidden_size)

        # construct the vector to be appended to the dynamic steps
        input_tensors: List[torch.Tensor] = []
        if self.include_pred_month:
            input_tensors.append(pred_month)
        if self.include_latlons:
            input_tensors.append(latlons)
        if self.include_yearly_agg:
            input_tensors.append(yearly_aggs)
        if self.include_static:
            input_tensors.append(static)
        if self.include_prev_y:
            input_tensors.append(prev_y)

        if len(input_tensors) > 0:
            input_tensor = torch.cat(input_tensors, dim=-1)

            # we also want to expand it to the number of input timesteps
            input_tensor = input_tensor.unsqueeze(1)
            with_time_dims = torch.cat([input_tensor] * sequence_length, dim=1)

            x = torch.cat((x, with_time_dims), dim=-1)

        if x.is_cuda:
            hidden_state = hidden_state.cuda()
            cell_state = cell_state.cuda()

        for i in range(sequence_length):
            # The reason the RNN is unrolled here is to apply dropout to each timestep;
            # The rnn_dropout argument only applies it after each layer.
            # https://www.tensorflow.org/api_docs/python/tf/nn/rnn_cell/DropoutWrapper
            input_x = x[:, i, :].unsqueeze(1)
            _, (hidden_state, cell_state) = self.rnn(
                input_x, (hidden_state, cell_state)
            )
            hidden_state = self.dropout(hidden_state)

        x = hidden_state.squeeze(0)

        if self.experiment == "nowcast":
            assert current is not None
            x = torch.cat((x, current), dim=-1)

        for layer_number, dense_layer in enumerate(self.dense_layers):
            x = dense_layer(x)
        return x


class UnrolledRNN(nn.Module):
    """An unrolled RNN. The motivation for this is mainly so that we can explain this model using
    the shap deep explainer, but also because we unroll the RNN anyway to apply dropout.
    """

    def __init__(self, input_size, hidden_size, batch_first=True):
        super().__init__()

        self.input_size = input_size
        self.hidden_size = hidden_size
        self.batch_first = batch_first

        self.forget_gate = nn.Sequential(
            *[
                nn.Linear(
                    in_features=input_size + hidden_size,
                    out_features=hidden_size,
                    bias=True,
                ),
                nn.Sigmoid(),
            ]
        )

        self.update_gate = nn.Sequential(
            *[
                nn.Linear(
                    in_features=input_size + hidden_size,
                    out_features=hidden_size,
                    bias=True,
                ),
                nn.Sigmoid(),
            ]
        )

        self.update_candidates = nn.Sequential(
            *[
                nn.Linear(
                    in_features=input_size + hidden_size,
                    out_features=hidden_size,
                    bias=True,
                ),
                nn.Tanh(),
            ]
        )

        self.output_gate = nn.Sequential(
            *[
                nn.Linear(
                    in_features=input_size + hidden_size,
                    out_features=hidden_size,
                    bias=True,
                ),
                nn.Sigmoid(),
            ]
        )

        self.cell_state_activation = nn.Tanh()

    def forward(self, x, state):
        hidden, cell = state

        if self.batch_first:
            hidden, cell = torch.transpose(hidden, 0, 1), torch.transpose(cell, 0, 1)

        forget_state = self.forget_gate(torch.cat((x, hidden), dim=-1))
        update_state = self.update_gate(torch.cat((x, hidden), dim=-1))
        cell_candidates = self.update_candidates(torch.cat((x, hidden), dim=-1))

        updated_cell = (forget_state * cell) + (update_state * cell_candidates)

        output_state = self.output_gate(torch.cat((x, hidden), dim=-1))
        updated_hidden = output_state * self.cell_state_activation(updated_cell)

        if self.batch_first:
            updated_hidden = torch.transpose(updated_hidden, 0, 1)
            updated_cell = torch.transpose(updated_cell, 0, 1)

        return updated_hidden, (updated_hidden, updated_cell)<|MERGE_RESOLUTION|>--- conflicted
+++ resolved
@@ -33,12 +33,9 @@
         static: Optional[str] = "features",
         device: str = "cuda:0",
         predict_delta: bool = False,
-<<<<<<< HEAD
-=======
         spatial_mask: Union[xr.DataArray, Path] = None,
         include_prev_y: bool = True,
         normalize_y: bool = True,
->>>>>>> f1af9364
     ) -> None:
         super().__init__(
             data_folder,
@@ -54,12 +51,9 @@
             static,
             device,
             predict_delta=predict_delta,
-<<<<<<< HEAD
-=======
             spatial_mask=spatial_mask,
             include_prev_y=include_prev_y,
             normalize_y=normalize_y,
->>>>>>> f1af9364
         )
 
         # to initialize and save the model

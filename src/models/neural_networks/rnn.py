import math
from copy import copy
from pathlib import Path
import xarray as xr

import torch
from torch import nn

from typing import Dict, List, Optional, Tuple, Union

from .base import NNBase


class RecurrentNetwork(NNBase):

    model_name = "rnn"

    def __init__(
        self,
        hidden_size: int,
        dense_features: Optional[List[int]] = None,
        rnn_dropout: float = 0.25,
        data_folder: Path = Path("data"),
        batch_size: int = 1,
        experiment: str = "one_month_forecast",
        pred_months: Optional[List[int]] = None,
        include_pred_month: bool = True,
        include_latlons: bool = False,
        include_monthly_aggs: bool = True,
        include_yearly_aggs: bool = True,
        surrounding_pixels: Optional[int] = None,
        ignore_vars: Optional[List[str]] = None,
<<<<<<< HEAD
        include_static: bool = True,
=======
        static: Optional[str] = "features",
        device: str = "cuda:0",
        predict_delta: bool = False,
        spatial_mask: Union[xr.DataArray, Path] = None,
        include_prev_y: bool = True,
        normalize_y: bool = True,
>>>>>>> bfe37baf
    ) -> None:
        super().__init__(
            data_folder,
            batch_size,
            experiment,
            pred_months,
            include_pred_month,
            include_latlons,
            include_monthly_aggs,
            include_yearly_aggs,
            surrounding_pixels,
            ignore_vars,
<<<<<<< HEAD
            include_static,
=======
            static,
            device,
            predict_delta=predict_delta,
            spatial_mask=spatial_mask,
            include_prev_y=include_prev_y,
            normalize_y=normalize_y,
>>>>>>> bfe37baf
        )

        # to initialize and save the model
        self.hidden_size = hidden_size
        self.rnn_dropout = rnn_dropout
<<<<<<< HEAD
=======
        self.input_dense_features = copy(dense_features)
>>>>>>> bfe37baf
        if dense_features is None:
            dense_features = []
        self.dense_features = dense_features

        self.features_per_month: Optional[int] = None
        self.current_size: Optional[int] = None
        self.yearly_agg_size: Optional[int] = None
        self.static_size: Optional[int] = None

    def save_model(self):

        assert self.model is not None, "Model must be trained before it can be saved!"

        model_dict = {
            "model": {
                "state_dict": self.model.state_dict(),
                "features_per_month": self.features_per_month,
                "current_size": self.current_size,
                "yearly_agg_size": self.yearly_agg_size,
                "static_size": self.static_size,
            },
            "batch_size": self.batch_size,
            "hidden_size": self.hidden_size,
            "rnn_dropout": self.rnn_dropout,
<<<<<<< HEAD
            "dense_features": self.dense_features,
=======
            "dense_features": self.input_dense_features,
>>>>>>> bfe37baf
            "include_pred_month": self.include_pred_month,
            "include_latlons": self.include_latlons,
            "surrounding_pixels": self.surrounding_pixels,
            "ignore_vars": self.ignore_vars,
            "include_monthly_aggs": self.include_monthly_aggs,
            "include_yearly_aggs": self.include_yearly_aggs,
            "experiment": self.experiment,
<<<<<<< HEAD
            "include_static": self.include_static,
        }

        with (self.model_dir / "model.pkl").open("wb") as f:
            pickle.dump(model_dict, f)
=======
            "static": self.static,
            "device": self.device,
            "spatial_mask": self.spatial_mask,
            "include_prev_y": self.include_prev_y,
            "normalize_y": self.normalize_y,
        }

        torch.save(model_dict, self.model_dir / "model.pt")
>>>>>>> bfe37baf

    def load(
        self,
        state_dict: Dict,
        features_per_month: int,
        current_size: Optional[int],
        yearly_agg_size: Optional[int],
        static_size: Optional[int],
    ) -> None:
        self.features_per_month = features_per_month
        self.current_size = current_size
        self.yearly_agg_size = yearly_agg_size
        self.static_size = static_size

        self.model: RNN = RNN(
            features_per_month=self.features_per_month,
            dense_features=self.dense_features,
            hidden_size=self.hidden_size,
            rnn_dropout=self.rnn_dropout,
            include_pred_month=self.include_pred_month,
            include_latlons=self.include_latlons,
            experiment=self.experiment,
            current_size=self.current_size,
            yearly_agg_size=self.yearly_agg_size,
            static_size=self.static_size,
<<<<<<< HEAD
        )
=======
            include_prev_y=self.include_prev_y,
        )
        self.model.to(torch.device(self.device))
>>>>>>> bfe37baf
        self.model.load_state_dict(state_dict)

    def _initialize_model(self, x_ref: Optional[Tuple[torch.Tensor, ...]]) -> nn.Module:
        if self.features_per_month is None:
            assert (
                x_ref is not None
            ), f"x_ref can't be None if features_per_month or current_size is not defined"
            self.features_per_month = x_ref[0].shape[-1]
        if self.experiment == "nowcast":
            if self.current_size is None:
                assert (
                    x_ref is not None
                ), f"x_ref can't be None if features_per_month or current_size is not defined"
                self.current_size = x_ref[3].shape[-1]

        if self.include_yearly_aggs:
            if self.yearly_agg_size is None:
                assert (
                    x_ref is not None
                ), f"x_ref can't be None if features_per_month or current_size is not defined"
                self.yearly_agg_size = x_ref[4].shape[-1]

        if self.static:
            if self.static_size is None:
<<<<<<< HEAD
                assert x_ref is not None
                self.static_size = x_ref[5].shape[-1]

        return RNN(
=======
                if self.static == "features":
                    assert x_ref is not None
                    self.static_size = x_ref[5].shape[-1]
                elif self.static == "embeddings":
                    self.static_size = self.num_locations

        model = RNN(
>>>>>>> bfe37baf
            features_per_month=self.features_per_month,
            dense_features=self.dense_features,
            hidden_size=self.hidden_size,
            rnn_dropout=self.rnn_dropout,
            include_pred_month=self.include_pred_month,
            include_latlons=self.include_latlons,
            experiment=self.experiment,
            current_size=self.current_size,
            yearly_agg_size=self.yearly_agg_size,
            static_size=self.static_size,
<<<<<<< HEAD
        )
=======
            include_prev_y=self.include_prev_y,
        )
        return model.to(torch.device(self.device))
>>>>>>> bfe37baf


class RNN(nn.Module):
    def __init__(
        self,
        features_per_month,
        dense_features,
        hidden_size,
        rnn_dropout,
        include_pred_month,
        include_latlons,
        experiment,
<<<<<<< HEAD
=======
        include_prev_y,
>>>>>>> bfe37baf
        current_size=None,
        yearly_agg_size=None,
        static_size=None,
    ):
        super().__init__()

        self.experiment = experiment
        self.include_pred_month = include_pred_month
        self.include_latlons = include_latlons
        self.include_yearly_agg = False
        self.include_static = False
        self.include_prev_y = include_prev_y

        self.dropout = nn.Dropout(rnn_dropout)
<<<<<<< HEAD
        self.rnn = UnrolledRNN(
            input_size=features_per_month, hidden_size=hidden_size, batch_first=True
        )
        self.hidden_size = hidden_size
=======
>>>>>>> bfe37baf

        if include_pred_month:
            features_per_month += 12
        if include_latlons:
<<<<<<< HEAD
            dense_input_size += 2
        if experiment == "nowcast":
            assert current_size is not None
            dense_input_size += current_size
=======
            features_per_month += 2
>>>>>>> bfe37baf
        if yearly_agg_size is not None:
            self.include_yearly_agg = True
            features_per_month += yearly_agg_size
        if static_size is not None:
            self.include_static = True
            features_per_month += static_size
        if include_prev_y:
            features_per_month += 1

        self.rnn = UnrolledRNN(
            input_size=features_per_month, hidden_size=hidden_size, batch_first=True
        )
        self.hidden_size = hidden_size

        dense_input_size = hidden_size
        if experiment == "nowcast":
            assert current_size is not None
            dense_input_size += current_size

        dense_features.insert(0, dense_input_size)
        if dense_features[-1] != 1:
            dense_features.append(1)

        self.dense_layers = nn.ModuleList(
            [
                nn.Linear(
                    in_features=dense_features[i - 1], out_features=dense_features[i]
                )
                for i in range(1, len(dense_features))
            ]
        )

        self.initialize_weights()

    def initialize_weights(self):

        sqrt_k = math.sqrt(1 / self.hidden_size)
        for parameters in self.rnn.parameters():
            for pam in parameters:
                nn.init.uniform_(pam.data, -sqrt_k, sqrt_k)

        for dense_layer in self.dense_layers:
            nn.init.kaiming_uniform_(dense_layer.weight.data)
            nn.init.constant_(dense_layer.bias.data, 0)

    def forward(
        self,
        x,
        pred_month=None,
        latlons=None,
        current=None,
        yearly_aggs=None,
        static=None,
<<<<<<< HEAD
=======
        prev_y=None,
>>>>>>> bfe37baf
    ):

        sequence_length = x.shape[1]

        hidden_state = torch.zeros(1, x.shape[0], self.hidden_size)
        cell_state = torch.zeros(1, x.shape[0], self.hidden_size)

        # construct the vector with static data to be appended to the dynamic steps
        input_tensors: List[torch.Tensor] = []
        if self.include_pred_month:
            input_tensors.append(pred_month)
        if self.include_latlons:
            input_tensors.append(latlons)
        if self.include_yearly_agg:
            input_tensors.append(yearly_aggs)
        if self.include_static:
            input_tensors.append(static)
        if self.include_prev_y:
            input_tensors.append(prev_y)

        if len(input_tensors) > 0:
            input_tensor = torch.cat(input_tensors, dim=-1)

            # we also want to expand it to the number of input timesteps
            input_tensor = input_tensor.unsqueeze(1)
            with_time_dims = torch.cat([input_tensor] * sequence_length, dim=1)

            x = torch.cat((x, with_time_dims), dim=-1)

        if x.is_cuda:
            hidden_state = hidden_state.cuda()
            cell_state = cell_state.cuda()

        for i in range(sequence_length):
            # The reason the RNN is unrolled here is to apply dropout to each timestep;
            # The rnn_dropout argument only applies it after each layer.
            # https://www.tensorflow.org/api_docs/python/tf/nn/rnn_cell/DropoutWrapper
            input_x = x[:, i, :].unsqueeze(1)
            _, (hidden_state, cell_state) = self.rnn(
                input_x, (hidden_state, cell_state)
            )
            hidden_state = self.dropout(hidden_state)

        x = hidden_state.squeeze(0)

<<<<<<< HEAD
        if self.include_pred_month:
            x = torch.cat((x, pred_month), dim=-1)
        if self.include_latlons:
            x = torch.cat((x, latlons), dim=-1)
=======
>>>>>>> bfe37baf
        if self.experiment == "nowcast":
            assert current is not None
            x = torch.cat((x, current), dim=-1)

        for layer_number, dense_layer in enumerate(self.dense_layers):
            x = dense_layer(x)
        return x


class UnrolledRNN(nn.Module):
    """An unrolled RNN. The motivation for this is mainly so that we can explain this model using
    the shap deep explainer, but also because we unroll the RNN anyway to apply dropout.
    """

    def __init__(self, input_size, hidden_size, batch_first=True):
        super().__init__()

        self.input_size = input_size
        self.hidden_size = hidden_size
        self.batch_first = batch_first

        self.forget_gate = nn.Sequential(
            *[
                nn.Linear(
                    in_features=input_size + hidden_size,
                    out_features=hidden_size,
                    bias=True,
                ),
                nn.Sigmoid(),
            ]
        )

        self.update_gate = nn.Sequential(
            *[
                nn.Linear(
                    in_features=input_size + hidden_size,
                    out_features=hidden_size,
                    bias=True,
                ),
                nn.Sigmoid(),
            ]
        )

        self.update_candidates = nn.Sequential(
            *[
                nn.Linear(
                    in_features=input_size + hidden_size,
                    out_features=hidden_size,
                    bias=True,
                ),
                nn.Tanh(),
            ]
        )

        self.output_gate = nn.Sequential(
            *[
                nn.Linear(
                    in_features=input_size + hidden_size,
                    out_features=hidden_size,
                    bias=True,
                ),
                nn.Sigmoid(),
            ]
        )

        self.cell_state_activation = nn.Tanh()

    def forward(self, x, state):
        hidden, cell = state

        if self.batch_first:
            hidden, cell = torch.transpose(hidden, 0, 1), torch.transpose(cell, 0, 1)

        forget_state = self.forget_gate(torch.cat((x, hidden), dim=-1))
        update_state = self.update_gate(torch.cat((x, hidden), dim=-1))
        cell_candidates = self.update_candidates(torch.cat((x, hidden), dim=-1))

        updated_cell = (forget_state * cell) + (update_state * cell_candidates)

        output_state = self.output_gate(torch.cat((x, hidden), dim=-1))
        updated_hidden = output_state * self.cell_state_activation(updated_cell)

        if self.batch_first:
            updated_hidden = torch.transpose(updated_hidden, 0, 1)
            updated_cell = torch.transpose(updated_cell, 0, 1)

        return updated_hidden, (updated_hidden, updated_cell)<|MERGE_RESOLUTION|>--- conflicted
+++ resolved
@@ -30,16 +30,12 @@
         include_yearly_aggs: bool = True,
         surrounding_pixels: Optional[int] = None,
         ignore_vars: Optional[List[str]] = None,
-<<<<<<< HEAD
-        include_static: bool = True,
-=======
         static: Optional[str] = "features",
         device: str = "cuda:0",
         predict_delta: bool = False,
         spatial_mask: Union[xr.DataArray, Path] = None,
         include_prev_y: bool = True,
         normalize_y: bool = True,
->>>>>>> bfe37baf
     ) -> None:
         super().__init__(
             data_folder,
@@ -52,25 +48,18 @@
             include_yearly_aggs,
             surrounding_pixels,
             ignore_vars,
-<<<<<<< HEAD
-            include_static,
-=======
             static,
             device,
             predict_delta=predict_delta,
             spatial_mask=spatial_mask,
             include_prev_y=include_prev_y,
             normalize_y=normalize_y,
->>>>>>> bfe37baf
         )
 
         # to initialize and save the model
         self.hidden_size = hidden_size
         self.rnn_dropout = rnn_dropout
-<<<<<<< HEAD
-=======
         self.input_dense_features = copy(dense_features)
->>>>>>> bfe37baf
         if dense_features is None:
             dense_features = []
         self.dense_features = dense_features
@@ -95,11 +84,7 @@
             "batch_size": self.batch_size,
             "hidden_size": self.hidden_size,
             "rnn_dropout": self.rnn_dropout,
-<<<<<<< HEAD
-            "dense_features": self.dense_features,
-=======
             "dense_features": self.input_dense_features,
->>>>>>> bfe37baf
             "include_pred_month": self.include_pred_month,
             "include_latlons": self.include_latlons,
             "surrounding_pixels": self.surrounding_pixels,
@@ -107,13 +92,6 @@
             "include_monthly_aggs": self.include_monthly_aggs,
             "include_yearly_aggs": self.include_yearly_aggs,
             "experiment": self.experiment,
-<<<<<<< HEAD
-            "include_static": self.include_static,
-        }
-
-        with (self.model_dir / "model.pkl").open("wb") as f:
-            pickle.dump(model_dict, f)
-=======
             "static": self.static,
             "device": self.device,
             "spatial_mask": self.spatial_mask,
@@ -122,7 +100,6 @@
         }
 
         torch.save(model_dict, self.model_dir / "model.pt")
->>>>>>> bfe37baf
 
     def load(
         self,
@@ -148,13 +125,9 @@
             current_size=self.current_size,
             yearly_agg_size=self.yearly_agg_size,
             static_size=self.static_size,
-<<<<<<< HEAD
-        )
-=======
             include_prev_y=self.include_prev_y,
         )
         self.model.to(torch.device(self.device))
->>>>>>> bfe37baf
         self.model.load_state_dict(state_dict)
 
     def _initialize_model(self, x_ref: Optional[Tuple[torch.Tensor, ...]]) -> nn.Module:
@@ -179,12 +152,6 @@
 
         if self.static:
             if self.static_size is None:
-<<<<<<< HEAD
-                assert x_ref is not None
-                self.static_size = x_ref[5].shape[-1]
-
-        return RNN(
-=======
                 if self.static == "features":
                     assert x_ref is not None
                     self.static_size = x_ref[5].shape[-1]
@@ -192,7 +159,6 @@
                     self.static_size = self.num_locations
 
         model = RNN(
->>>>>>> bfe37baf
             features_per_month=self.features_per_month,
             dense_features=self.dense_features,
             hidden_size=self.hidden_size,
@@ -203,13 +169,9 @@
             current_size=self.current_size,
             yearly_agg_size=self.yearly_agg_size,
             static_size=self.static_size,
-<<<<<<< HEAD
-        )
-=======
             include_prev_y=self.include_prev_y,
         )
         return model.to(torch.device(self.device))
->>>>>>> bfe37baf
 
 
 class RNN(nn.Module):
@@ -222,10 +184,7 @@
         include_pred_month,
         include_latlons,
         experiment,
-<<<<<<< HEAD
-=======
         include_prev_y,
->>>>>>> bfe37baf
         current_size=None,
         yearly_agg_size=None,
         static_size=None,
@@ -240,25 +199,11 @@
         self.include_prev_y = include_prev_y
 
         self.dropout = nn.Dropout(rnn_dropout)
-<<<<<<< HEAD
-        self.rnn = UnrolledRNN(
-            input_size=features_per_month, hidden_size=hidden_size, batch_first=True
-        )
-        self.hidden_size = hidden_size
-=======
->>>>>>> bfe37baf
 
         if include_pred_month:
             features_per_month += 12
         if include_latlons:
-<<<<<<< HEAD
-            dense_input_size += 2
-        if experiment == "nowcast":
-            assert current_size is not None
-            dense_input_size += current_size
-=======
             features_per_month += 2
->>>>>>> bfe37baf
         if yearly_agg_size is not None:
             self.include_yearly_agg = True
             features_per_month += yearly_agg_size
@@ -312,10 +257,7 @@
         current=None,
         yearly_aggs=None,
         static=None,
-<<<<<<< HEAD
-=======
         prev_y=None,
->>>>>>> bfe37baf
     ):
 
         sequence_length = x.shape[1]
@@ -361,13 +303,6 @@
 
         x = hidden_state.squeeze(0)
 
-<<<<<<< HEAD
-        if self.include_pred_month:
-            x = torch.cat((x, pred_month), dim=-1)
-        if self.include_latlons:
-            x = torch.cat((x, latlons), dim=-1)
-=======
->>>>>>> bfe37baf
         if self.experiment == "nowcast":
             assert current is not None
             x = torch.cat((x, current), dim=-1)

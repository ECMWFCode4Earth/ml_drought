--- conflicted
+++ resolved
@@ -30,10 +30,7 @@
         static: Optional[str] = "features",
         device: str = "cuda:0",
         predict_delta: bool = False,
-<<<<<<< HEAD
-=======
         spatial_mask: Union[xr.DataArray, Path] = None,
->>>>>>> 35a852ba
     ) -> None:
         super().__init__(
             data_folder,
@@ -49,10 +46,7 @@
             static,
             device,
             predict_delta=predict_delta,
-<<<<<<< HEAD
-=======
             spatial_mask=spatial_mask,
->>>>>>> 35a852ba
         )
 
         self.input_layer_sizes = copy(layer_sizes)

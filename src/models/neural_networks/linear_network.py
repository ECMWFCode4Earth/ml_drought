--- conflicted
+++ resolved
@@ -27,16 +27,12 @@
         include_yearly_aggs: bool = True,
         surrounding_pixels: Optional[int] = None,
         ignore_vars: Optional[List[str]] = None,
-<<<<<<< HEAD
-        include_static: bool = True,
-=======
         static: Optional[str] = "features",
         device: str = "cuda:0",
         predict_delta: bool = False,
         spatial_mask: Union[xr.DataArray, Path] = None,
         include_prev_y: bool = True,
         normalize_y: bool = True,
->>>>>>> bfe37baf
     ) -> None:
         super().__init__(
             data_folder,
@@ -49,11 +45,6 @@
             include_yearly_aggs,
             surrounding_pixels,
             ignore_vars,
-<<<<<<< HEAD
-            include_static,
-        )
-
-=======
             static,
             device,
             predict_delta=predict_delta,
@@ -63,7 +54,6 @@
         )
 
         self.input_layer_sizes = copy(layer_sizes)
->>>>>>> bfe37baf
         if type(layer_sizes) is int:
             layer_sizes = cast(List[int], [layer_sizes])
 
@@ -82,11 +72,7 @@
                 "state_dict": self.model.state_dict(),
                 "input_size": self.input_size,
             },
-<<<<<<< HEAD
-            "layer_sizes": self.layer_sizes,
-=======
             "layer_sizes": self.input_layer_sizes,
->>>>>>> bfe37baf
             "dropout": self.dropout,
             "include_pred_month": self.include_pred_month,
             "include_latlons": self.include_latlons,
@@ -95,13 +81,6 @@
             "ignore_vars": self.ignore_vars,
             "include_monthly_aggs": self.include_monthly_aggs,
             "include_yearly_aggs": self.include_yearly_aggs,
-<<<<<<< HEAD
-            "include_static": self.include_static,
-        }
-
-        with (self.model_dir / "model.pkl").open("wb") as f:
-            pickle.dump(model_dict, f)
-=======
             "static": self.static,
             "device": self.device,
             "spatial_mask": self.spatial_mask,
@@ -110,7 +89,6 @@
         }
 
         torch.save(model_dict, self.model_dir / "model.pt")
->>>>>>> bfe37baf
 
     def load(self, state_dict: Dict, input_size: int) -> None:
 
@@ -123,27 +101,18 @@
             include_latlons=self.include_latlons,
             include_yearly_aggs=self.include_yearly_aggs,
             experiment=self.experiment,
-<<<<<<< HEAD
-            include_static=self.include_static,
-        )
-=======
             include_static=True if self.static is not None else False,
             include_prev_y=self.include_prev_y,
         )
         self.model.to(torch.device(self.device))
->>>>>>> bfe37baf
         self.model.load_state_dict(state_dict)
 
     def _initialize_model(self, x_ref: Optional[Tuple[torch.Tensor, ...]]) -> nn.Module:
         if self.input_size is None:
             assert x_ref is not None, "x_ref can't be None if no input size is defined!"
-<<<<<<< HEAD
-            input_size = x_ref[0].view(x_ref[0].shape[0], -1).shape[1]
-=======
             # input_size = x_ref[0].view(x_ref[0].shape[0], -1).shape[1]
             input_size = x_ref[0].reshape(x_ref[0].shape[0], -1).shape[1]
 
->>>>>>> bfe37baf
             if self.experiment == "nowcast":
                 current_tensor = x_ref[3]
                 input_size += current_tensor.shape[-1]
@@ -159,11 +128,7 @@
                 input_size += 1
             self.input_size = input_size
 
-<<<<<<< HEAD
-        return LinearModel(
-=======
         model = LinearModel(
->>>>>>> bfe37baf
             input_size=self.input_size,
             layer_sizes=self.layer_sizes,
             dropout=self.dropout,
@@ -171,15 +136,10 @@
             include_latlons=self.include_latlons,
             include_yearly_aggs=self.include_yearly_aggs,
             experiment=self.experiment,
-<<<<<<< HEAD
-            include_static=self.include_static,
-        )
-=======
             include_static=True if self.static is not None else False,
             include_prev_y=self.include_prev_y,
         )
         return model.to(torch.device(self.device))
->>>>>>> bfe37baf
 
 
 class LinearModel(nn.Module):
@@ -192,10 +152,7 @@
         include_latlons,
         include_yearly_aggs,
         include_static,
-<<<<<<< HEAD
-=======
         include_prev_y,
->>>>>>> bfe37baf
         experiment="one_month_forecast",
     ):
         super().__init__()
@@ -250,10 +207,7 @@
         current=None,
         yearly_aggs=None,
         static=None,
-<<<<<<< HEAD
-=======
         prev_y=None,
->>>>>>> bfe37baf
     ):
         # flatten the final 2 dimensions (time / feature)
         x = x.contiguous().view(x.shape[0], -1)

from pathlib import Path
import pickle

import torch
from torch import nn
from typing import cast, Dict, List, Optional, Tuple, Union

from .base import NNBase


class LinearNetwork(NNBase):

    model_name = 'linear_network'

    def __init__(self, layer_sizes: Union[int, List[int]],
                 dropout: float = 0.25,
                 data_folder: Path = Path('data'),
                 batch_size: int = 1,
                 experiment: str = 'one_month_forecast',
                 pred_months: Optional[List[int]] = None,
                 include_pred_month: bool = True,
<<<<<<< HEAD
                 include_latlons: bool = True,
                 surrounding_pixels: Optional[int] = None,
                 ignore_vars: Optional[List[str]] = None) -> None:
        super().__init__(data_folder, batch_size, experiment, pred_months, include_pred_month,
                         include_latlons, surrounding_pixels, ignore_vars)
=======
                 include_latlons: bool = False,
                 include_monthly_aggs: bool = True,
                 include_yearly_aggs: bool = True,
                 surrounding_pixels: Optional[int] = None) -> None:
        super().__init__(data_folder, batch_size, experiment, pred_months, include_pred_month,
                         include_latlons, include_monthly_aggs, include_yearly_aggs,
                         surrounding_pixels)

>>>>>>> 8cbd9108
        if type(layer_sizes) is int:
            layer_sizes = cast(List[int], [layer_sizes])

        # to initialize and save the model
        self.layer_sizes = layer_sizes
        self.dropout = dropout
        self.input_size: Optional[int] = None

    def save_model(self):

        assert self.model is not None, 'Model must be trained before it can be saved!'

        model_dict = {
            'batch_size': self.batch_size,
            'model': {'state_dict': self.model.state_dict(),
                      'input_size': self.input_size},
            'layer_sizes': self.layer_sizes,
            'dropout': self.dropout,
            'include_pred_month': self.include_pred_month,
            'include_latlons': self.include_latlons,
            'surrounding_pixels': self.surrounding_pixels,
<<<<<<< HEAD
            'experiment': self.experiment,
            'ignore_vars': self.ignore_vars
=======
            'include_monthly_aggs': self.include_monthly_aggs,
            'include_yearly_aggs': self.include_yearly_aggs,
            'experiment': self.experiment
>>>>>>> 8cbd9108
        }

        with (self.model_dir / 'model.pkl').open('wb') as f:
            pickle.dump(model_dict, f)

    def load(self, state_dict: Dict, input_size: int) -> None:

        self.input_size = input_size
        self.model: LinearModel = LinearModel(input_size=self.input_size,
                                              layer_sizes=self.layer_sizes,
                                              dropout=self.dropout,
                                              include_pred_month=self.include_pred_month,
                                              include_latlons=self.include_latlons,
                                              include_yearly_aggs=self.include_yearly_aggs,
                                              experiment=self.experiment)
        self.model.load_state_dict(state_dict)

    def _initialize_model(self, x_ref: Optional[Tuple[torch.Tensor, ...]]) -> nn.Module:
        if self.input_size is None:
            assert x_ref is not None, "x_ref can't be None if no input size is defined!"
            input_size = x_ref[0].view(x_ref[0].shape[0], -1).shape[1]
            if self.experiment == 'nowcast':
                current_tensor = x_ref[3]
                input_size += current_tensor.shape[-1]
            if self.include_yearly_aggs:
                ym_tensor = x_ref[4]
                input_size += ym_tensor.shape[-1]
            self.input_size = input_size
        return LinearModel(input_size=self.input_size,
                           layer_sizes=self.layer_sizes,
                           dropout=self.dropout,
                           include_pred_month=self.include_pred_month,
                           include_latlons=self.include_latlons,
                           include_yearly_aggs=self.include_yearly_aggs,
                           experiment=self.experiment)


class LinearModel(nn.Module):

    def __init__(self, input_size, layer_sizes, dropout, include_pred_month,
                 include_latlons, include_yearly_aggs, experiment='one_month_forecast'):
        super().__init__()

        self.include_pred_month = include_pred_month
        self.include_latlons = include_latlons
        self.include_yearly_aggs = include_yearly_aggs
        self.experiment = experiment

        # change the size of inputs if include_pred_month
        if self.include_pred_month:
            input_size += 12
        if include_latlons:
            input_size += 2

        # first layer is the input layer
        layer_sizes.insert(0, input_size)

        # dense layers from 2nd (1) -> penultimate (-2)
        self.dense_layers = nn.ModuleList([
            LinearBlock(in_features=layer_sizes[i - 1],
                        out_features=layer_sizes[i], dropout=dropout) for
            i in range(1, len(layer_sizes))
        ])

        # final layer is producing a scalar
        self.final_dense = nn.Linear(in_features=layer_sizes[-1], out_features=1)

        self.init_weights()

    def init_weights(self):
        for dense_layer in self.dense_layers:
            nn.init.kaiming_uniform_(dense_layer.linear.weight.data)

        nn.init.kaiming_uniform_(self.final_dense.weight.data)
        # http://cs231n.github.io/neural-networks-2/#init
        # see: Initializing the biases
        nn.init.constant_(self.final_dense.bias.data, 0)

    def forward(self, x, pred_month=None, latlons=None, current=None,
                yearly_aggs=None):
        # flatten the final 2 dimensions (time / feature)
        x = x.contiguous().view(x.shape[0], -1)

        # concatenate the one_hot_month matrix onto X
        if self.include_pred_month:
            x = torch.cat((x, pred_month), dim=-1)
        if self.include_latlons:
            x = torch.cat((x, latlons), dim=-1)
        # concatenate the non-target variables onto X
        if self.experiment == 'nowcast':
            assert current is not None
            x = torch.cat((x, current), dim=-1)
        if self.include_yearly_aggs:
            x = torch.cat((x, yearly_aggs), dim=-1)

        # pass the inputs through the layers
        for layer in self.dense_layers:
            x = layer(x)

        # pass through the final layer for a scalar prediction
        return self.final_dense(x)


class LinearBlock(nn.Module):
    """
    A linear layer followed by batchnorm, a ReLU activation, and dropout
    """

    def __init__(self, in_features, out_features, dropout=0.25):
        super().__init__()
        self.linear = nn.Linear(in_features=in_features, out_features=out_features, bias=False)
        self.relu = nn.LeakyReLU(negative_slope=0.1, inplace=True)
        self.batchnorm = nn.BatchNorm1d(num_features=out_features)
        self.dropout = nn.Dropout(dropout)

    def forward(self, x):
        x = self.relu(self.batchnorm(self.linear(x)))
        return self.dropout(x)<|MERGE_RESOLUTION|>--- conflicted
+++ resolved
@@ -19,22 +19,15 @@
                  experiment: str = 'one_month_forecast',
                  pred_months: Optional[List[int]] = None,
                  include_pred_month: bool = True,
-<<<<<<< HEAD
-                 include_latlons: bool = True,
+                 include_latlons: bool = False,
+                 include_monthly_aggs: bool = True,
+                 include_yearly_aggs: bool = True,
                  surrounding_pixels: Optional[int] = None,
                  ignore_vars: Optional[List[str]] = None) -> None:
         super().__init__(data_folder, batch_size, experiment, pred_months, include_pred_month,
-                         include_latlons, surrounding_pixels, ignore_vars)
-=======
-                 include_latlons: bool = False,
-                 include_monthly_aggs: bool = True,
-                 include_yearly_aggs: bool = True,
-                 surrounding_pixels: Optional[int] = None) -> None:
-        super().__init__(data_folder, batch_size, experiment, pred_months, include_pred_month,
                          include_latlons, include_monthly_aggs, include_yearly_aggs,
-                         surrounding_pixels)
+                         surrounding_pixels, ignore_vars)
 
->>>>>>> 8cbd9108
         if type(layer_sizes) is int:
             layer_sizes = cast(List[int], [layer_sizes])
 
@@ -56,14 +49,11 @@
             'include_pred_month': self.include_pred_month,
             'include_latlons': self.include_latlons,
             'surrounding_pixels': self.surrounding_pixels,
-<<<<<<< HEAD
             'experiment': self.experiment,
-            'ignore_vars': self.ignore_vars
-=======
+            'ignore_vars': self.ignore_vars,
             'include_monthly_aggs': self.include_monthly_aggs,
             'include_yearly_aggs': self.include_yearly_aggs,
             'experiment': self.experiment
->>>>>>> 8cbd9108
         }
 
         with (self.model_dir / 'model.pkl').open('wb') as f:

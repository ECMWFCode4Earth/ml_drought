from pathlib import Path
import pickle

import torch
from torch import nn
from typing import cast, Dict, List, Optional, Tuple, Union

from .base import NNBase, LinearBlock


class LinearNetwork(NNBase):

    model_name = 'linear_network'

    def __init__(self, layer_sizes: Union[int, List[int]],
                 dropout: float = 0.25,
                 data_folder: Path = Path('data'),
                 batch_size: int = 1,
                 experiment: str = 'one_month_forecast',
                 pred_months: Optional[List[int]] = None,
                 include_pred_month: bool = True,
<<<<<<< HEAD
                 surrounding_pixels: Optional[int] = None,
                 ignore_vars: Optional[List[str]] = None) -> None:
        super().__init__(data_folder, batch_size, experiment, pred_months, include_pred_month,
                         surrounding_pixels, ignore_vars)
=======
                 include_latlons: bool = True,
                 surrounding_pixels: Optional[int] = None) -> None:
        super().__init__(data_folder, batch_size, experiment, pred_months, include_pred_month,
                         include_latlons, surrounding_pixels)
>>>>>>> 0dda6fd7

        if type(layer_sizes) is int:
            layer_sizes = cast(List[int], [layer_sizes])

        # to initialize and save the model
        self.layer_sizes = layer_sizes
        self.dropout = dropout
        self.input_size: Optional[int] = None

    def save_model(self):

        assert self.model is not None, 'Model must be trained before it can be saved!'

        model_dict = {
            'batch_size': self.batch_size,
            'model': {'state_dict': self.model.state_dict(),
                      'input_size': self.input_size},
            'layer_sizes': self.layer_sizes,
            'dropout': self.dropout,
            'include_pred_month': self.include_pred_month,
            'include_latlons': self.include_latlons,
            'surrounding_pixels': self.surrounding_pixels,
            'experiment': self.experiment,
            'ignore_vars': self.ignore_vars
        }

        with (self.model_dir / 'model.pkl').open('wb') as f:
            pickle.dump(model_dict, f)

    def load(self, state_dict: Dict, input_size: int) -> None:

        self.input_size = input_size
        self.model: LinearModel = LinearModel(input_size=self.input_size,
                                              layer_sizes=self.layer_sizes,
                                              dropout=self.dropout,
                                              include_pred_month=self.include_pred_month,
                                              include_latlons=self.include_latlons,
                                              experiment=self.experiment)
        self.model.load_state_dict(state_dict)

    def _initialize_model(self, x_ref: Optional[Tuple[torch.Tensor, ...]]) -> nn.Module:
        if self.input_size is None:
            assert x_ref is not None, "x_ref can't be None if no input size is defined!"
            input_size = x_ref[0].view(x_ref[0].shape[0], -1).shape[1]
            if self.experiment == 'nowcast':
                current_tensor = x_ref[2]
                input_size += current_tensor.shape[-1]
            self.input_size = input_size
        return LinearModel(input_size=self.input_size,
                           layer_sizes=self.layer_sizes,
                           dropout=self.dropout,
                           include_pred_month=self.include_pred_month,
                           include_latlons=self.include_latlons,
                           experiment=self.experiment)


class LinearModel(nn.Module):

    def __init__(self, input_size, layer_sizes, dropout, include_pred_month,
                 include_latlons, experiment='one_month_forecast'):
        super().__init__()

        self.include_pred_month = include_pred_month
        self.include_latlons = include_latlons
        self.experiment = experiment

        # change the size of inputs if include_pred_month
        if self.include_pred_month:
            input_size += 12
        if include_latlons:
            input_size += 2

        # first layer is the input layer
        layer_sizes.insert(0, input_size)

        # dense layers from 2nd (1) -> penultimate (-2)
        self.dense_layers = nn.ModuleList([
            LinearBlock(in_features=layer_sizes[i - 1],
                        out_features=layer_sizes[i], dropout=dropout) for
            i in range(1, len(layer_sizes))
        ])

        # final layer is producing a scalar
        self.final_dense = nn.Linear(in_features=layer_sizes[-1], out_features=1)

        self.init_weights()

    def init_weights(self):
        for dense_layer in self.dense_layers:
            nn.init.kaiming_uniform_(dense_layer.linear.weight.data)

        nn.init.kaiming_uniform_(self.final_dense.weight.data)
        # http://cs231n.github.io/neural-networks-2/#init
        # see: Initializing the biases
        nn.init.constant_(self.final_dense.bias.data, 0)

    def forward(self, x, pred_month=None, latlons=None, current=None):
        # flatten the final 2 dimensions (time / feature)
        x = x.contiguous().view(x.shape[0], -1)

        # concatenate the one_hot_month matrix onto X
        if self.include_pred_month:
            x = torch.cat((x, pred_month), dim=-1)

        if self.include_latlons:
            x = torch.cat((x, latlons), dim=-1)

        # concatenate the non-target variables onto X
        if self.experiment == 'nowcast':
            assert current is not None
            x = torch.cat((x, current), dim=-1)

        # pass the inputs through the layers
        for layer in self.dense_layers:
            x = layer(x)

        # pass through the final layer for a scalar prediction
        return self.final_dense(x)<|MERGE_RESOLUTION|>--- conflicted
+++ resolved
@@ -19,18 +19,11 @@
                  experiment: str = 'one_month_forecast',
                  pred_months: Optional[List[int]] = None,
                  include_pred_month: bool = True,
-<<<<<<< HEAD
+                 include_latlons: bool = True,
                  surrounding_pixels: Optional[int] = None,
                  ignore_vars: Optional[List[str]] = None) -> None:
         super().__init__(data_folder, batch_size, experiment, pred_months, include_pred_month,
-                         surrounding_pixels, ignore_vars)
-=======
-                 include_latlons: bool = True,
-                 surrounding_pixels: Optional[int] = None) -> None:
-        super().__init__(data_folder, batch_size, experiment, pred_months, include_pred_month,
-                         include_latlons, surrounding_pixels)
->>>>>>> 0dda6fd7
-
+                         include_latlons, surrounding_pixels, ignore_vars)
         if type(layer_sizes) is int:
             layer_sizes = cast(List[int], [layer_sizes])
 
@@ -75,7 +68,7 @@
             assert x_ref is not None, "x_ref can't be None if no input size is defined!"
             input_size = x_ref[0].view(x_ref[0].shape[0], -1).shape[1]
             if self.experiment == 'nowcast':
-                current_tensor = x_ref[2]
+                current_tensor = x_ref[3]
                 input_size += current_tensor.shape[-1]
             self.input_size = input_size
         return LinearModel(input_size=self.input_size,

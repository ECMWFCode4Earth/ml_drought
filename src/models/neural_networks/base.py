--- conflicted
+++ resolved
@@ -36,12 +36,9 @@
         spatial_mask: Union[xr.DataArray, Path] = None,
         include_prev_y: bool = True,
         normalize_y: bool = True,
-<<<<<<< HEAD
         clear_nans: bool = True,
         weight_observations: bool = False,
-=======
         explain: bool = False,
->>>>>>> 5c3eb655
     ) -> None:
         super().__init__(
             data_folder=data_folder,
@@ -69,16 +66,12 @@
             self.device = "cpu"
         torch.manual_seed(42)
 
-<<<<<<< HEAD
-        self.explainer: Optional[shap.DeepExplainer] = None
-        self.weight_observations = weight_observations
-=======
         if explain:
             global shap
             if shap is None:
                 import shap
             self.explainer: Optional[shap.DeepExplainer] = None  # type: ignore
->>>>>>> 5c3eb655
+        self.weight_observations = weight_observations
 
     def to(self, device: str = "cpu"):
         # move the model onto the right device

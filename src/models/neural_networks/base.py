--- conflicted
+++ resolved
@@ -269,21 +269,11 @@
                 else:
                     output_cur.append(x[3][idx])
 
-<<<<<<< HEAD
-                if x[4] is not None:
-                    # TODO: Gabi help for situations where not include yearly_aggs
-                    # yearly aggs
-                    output_ym = []
-                    output_ym.append(x[4][idx])
-                else:
-                    output_ym = None
-=======
                 # yearly aggs
                 if x[4] is None:
                     output_ym.append(torch.zeros(1))
                 else:
                     output_ym.append(x[4][idx])
->>>>>>> dec78bc8
 
                 # static data
                 if self.static == "embeddings":

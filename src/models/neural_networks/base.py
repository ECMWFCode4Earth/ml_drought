import numpy as np
import random
from pathlib import Path
import pickle
import math
import xarray as xr

import torch
from torch.nn import functional as F

import shap

from typing import cast, Dict, List, Optional, Tuple, Union

from ..base import ModelBase
from ..utils import chunk_array
from ..data import DataLoader, train_val_mask, TrainData, idx_to_input


class NNBase(ModelBase):
    def __init__(
        self,
        data_folder: Path = Path("data"),
        batch_size: int = 1,
        experiment: str = "one_month_forecast",
        pred_months: Optional[List[int]] = None,
        include_pred_month: bool = True,
        include_latlons: bool = False,
        include_monthly_aggs: bool = True,
        include_yearly_aggs: bool = True,
        surrounding_pixels: Optional[int] = None,
        ignore_vars: Optional[List[str]] = None,
        static: Optional[str] = "features",
        device: str = "cuda:0",
        predict_delta: bool = False,
<<<<<<< HEAD
=======
        spatial_mask: Union[xr.DataArray, Path] = None,
        include_prev_y: bool = True,
        normalize_y: bool = True,
>>>>>>> f1af9364
    ) -> None:
        super().__init__(
            data_folder=data_folder,
            batch_size=batch_size,
            experiment=experiment,
            pred_months=pred_months,
            include_pred_month=include_pred_month,
            include_latlons=include_latlons,
            include_monthly_aggs=include_monthly_aggs,
            include_yearly_aggs=include_yearly_aggs,
            surrounding_pixels=surrounding_pixels,
            ignore_vars=ignore_vars,
            static=static,
            predict_delta=predict_delta,
<<<<<<< HEAD
=======
            spatial_mask=spatial_mask,
            include_prev_y=include_prev_y,
            normalize_y=normalize_y,
>>>>>>> f1af9364
        )

        # for reproducibility
        if (device != "cpu") and torch.cuda.is_available():
            self.device = device
        else:
            self.device = "cpu"
        torch.manual_seed(42)

        self.explainer: Optional[shap.DeepExplainer] = None

    def to(self, device: str = "cpu"):
        # move the model onto the right device
        raise NotImplementedError

    def _make_analysis_folder(self) -> Path:
        analysis_folder = self.model_dir / "analysis"
        if not analysis_folder.exists():
            analysis_folder.mkdir()
        return analysis_folder

    def _initialize_model(self, x_ref: Tuple[torch.Tensor, ...]) -> torch.nn.Module:
        raise NotImplementedError

    def train(
        self,
        num_epochs: int = 1,
        early_stopping: Optional[int] = None,
        batch_size: int = 256,
        learning_rate: float = 1e-3,
        val_split: float = 0.1,
    ) -> None:
        print(f"Training {self.model_name} for experiment {self.experiment}")

        if early_stopping is not None:
            len_mask = len(
                DataLoader._load_datasets(
                    self.data_path,
                    mode="train",
                    experiment=self.experiment,
                    shuffle_data=False,
                    pred_months=self.pred_months,
                )
            )
            train_mask, val_mask = train_val_mask(len_mask, val_split)

            train_dataloader = self.get_dataloader(
                mode="train", mask=train_mask, to_tensor=True, shuffle_data=True
            )
            val_dataloader = self.get_dataloader(
                mode="train", mask=val_mask, to_tensor=True, shuffle_data=False
            )

            batches_without_improvement = 0
            best_val_score = np.inf
        else:
            train_dataloader = self.get_dataloader(
                mode="train", to_tensor=True, shuffle_data=True
            )

        # initialize the model
        if self.model is None:
            x_ref, _ = next(iter(train_dataloader))
            model = self._initialize_model(x_ref)
            self.model = model

        optimizer = torch.optim.Adam(
            [pam for pam in self.model.parameters()], lr=learning_rate
        )

        for epoch in range(num_epochs):
            train_rmse = []
            train_l1 = []
            self.model.train()
            for x, y in train_dataloader:
                for x_batch, y_batch in chunk_array(x, y, batch_size, shuffle=True):
                    optimizer.zero_grad()
                    pred = self.model(
                        *self._input_to_tuple(cast(Tuple[torch.Tensor, ...], x_batch))
                    )
                    loss = F.smooth_l1_loss(pred, y_batch)
                    loss.backward()
                    optimizer.step()

                    with torch.no_grad():
                        rmse = F.mse_loss(pred, y_batch)
                        train_rmse.append(math.sqrt(rmse.cpu().item()))

                    train_l1.append(loss.item())

            if early_stopping is not None:
                self.model.eval()
                val_rmse = []
                with torch.no_grad():
                    for x, y in val_dataloader:
                        val_pred_y = self.model(*self._input_to_tuple(x))
                        val_loss = F.mse_loss(val_pred_y, y)

                        val_rmse.append(math.sqrt(val_loss.cpu().item()))

            print(
                f"Epoch {epoch + 1}, train smooth L1: {np.mean(train_l1)}, "
                f"RMSE: {np.mean(train_rmse)}"
            )

            if early_stopping is not None:
                epoch_val_rmse = np.mean(val_rmse)
                print(f"Val RMSE: {epoch_val_rmse}")
                if epoch_val_rmse < best_val_score:
                    batches_without_improvement = 0
                    best_val_score = epoch_val_rmse
                    best_model_dict = self.model.state_dict()
                else:
                    batches_without_improvement += 1
                    if batches_without_improvement == early_stopping:
                        print("Early stopping!")
                        self.model.load_state_dict(best_model_dict)
                        return None

    def predict(self) -> Tuple[Dict[str, Dict[str, np.ndarray]], Dict[str, np.ndarray]]:

        test_arrays_loader = self.get_dataloader(
            mode="test", to_tensor=True, shuffle_data=False
        )

        preds_dict: Dict[str, np.ndarray] = {}
        test_arrays_dict: Dict[str, Dict[str, np.ndarray]] = {}

        assert (
            self.model is not None
        ), "Model must be trained before predictions can be generated"

        self.model.eval()
        with torch.no_grad():
            for dict in test_arrays_loader:
                for key, val in dict.items():
                    preds = self.model(*self._input_to_tuple(val.x))
                    preds_dict[key] = preds.cpu().numpy()
                    test_arrays_dict[key] = {
                        "y": val.y.cpu().numpy(),
                        "latlons": val.latlons,
                        "time": val.target_time,
                        "y_var": val.y_var,
                    }
                    if self.predict_delta:
                        assert val.historical_target.shape[0] == val.y.shape[0], (
                            "Expect"
                            f"the shape of the y ({val.y.shape})"
                            f" and historical_target ({val.historical_target.shape})"
                            " to be the same!"
                        )
                        test_arrays_dict[key][
                            "historical_target"
                        ] = val.historical_target

        return test_arrays_dict, preds_dict

    def _get_background(self, sample_size: int = 150) -> List[torch.Tensor]:

        print("Extracting a sample of the training data")

        train_dataloader = self.get_dataloader(
            mode="train", shuffle_data=True, to_tensor=True
        )

        output_tensors: List[torch.Tensor] = []
        output_pm: List[torch.Tensor] = []
        output_ll: List[torch.Tensor] = []
        output_cur: List[torch.Tensor] = []
        output_ym: List[torch.Tensor] = []
        output_static: List[torch.Tensor] = []
        output_prev_y: List[torch.Tensor] = []

        samples_per_instance = max(1, sample_size // len(train_dataloader))

        for x, _ in train_dataloader:
            for _ in range(samples_per_instance):
                idx = random.randint(0, x[0].shape[0] - 1)
                output_tensors.append(x[0][idx])

                # one hot months
                one_hot_months = self._one_hot(x[1][idx : idx + 1], 12)
                output_pm.append(one_hot_months)

                # latlons
                output_ll.append(x[2][idx])

                # current array
                if x[3] is None:
                    output_cur.append(torch.zeros(1))
                else:
                    output_cur.append(x[3][idx])

                # yearly aggs
                output_ym.append(x[4][idx])

                # static data
                if self.static == "embeddings":
                    output_static.append(
                        self._one_hot(x[5][idx], cast(int, self.num_locations))
                    )
                elif self.static == "features":
                    output_static.append(x[5][idx])
                else:
                    output_static.append(torch.zeros(1))

                output_prev_y.append(x[6][idx])

                if len(output_tensors) >= sample_size:
                    return [
                        torch.stack(output_tensors),  # type: ignore
                        torch.cat(output_pm, dim=0),
                        torch.stack(output_ll),
                        torch.stack(output_cur),
                        torch.stack(output_ym),
                        torch.stack(output_static),
                        torch.stack(output_prev_y),
                    ]

        return [
            torch.stack(output_tensors),  # type: ignore
            torch.cat(output_pm, dim=0),
            torch.stack(output_ll),
            torch.stack(output_cur),
            torch.stack(output_ym),
            torch.stack(output_static),
            torch.stack(output_prev_y),
        ]

    def _one_hot(self, indices: torch.Tensor, num_vals: int) -> torch.Tensor:
        if len(indices.shape) > 1:
            indices = indices.squeeze(-1)
        return torch.eye(num_vals + 2, device=self.device)[indices.long()][:, 1:-1]

    def _input_to_tuple(
        self, x: Union[Tuple[torch.Tensor, ...], TrainData]
    ) -> Tuple[torch.Tensor, ...]:
        """
        Returns:
        --------
        Tuple:
            [0] historical data
            [1] months (one hot encoded)
            [2] latlons
            [3] current data
            [4] yearly aggregations
            [5] static data
<<<<<<< HEAD
=======
            [6] prev y var
>>>>>>> f1af9364
        """
        # mypy totally fails to handle what's going on here

        if type(x) is TrainData:  # type: ignore
            return (  # type: ignore
                x.historical,  # type: ignore
                self._one_hot(x.pred_months, 12),  # type: ignore
                x.latlons,  # type: ignore
                x.current,  # type: ignore
                x.yearly_aggs,  # type: ignore
                self._one_hot(x.static, self.num_locations)  # type: ignore
                if self.static == "embeddings"
                else x.static,  # type: ignore
<<<<<<< HEAD
=======
                x.prev_y_var,  # type: ignore
>>>>>>> f1af9364
            )
        else:
            return (
                x[0],  # type: ignore
                self._one_hot(x[1], 12),  # type: ignore
                x[2],  # type: ignore
                x[3],  # type: ignore
                x[4],  # type: ignore
                self._one_hot(x[5], self.num_locations)  # type: ignore
                if self.static == "embeddings"
                else x[5],  # type: ignore
<<<<<<< HEAD
=======
                x[6],  # type: ignore
>>>>>>> f1af9364
            )

    def explain(
        self,
        x: Optional[TrainData] = None,
        var_names: Optional[List[str]] = None,
        save_explanations: bool = True,
        background_size: int = 100,
        start_idx: int = 0,
        num_inputs: int = 10,
        method: str = "shap",
    ) -> TrainData:
        """
        Expain the outputs of a trained model.

        Arguments
        ----------
        x: The values to explain. If None, samples are randomly drawn from
            the test data
        var_names: The variable names of the historical inputs. If x is None, this
            will be calculated. Only necessary if the arrays are going to be saved
        background_size: the size of the background to use
        save_shap_values: Whether or not to save the shap values

        Returns
        ----------
        shap_dict: A dictionary of shap values for each of the model's input arrays
        """

        assert self.model is not None, "Model must be trained!"
        if x is None:
            # if no input is passed to explain, take 10 values and explain them
            test_arrays_loader = self.get_dataloader(
                mode="test", shuffle=False, batch_file_size=1, to_tensor=True
            )
            _, val = list(next(iter(test_arrays_loader)).items())[0]
            var_names = val.var_names
            x = val.x

        if method == "shap":
            explanations = self._get_shap_explanations(
                x, background_size, start_idx, num_inputs
            )
        elif method == "morris":
            explanations = self._get_morris_explanations(x)

        if save_explanations:
            analysis_folder = self._make_analysis_folder()
            for idx, expl_array in enumerate(explanations):
                org_array = x.__getattribute__(idx_to_input[idx])
                if org_array is not None:
                    np.save(
                        analysis_folder / f"{method}_value_{idx_to_input[idx]}.npy",
                        expl_array,
                    )
                    np.save(
                        analysis_folder / f"{method}_{idx_to_input[idx]}.npy",
                        org_array.detach().cpu().numpy(),
                    )

            # save the variable names too
            if var_names is not None:
                with (analysis_folder / "input_variable_names.pkl").open("wb") as f:
                    pickle.dump(var_names, f)

        return TrainData(**explanations)

    def _get_shap_explanations(
        self,
        x: TrainData,
        background_size: int = 100,
        start_idx: int = 0,
        num_inputs: int = 10,
    ) -> Dict[str, np.ndarray]:

        if self.explainer is None:
            background_samples = self._get_background(sample_size=background_size)
            self.explainer: shap.DeepExplainer = shap.DeepExplainer(  # type: ignore
                self.model, background_samples
            )

        # make val.x a list of tensors, as is required by the shap explainer
        output_tensors = []

        for _, val in sorted(idx_to_input.items()):
            tensor = x.__getattribute__(val)
            if tensor is not None:
                if val == "pred_months":
                    output_tensors.append(
                        self._one_hot(tensor[start_idx : start_idx + num_inputs], 12)
                    )
                elif val == "static":
                    if self.static == "embeddings":
                        assert x.static is not None
                        output_tensors.append(
                            self._one_hot(
                                x.static[start_idx : start_idx + num_inputs],
                                cast(int, self.num_locations),
                            )
                        )
                    else:
                        assert x.static is not None
                        output_tensors.append(
                            x.static[start_idx : start_idx + num_inputs]
                        )
            else:
                output_tensors.append(torch.zeros(num_inputs, 1))

        explain_arrays = self.explainer.shap_values(output_tensors)

        return {idx_to_input[idx]: array for idx, array in enumerate(explain_arrays)}

    def _get_morris_explanations(self, x: TrainData) -> Dict[str, np.ndarray]:
        """
        https://github.com/kratzert/ealstm_regional_modeling/blob/master/papercode/morris.py

        Will return a train data object with the Morris gradients of the inputs
        """

        self.model.eval()
        self.model.zero_grad()

        for idx, (key, val) in enumerate(x.__dict__.items()):
            if val is not None:
                val.requires_grad = True
        outputs = self.model(
            x.historical,
            self._one_hot(x.pred_months, 12),
            x.latlons,
            x.current,
            x.yearly_aggs,
            x.static,
            x.prev_y_var,
        )

        num_items = len(x.__dict__)
        output_dict: Dict[str, Optional[np.ndarray]] = {}
        for idx, (key, val) in enumerate(x.__dict__.items()):
            if val is not None:
                grad = torch.autograd.grad(
                    outputs,
                    val,
                    retain_graph=True if idx + 1 < num_items else None,
                    allow_unused=True,
                    grad_outputs=torch.ones_like(outputs).to(self.device),
                )[0]
                if grad is not None:
                    # this can be the case since allow_unused = True
                    output_dict[key] = grad.detach().cpu().numpy()
                else:
                    output_dict[key] = None
            else:
                output_dict[key] = None

        return output_dict<|MERGE_RESOLUTION|>--- conflicted
+++ resolved
@@ -33,12 +33,9 @@
         static: Optional[str] = "features",
         device: str = "cuda:0",
         predict_delta: bool = False,
-<<<<<<< HEAD
-=======
         spatial_mask: Union[xr.DataArray, Path] = None,
         include_prev_y: bool = True,
         normalize_y: bool = True,
->>>>>>> f1af9364
     ) -> None:
         super().__init__(
             data_folder=data_folder,
@@ -53,12 +50,9 @@
             ignore_vars=ignore_vars,
             static=static,
             predict_delta=predict_delta,
-<<<<<<< HEAD
-=======
             spatial_mask=spatial_mask,
             include_prev_y=include_prev_y,
             normalize_y=normalize_y,
->>>>>>> f1af9364
         )
 
         # for reproducibility
@@ -306,10 +300,7 @@
             [3] current data
             [4] yearly aggregations
             [5] static data
-<<<<<<< HEAD
-=======
             [6] prev y var
->>>>>>> f1af9364
         """
         # mypy totally fails to handle what's going on here
 
@@ -323,10 +314,7 @@
                 self._one_hot(x.static, self.num_locations)  # type: ignore
                 if self.static == "embeddings"
                 else x.static,  # type: ignore
-<<<<<<< HEAD
-=======
                 x.prev_y_var,  # type: ignore
->>>>>>> f1af9364
             )
         else:
             return (
@@ -338,10 +326,7 @@
                 self._one_hot(x[5], self.num_locations)  # type: ignore
                 if self.static == "embeddings"
                 else x[5],  # type: ignore
-<<<<<<< HEAD
-=======
                 x[6],  # type: ignore
->>>>>>> f1af9364
             )
 
     def explain(

--- conflicted
+++ resolved
@@ -33,10 +33,7 @@
         static: Optional[str] = "features",
         device: str = "cuda:0",
         predict_delta: bool = False,
-<<<<<<< HEAD
-=======
         spatial_mask: Union[xr.DataArray, Path] = None,
->>>>>>> 933dd5fd
     ) -> None:
         super().__init__(
             data_folder=data_folder,
@@ -51,10 +48,7 @@
             ignore_vars=ignore_vars,
             static=static,
             predict_delta=predict_delta,
-<<<<<<< HEAD
-=======
             spatial_mask=spatial_mask,
->>>>>>> 933dd5fd
         )
 
         # for reproducibility

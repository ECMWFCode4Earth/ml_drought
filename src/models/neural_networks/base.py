--- conflicted
+++ resolved
@@ -367,8 +367,6 @@
 
         # make val.x a list of tensors, as is required by the shap explainer
         output_tensors = []
-<<<<<<< HEAD
-=======
         output_tensors.append(x.historical[start_idx : start_idx + num_inputs])
         # one hot months
         one_hot_months = self._one_hot(
@@ -397,7 +395,6 @@
         else:
             output_tensors.append(torch.zeros(num_inputs, 1))
         return output_tensors
->>>>>>> 1bee7791
 
         for _, val in sorted(idx_to_input.items()):
             tensor = x.__getattribute__(val)

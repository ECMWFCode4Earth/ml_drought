--- conflicted
+++ resolved
@@ -121,18 +121,9 @@
             for x, y in train_dataloader:
                 for x_batch, y_batch in chunk_array(x, y, batch_size, shuffle=True):
                     optimizer.zero_grad()
-<<<<<<< HEAD
-                    pred = self.model(x=x_batch[0],
-                                      pred_month=self._one_hot_months(x_batch[1]),  # type: ignore
-                                      latlons=x_batch[2],
-                                      current=x_batch[3],
-                                      yearly_aggs=x_batch[4],
-                                      static=x_batch[5])
-=======
                     pred = self.model(
                         *self._input_to_tuple(cast(Tuple[torch.Tensor, ...], x_batch))
                     )
->>>>>>> 95b03918
                     loss = F.smooth_l1_loss(pred, y_batch)
                     loss.backward()
                     optimizer.step()
@@ -148,16 +139,7 @@
                 val_rmse = []
                 with torch.no_grad():
                     for x, y in val_dataloader:
-<<<<<<< HEAD
-                        val_pred_y = self.model(x=x[0],
-                                                pred_month=self._one_hot_months(x[1]),
-                                                latlons=x[2],
-                                                current=x[3],
-                                                yearly_aggs=x[4],
-                                                static=x[5])
-=======
                         val_pred_y = self.model(*self._input_to_tuple(x))
->>>>>>> 95b03918
                         val_loss = F.mse_loss(val_pred_y, y)
 
                         val_rmse.append(math.sqrt(val_loss.cpu().item()))

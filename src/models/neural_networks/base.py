import numpy as np
import random
from pathlib import Path
import math

import torch
from torch import nn
from torch.nn import functional as F

import shap

from typing import Any, Dict, List, Optional, Tuple, Union

from ..base import ModelBase
from ..utils import chunk_array
from ..data import DataLoader, train_val_mask


class NNBase(ModelBase):

    def __init__(self,
                 data_folder: Path = Path('data'),
                 batch_size: int = 1,
                 experiment: str = 'one_month_forecast',
                 pred_months: Optional[List[int]] = None,
                 include_pred_month: bool = True,
<<<<<<< HEAD
                 surrounding_pixels: Optional[int] = None,
                 ignore_vars: Optional[List[str]] = None) -> None:
        super().__init__(data_folder, batch_size, experiment, pred_months, include_pred_month,
                         surrounding_pixels, ignore_vars)
=======
                 include_latlons: bool = True,
                 surrounding_pixels: Optional[int] = None) -> None:
        super().__init__(data_folder, batch_size, experiment, pred_months, include_pred_month,
                         include_latlons, surrounding_pixels)
>>>>>>> 0dda6fd7

        # for reproducibility
        torch.manual_seed(42)

        self.explainer: Optional[shap.DeepExplainer] = None

    def explain(self, x: Any) -> Union[np.ndarray,
                                       Tuple[np.ndarray, ...]]:
        assert self.model is not None, 'Model must be trained!'

        if self.explainer is None:
            background_samples = self._get_background(sample_size=100)
            self.explainer: shap.DeepExplainer = shap.DeepExplainer(
                self.model, background_samples)

        if self.include_pred_month:
            assert type(x) == list, \
                'include_pred_month is True, so this model expects a list of tensors as input'
            if len(x[1].shape) == 1:
                x[1] = self._one_hot_months(x[1])

        return self.explainer.shap_values(x)

    def _initialize_model(self, x_ref: Tuple[torch.Tensor, ...]) -> torch.nn.Module:
        raise NotImplementedError

    def train(self, num_epochs: int = 1,
              early_stopping: Optional[int] = None,
              batch_size: int = 256,
              learning_rate: float = 1e-3,
              val_split: float = 0.1) -> None:
        print(f'Training {self.model_name} for experiment {self.experiment}')

        if early_stopping is not None:
            len_mask = len(DataLoader._load_datasets(self.data_path, mode='train',
                                                     experiment=self.experiment,
                                                     shuffle_data=False,
                                                     pred_months=self.pred_months))
            train_mask, val_mask = train_val_mask(len_mask, val_split)

            train_dataloader = DataLoader(data_path=self.data_path,
                                          batch_file_size=self.batch_size,
                                          shuffle_data=True, mode='train',
                                          experiment=self.experiment,
                                          mask=train_mask,
                                          to_tensor=True,
                                          pred_months=self.pred_months,
                                          surrounding_pixels=self.surrounding_pixels,
                                          ignore_vars=self.ignore_vars)
            val_dataloader = DataLoader(data_path=self.data_path,
                                        batch_file_size=self.batch_size,
                                        shuffle_data=False, mode='train',
                                        experiment=self.experiment,
                                        mask=val_mask,
                                        to_tensor=True,
                                        pred_months=self.pred_months,
                                        surrounding_pixels=self.surrounding_pixels)

            batches_without_improvement = 0
            best_val_score = np.inf
        else:
            train_dataloader = DataLoader(data_path=self.data_path,
                                          batch_file_size=self.batch_size,
                                          shuffle_data=True, mode='train',
                                          experiment=self.experiment,
                                          to_tensor=True,
                                          pred_months=self.pred_months,
                                          surrounding_pixels=self.surrounding_pixels)
        # initialize the model
        if self.model is None:
            x_ref, _ = next(iter(train_dataloader))
            model = self._initialize_model(x_ref)
            self.model = model

        optimizer = torch.optim.Adam([pam for pam in self.model.parameters()],
                                     lr=learning_rate)

        for epoch in range(num_epochs):
            train_rmse = []
            train_l1 = []
            self.model.train()
            for x, y in train_dataloader:
                for x_batch, y_batch in chunk_array(x, y, batch_size, shuffle=True):
                    optimizer.zero_grad()
                    pred = self.model(x_batch[0],
                                      self._one_hot_months(x_batch[1]),
                                      x_batch[2],
                                      x_batch[3])
                    loss = F.smooth_l1_loss(pred, y_batch)
                    loss.backward()
                    optimizer.step()

                    with torch.no_grad():
                        rmse = F.mse_loss(pred, y_batch)
                        train_rmse.append(math.sqrt(rmse.item()))

                    train_l1.append(loss.item())

            if early_stopping is not None:
                self.model.eval()
                val_rmse = []
                with torch.no_grad():
                    for x, y in val_dataloader:
                        val_pred_y = self.model(x[0],
                                                self._one_hot_months(x[1]),
                                                x[2],
                                                x[3])
                        val_loss = F.mse_loss(val_pred_y, y)

                        val_rmse.append(math.sqrt(val_loss.item()))

            print(f'Epoch {epoch + 1}, train smooth L1: {np.mean(train_l1)}, '
                  f'RMSE: {np.mean(train_rmse)}')

            if early_stopping is not None:
                epoch_val_rmse = np.mean(val_rmse)
                print(f'Val RMSE: {epoch_val_rmse}')
                if epoch_val_rmse < best_val_score:
                    batches_without_improvement = 0
                    best_val_score = epoch_val_rmse
                    best_model_dict = self.model.state_dict()
                else:
                    batches_without_improvement += 1
                    if batches_without_improvement == early_stopping:
                        print('Early stopping!')
                        self.model.load_state_dict(best_model_dict)
                        return None

    def predict(self) -> Tuple[Dict[str, Dict[str, np.ndarray]], Dict[str, np.ndarray]]:

        test_arrays_loader = DataLoader(data_path=self.data_path, batch_file_size=self.batch_size,
                                        shuffle_data=False, mode='test',
                                        experiment=self.experiment,
                                        pred_months=self.pred_months, to_tensor=True,
                                        surrounding_pixels=self.surrounding_pixels)

        preds_dict: Dict[str, np.ndarray] = {}
        test_arrays_dict: Dict[str, Dict[str, np.ndarray]] = {}

        assert self.model is not None, 'Model must be trained before predictions can be generated'

        self.model.eval()
        with torch.no_grad():
            for dict in test_arrays_loader:
                for key, val in dict.items():
                    preds = self.model(
                        val.x.historical, self._one_hot_months(val.x.pred_months),
                        val.x.latlons, val.x.current
                    )
                    preds_dict[key] = preds.numpy()
                    test_arrays_dict[key] = {'y': val.y.numpy(), 'latlons': val.latlons}

        return test_arrays_dict, preds_dict

    def _get_background(self,
                        sample_size: int = 100) -> List[torch.Tensor]:

        print('Extracting a sample of the training data')

        train_dataloader = DataLoader(data_path=self.data_path,
                                      batch_file_size=self.batch_size,
                                      shuffle_data=True, mode='train',
                                      pred_months=self.pred_months,
                                      to_tensor=True,
                                      surrounding_pixels=self.surrounding_pixels)
        output_tensors: List[torch.Tensor] = []
        output_pm: List[torch.Tensor] = []
        output_ll: List[torch.Tensor] = []
        output_cur: List[torch.Tensor] = []

        samples_per_instance = max(1, sample_size // len(train_dataloader))

        for x, _ in train_dataloader:
            while len(output_tensors) < sample_size:
                for _ in range(samples_per_instance):
                    idx = random.randint(0, x[0].shape[0] - 1)
                    output_tensors.append(x[0][idx])
                    if self.include_pred_month:
                        one_hot_months = self._one_hot_months(x[1][idx: idx + 1])
                        assert one_hot_months is not None
                        output_pm.append(one_hot_months)
                    if self.include_latlons:
                        assert x[2] is not None
                        output_ll.append(x[2])
                    if self.experiment == 'nowcast':
                        assert x[3] is not None
                        output_cur.append(x[3])
        return [torch.stack(output_tensors),  # type: ignore
                torch.cat(output_pm, dim=0) if len(output_pm) > 0 else None,
                torch.cat(output_ll, dim=0) if len(output_ll) > 0 else None,
                torch.cat(output_cur, dim=0) if len(output_cur) > 0 else None]

    def _one_hot_months(self, indices: Optional[torch.Tensor]) -> Optional[torch.Tensor]:
        if self.include_pred_month:
            assert indices is not None, f"Years can't be None if include pred months is True"
            return torch.eye(14)[indices.long()][:, 1:-1]
        return None


class LinearBlock(nn.Module):
    """
    A linear layer followed by batchnorm, a ReLU activation, and dropout
    """

    def __init__(self, in_features, out_features, dropout=0.25):
        super().__init__()
        self.linear = nn.Linear(in_features=in_features, out_features=out_features, bias=False)
        self.relu = nn.LeakyReLU(negative_slope=0.1, inplace=True)
        self.batchnorm = nn.BatchNorm1d(num_features=out_features)
        self.dropout = nn.Dropout(dropout)

    def forward(self, x):
        x = self.relu(self.batchnorm(self.linear(x)))
        return self.dropout(x)<|MERGE_RESOLUTION|>--- conflicted
+++ resolved
@@ -24,18 +24,11 @@
                  experiment: str = 'one_month_forecast',
                  pred_months: Optional[List[int]] = None,
                  include_pred_month: bool = True,
-<<<<<<< HEAD
+                 include_latlons: bool = True,
                  surrounding_pixels: Optional[int] = None,
                  ignore_vars: Optional[List[str]] = None) -> None:
         super().__init__(data_folder, batch_size, experiment, pred_months, include_pred_month,
-                         surrounding_pixels, ignore_vars)
-=======
-                 include_latlons: bool = True,
-                 surrounding_pixels: Optional[int] = None) -> None:
-        super().__init__(data_folder, batch_size, experiment, pred_months, include_pred_month,
-                         include_latlons, surrounding_pixels)
->>>>>>> 0dda6fd7
-
+                         include_latlons, surrounding_pixels, ignore_vars)
         # for reproducibility
         torch.manual_seed(42)
 
@@ -91,7 +84,8 @@
                                         mask=val_mask,
                                         to_tensor=True,
                                         pred_months=self.pred_months,
-                                        surrounding_pixels=self.surrounding_pixels)
+                                        surrounding_pixels=self.surrounding_pixels,
+                                        ignore_vars=self.ignore_vars)
 
             batches_without_improvement = 0
             best_val_score = np.inf
@@ -102,7 +96,8 @@
                                           experiment=self.experiment,
                                           to_tensor=True,
                                           pred_months=self.pred_months,
-                                          surrounding_pixels=self.surrounding_pixels)
+                                          surrounding_pixels=self.surrounding_pixels,
+                                          ignore_vars=self.ignore_vars)
         # initialize the model
         if self.model is None:
             x_ref, _ = next(iter(train_dataloader))
@@ -169,7 +164,8 @@
                                         shuffle_data=False, mode='test',
                                         experiment=self.experiment,
                                         pred_months=self.pred_months, to_tensor=True,
-                                        surrounding_pixels=self.surrounding_pixels)
+                                        surrounding_pixels=self.surrounding_pixels,
+                                        ignore_vars=self.ignore_vars)
 
         preds_dict: Dict[str, np.ndarray] = {}
         test_arrays_dict: Dict[str, Dict[str, np.ndarray]] = {}
@@ -199,7 +195,8 @@
                                       shuffle_data=True, mode='train',
                                       pred_months=self.pred_months,
                                       to_tensor=True,
-                                      surrounding_pixels=self.surrounding_pixels)
+                                      surrounding_pixels=self.surrounding_pixels,
+                                      ignore_vars=self.ignore_vars)
         output_tensors: List[torch.Tensor] = []
         output_pm: List[torch.Tensor] = []
         output_ll: List[torch.Tensor] = []

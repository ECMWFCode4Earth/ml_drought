--- conflicted
+++ resolved
@@ -4,10 +4,7 @@
 import json
 import pandas as pd
 import xarray as xr
-<<<<<<< HEAD
-=======
 import random
->>>>>>> f1af9364
 from sklearn.metrics import mean_squared_error
 
 from .data import TrainData, DataLoader
@@ -60,12 +57,9 @@
         ignore_vars: Optional[List[str]] = None,
         static: Optional[str] = "embedding",
         predict_delta: bool = False,
-<<<<<<< HEAD
-=======
         spatial_mask: Union[xr.DataArray, Path] = None,
         include_prev_y: bool = True,
         normalize_y: bool = False,
->>>>>>> f1af9364
     ) -> None:
 
         self.batch_size = batch_size
@@ -81,8 +75,6 @@
         self.ignore_vars = ignore_vars
         self.static = static
         self.predict_delta = predict_delta
-<<<<<<< HEAD
-=======
         self.include_prev_y = include_prev_y
         self.normalize_y = normalize_y
         if normalize_y:
@@ -90,7 +82,6 @@
                 "rb"
             ) as f:
                 self.normalizing_dict = pickle.load(f)
->>>>>>> f1af9364
 
         # needs to be set by the train function
         self.num_locations: Optional[int] = None
@@ -354,11 +345,8 @@
             "clear_nans": True,
             "normalize": True,
             "predict_delta": self.predict_delta,
-<<<<<<< HEAD
-=======
             "spatial_mask": self.spatial_mask,
             "normalize_y": self.normalize_y,
->>>>>>> f1af9364
         }
 
         for key, val in kwargs.items():

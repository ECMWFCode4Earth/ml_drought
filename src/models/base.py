--- conflicted
+++ resolved
@@ -134,20 +134,13 @@
             if (subtrain / 'x.nc').exists() and (subtrain / 'y.nc').exists():
                 arrays = self.ds_folder_to_np(subtrain, clear_nans=True,
                                               return_latlons=False)
-<<<<<<< HEAD
                 if out_x is None:
                     out_x = cast(np.ndarray, arrays.x)
                     out_y = cast(np.ndarray, arrays.y)
                 else:
                     out_x = np.concatenate((out_x, arrays.x), axis=0)
                     out_y = np.concatenate((out_y, arrays.y), axis=0)
-        return out_x, out_y
-=======
-                out_x.append(arrays.x)
-                out_y.append(arrays.y)
-        return (self.normalize(np.concatenate(out_x, axis=0), 'train'),
-                np.concatenate(out_y, axis=0))
->>>>>>> dbce5739
+        return self.normalize(out_x, 'train'), out_y
 
     @staticmethod
     def ds_folder_to_np(folder: Path,

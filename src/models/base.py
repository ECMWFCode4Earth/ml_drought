from pathlib import Path
import pickle
import numpy as np
import json
import pandas as pd
import xarray as xr
import random
from sklearn.metrics import mean_squared_error

from .data import TrainData, DataLoader
from .utils import vals_dict_to_xarray_dataset

from typing import cast, Any, Dict, List, Optional, Union, Tuple


class ModelBase:
    """Base for all machine learning models.
    Attributes:
    ----------
    data: pathlib.Path = Path('data')
        The location of the data folder.
    batch_size: int 1
        The number of files to load at once. These will be chunked and shuffled, so
        a higher value will lead to better shuffling (but will require more memory)
    pred_months: Optional[List[int]] = None
        The months the model should predict. If None, all months are predicted
    include_pred_month: bool = True
        Whether to include the prediction month to the model's training data
    surrounding_pixels: Optional[int] = None
        How many surrounding pixels to add to the input data. e.g. if the input is 1, then in
        addition to the pixels on the prediction point, the neighbouring (spatial) pixels will
        be included too, up to a distance of one pixel away
    ignore_vars: Optional[List[str]] = None
        A list of variables to ignore. If None, all variables in the data_path will be included
    include_latlons: bool = True
        Whether to include prediction pixel latitudes and longitudes in the model's
        training data
    include_static: bool = True
        Whether to include static data
    predict_delta: bool = False
        Whether to model the CHANGE in target variable rather than the
        raw values
    """

    model_name: str  # to be added by the model classes

    def __init__(
        self,
        data_folder: Path = Path("data"),
        batch_size: int = 1,
        experiment: str = "one_month_forecast",
        pred_months: Optional[List[int]] = None,
        include_pred_month: bool = True,
        include_latlons: bool = False,
        include_monthly_aggs: bool = True,
        include_yearly_aggs: bool = True,
        surrounding_pixels: Optional[int] = None,
        ignore_vars: Optional[List[str]] = None,
<<<<<<< HEAD
        include_static: bool = True,
=======
        static: Optional[str] = "embedding",
        predict_delta: bool = False,
        spatial_mask: Union[xr.DataArray, Path] = None,
        include_prev_y: bool = True,
        normalize_y: bool = False,
>>>>>>> bfe37baf
    ) -> None:

        self.batch_size = batch_size
        self.include_pred_month = include_pred_month
        self.include_latlons = include_latlons
        self.include_monthly_aggs = include_monthly_aggs
        self.include_yearly_aggs = include_yearly_aggs
        self.data_path = data_folder
        self.experiment = experiment
        self.pred_months = pred_months
        self.models_dir = data_folder / "models" / self.experiment
        self.surrounding_pixels = surrounding_pixels
        self.ignore_vars = ignore_vars
        self.static = static
        self.predict_delta = predict_delta
        self.include_prev_y = include_prev_y
        self.normalize_y = normalize_y
        if normalize_y:
            with (data_folder / f"features/{experiment}/normalizing_dict.pkl").open(
                "rb"
            ) as f:
                self.normalizing_dict = pickle.load(f)

        # needs to be set by the train function
        self.num_locations: Optional[int] = None

        if not self.models_dir.exists():
            self.models_dir.mkdir(parents=True, exist_ok=False)

        try:
            self.model_dir = self.models_dir / self.model_name
            if not self.model_dir.exists():
                self.model_dir.mkdir()
        except AttributeError:
            print(
                "Model name attribute must be defined for the model directory to be created"
            )

        self.model: Any = None  # to be added by the model classes
        self.data_vars: Optional[List[str]] = None  # to be added by the train step
        self.spatial_mask = self._load_spatial_mask(spatial_mask)

        # This can be overridden by any model which actually cares which device its run on
        # by default, models which don't care will run on the CPU
        self.device = "cpu"
        np.random.seed(42)
        random.seed(42)

    @staticmethod
    def _load_spatial_mask(
        mask: Union[Path, xr.DataArray, None] = None
    ) -> Optional[xr.DataArray]:
        if (mask is None) or isinstance(mask, xr.DataArray):
            return mask
        elif isinstance(mask, Path):
            mask = xr.open_dataset(mask)
            return mask["mask"]
        return None

    def _convert_delta_to_raw_values(
        self, x: xr.Dataset, y: xr.Dataset, y_var: str, order: int = 1
    ) -> xr.Dataset:
        """When calculating the derivative we need to convert the change/delta
        to the raw value for our prediction.
        """
        # x.shape == (pixels, featurespreds)
        prev_ts = x[y_var].isel(time=-order)

        # calculate the raw values
        return prev_ts + y["preds"]  # .to_dataset(name_of_preds_var)

    def predict(self) -> Tuple[Dict[str, Dict[str, np.ndarray]], Dict[str, np.ndarray]]:
        # This method should return the test arrays as loaded by
        # the test array dataloader, and the corresponding predictions
        raise NotImplementedError

    def explain(self, x: Any) -> np.ndarray:
        """
        Explain the predictions of the trained model on the input data x

        Arguments
        ----------
        x: Any
            An input array / tensor

        Returns
        ----------
        explanations: np.ndarray
            A shap value for each of the input values. The sum of the shap
            values is equal to the prediction of the model for x
        """
        raise NotImplementedError

    def save_model(self) -> None:
        raise NotImplementedError

<<<<<<< HEAD
    def evaluate(self, save_results: bool = True, save_preds: bool = False) -> None:
=======
    def denormalize_y(self, y: np.ndarray, var_name: str) -> np.ndarray:

        if not self.normalize_y:
            return y
        else:
            y = y * self.normalizing_dict[var_name]["std"]

            if not self.predict_delta:
                y = y + self.normalizing_dict[var_name]["mean"]
        return y

    def evaluate(
        self,
        save_results: bool = True,
        save_preds: bool = False,
        check_inverted: bool = False,
    ) -> None:
>>>>>>> bfe37baf
        """
        Evaluate the trained model on the TEST data

        Arguments
        ----------
        save_results: bool = True
            Whether to save the results of the evaluation. If true, they are
            saved in self.model_dir / results.json
        save_preds: bool = False
            Whether to save the model predictions. If true, they are saved in
            self.model_dir / {year}_{month}.nc
        check_inverted: bool = False
            Whether to check if the models are somewhere inverting the data
            (boolean switch because it can slow the code down)
        """
        test_arrays_dict, preds_dict = self.predict()

        output_dict: Dict[str, int] = {}
        total_preds: List[np.ndarray] = []
        total_true: List[np.ndarray] = []
        for key, vals in test_arrays_dict.items():
<<<<<<< HEAD
            true = vals["y"]
            preds = preds_dict[key]
=======

            true = self.denormalize_y(vals["y"], vals["y_var"])
            preds = self.denormalize_y(preds_dict[key], vals["y_var"])

            if check_inverted:
                # turn into xarray objects
                pred_ds = vals_dict_to_xarray_dataset(vals, preds, "preds")
                true_ds = vals_dict_to_xarray_dataset(vals, true, "y_true")
                # check that the shapes are similar / same?
                # TODO: how to do this in a general way ...? Choice of threshold
                # check that the matching missing values are ~0.92
                # (this catches the inversion problem)
                assert (
                    pred_ds.isnull().preds.values == true_ds.isnull().y_true.values
                ).mean() > 0.92, (
                    "The missing data should be the same for 92% of the data. "
                    "This sometimes occurs when there has been a problem with an inversion "
                    "somewhere in the data"
                )
>>>>>>> bfe37baf

            output_dict[key] = np.sqrt(mean_squared_error(true, preds)).item()

            total_preds.append(preds)
            total_true.append(true)

        output_dict["total"] = np.sqrt(
            mean_squared_error(np.concatenate(total_true), np.concatenate(total_preds))
        ).item()
        print(f'RMSE: {output_dict["total"]}')

        if save_results:
            with (self.model_dir / "results.json").open("w") as outfile:
                json.dump(output_dict, outfile)

        if save_preds:
            # convert from test_arrays_dict to xarray object
            for key, val in test_arrays_dict.items():
                latlons = cast(np.ndarray, val["latlons"])
<<<<<<< HEAD
                preds = preds_dict[key]
=======
                preds = self.denormalize_y(preds_dict[key], val["y_var"])
>>>>>>> bfe37baf

                if len(preds.shape) > 1:
                    preds = preds.squeeze(-1)

<<<<<<< HEAD
=======
                # the prediction timestep
                time = val["time"]
                times = [time for _ in range(len(preds))]

>>>>>>> bfe37baf
                preds_xr = (
                    pd.DataFrame(
                        data={
                            "preds": preds,
                            "lat": latlons[:, 0],
                            "lon": latlons[:, 1],
<<<<<<< HEAD
                        }
                    )
                    .set_index(["lat", "lon"])
                    .to_xarray()
                )

                preds_xr.to_netcdf(self.model_dir / f"preds_{key}.nc")
=======
                            "time": times,
                        }
                    )
                    .set_index(["lat", "lon", "time"])
                    .to_xarray()
                )

                if self.predict_delta:
                    # get the NON-NORMALIZED data (from ModelArrays.historical_target)
                    historical_y = val["historical_target"]
                    y_var = val["y_var"]
                    cast(str, y_var)
                    historical_ds = (
                        pd.DataFrame(
                            data={
                                y_var: historical_y,
                                "lat": latlons[:, 0],
                                "lon": latlons[:, 1],
                                "time": times,
                            }
                        )
                        .set_index(["lat", "lon", "time"])
                        .to_xarray()
                    )

                    # convert delta to raw target_variable
                    preds_xr = self._convert_delta_to_raw_values(
                        x=historical_ds, y=preds_xr, y_var=y_var
                    )

                    if not isinstance(preds_xr, xr.Dataset):
                        preds_xr = preds_xr.to_dataset("preds")

                preds_xr.to_netcdf(self.model_dir / f"preds_{key}.nc")

    def _concatenate_data(
        self, x: Union[Tuple[Optional[np.ndarray], ...], TrainData]
    ) -> np.ndarray:
        """Takes a TrainData object, and flattens all the features the model
        is using as predictors into a np.ndarray
        """

        if type(x) is tuple:
            x_his, x_pm, x_latlons, x_cur, x_ym, x_static, x_prev = x  # type: ignore
        elif type(x) == TrainData:
            x_his, x_pm, x_latlons = (
                x.historical,  # type: ignore
                x.pred_months,  # type: ignore
                x.latlons,  # type: ignore
            )  # type: ignore
            x_cur, x_ym = x.current, x.yearly_aggs  # type: ignore
            x_static = x.static  # type: ignore
            x_prev = x.prev_y_var  # type: ignore

        assert (
            x_his is not None
        ), "x[0] should be historical data, and therefore should not be None"
        x_in = x_his.reshape(x_his.shape[0], x_his.shape[1] * x_his.shape[2])

        if self.include_pred_month:
            # one hot encoding, should be num_classes + 1, but
            # for us its + 2, since 0 is not a class either
            pred_months_onehot = self._one_hot(x_pm, 12)
            x_in = np.concatenate((x_in, pred_months_onehot), axis=-1)
        if self.include_latlons:
            x_in = np.concatenate((x_in, x_latlons), axis=-1)
        if self.experiment == "nowcast":
            x_in = np.concatenate((x_in, x_cur), axis=-1)
        if self.include_yearly_aggs:
            x_in = np.concatenate((x_in, x_ym), axis=-1)
        if self.static is not None:
            if self.static == "features":
                x_in = np.concatenate((x_in, x_static), axis=-1)
            elif self.static == "embeddings":
                assert type(self.num_locations) is int
                x_s = self._one_hot(x_static, cast(int, self.num_locations))
                x_in = np.concatenate((x_in, x_s), axis=-1)
        if self.include_prev_y:
            x_in = np.concatenate((x_in, x_prev), axis=-1)
        return x_in

    def _one_hot(self, x: np.ndarray, num_vals: int):
        if len(x.shape) > 1:
            x = x.squeeze(-1)
        return np.eye(num_vals + 2)[x][:, 1:-1]

    def get_dataloader(
        self, mode: str, to_tensor: bool = False, shuffle_data: bool = False, **kwargs
    ) -> DataLoader:
        """
        Return the correct dataloader for this model
        """

        default_args: Dict[str, Any] = {
            "data_path": self.data_path,
            "batch_file_size": self.batch_size,
            "shuffle_data": shuffle_data,
            "mode": mode,
            "mask": None,
            "experiment": self.experiment,
            "pred_months": self.pred_months,
            "to_tensor": to_tensor,
            "ignore_vars": self.ignore_vars,
            "monthly_aggs": self.include_monthly_aggs,
            "surrounding_pixels": self.surrounding_pixels,
            "static": self.static,
            "device": self.device,
            "clear_nans": True,
            "normalize": True,
            "predict_delta": self.predict_delta,
            "spatial_mask": self.spatial_mask,
            "normalize_y": self.normalize_y,
        }

        for key, val in kwargs.items():
            # override the default args
            default_args[key] = val

        dl = DataLoader(**default_args)

        if (self.static == "embeddings") and (self.num_locations is None):
            self.num_locations = cast(int, dl.max_loc_int)
        return dl
>>>>>>> bfe37baf
<|MERGE_RESOLUTION|>--- conflicted
+++ resolved
@@ -56,15 +56,11 @@
         include_yearly_aggs: bool = True,
         surrounding_pixels: Optional[int] = None,
         ignore_vars: Optional[List[str]] = None,
-<<<<<<< HEAD
-        include_static: bool = True,
-=======
         static: Optional[str] = "embedding",
         predict_delta: bool = False,
         spatial_mask: Union[xr.DataArray, Path] = None,
         include_prev_y: bool = True,
         normalize_y: bool = False,
->>>>>>> bfe37baf
     ) -> None:
 
         self.batch_size = batch_size
@@ -161,9 +157,6 @@
     def save_model(self) -> None:
         raise NotImplementedError
 
-<<<<<<< HEAD
-    def evaluate(self, save_results: bool = True, save_preds: bool = False) -> None:
-=======
     def denormalize_y(self, y: np.ndarray, var_name: str) -> np.ndarray:
 
         if not self.normalize_y:
@@ -181,7 +174,6 @@
         save_preds: bool = False,
         check_inverted: bool = False,
     ) -> None:
->>>>>>> bfe37baf
         """
         Evaluate the trained model on the TEST data
 
@@ -203,10 +195,6 @@
         total_preds: List[np.ndarray] = []
         total_true: List[np.ndarray] = []
         for key, vals in test_arrays_dict.items():
-<<<<<<< HEAD
-            true = vals["y"]
-            preds = preds_dict[key]
-=======
 
             true = self.denormalize_y(vals["y"], vals["y_var"])
             preds = self.denormalize_y(preds_dict[key], vals["y_var"])
@@ -226,7 +214,6 @@
                     "This sometimes occurs when there has been a problem with an inversion "
                     "somewhere in the data"
                 )
->>>>>>> bfe37baf
 
             output_dict[key] = np.sqrt(mean_squared_error(true, preds)).item()
 
@@ -246,37 +233,21 @@
             # convert from test_arrays_dict to xarray object
             for key, val in test_arrays_dict.items():
                 latlons = cast(np.ndarray, val["latlons"])
-<<<<<<< HEAD
-                preds = preds_dict[key]
-=======
                 preds = self.denormalize_y(preds_dict[key], val["y_var"])
->>>>>>> bfe37baf
 
                 if len(preds.shape) > 1:
                     preds = preds.squeeze(-1)
 
-<<<<<<< HEAD
-=======
                 # the prediction timestep
                 time = val["time"]
                 times = [time for _ in range(len(preds))]
 
->>>>>>> bfe37baf
                 preds_xr = (
                     pd.DataFrame(
                         data={
                             "preds": preds,
                             "lat": latlons[:, 0],
                             "lon": latlons[:, 1],
-<<<<<<< HEAD
-                        }
-                    )
-                    .set_index(["lat", "lon"])
-                    .to_xarray()
-                )
-
-                preds_xr.to_netcdf(self.model_dir / f"preds_{key}.nc")
-=======
                             "time": times,
                         }
                     )
@@ -399,5 +370,4 @@
 
         if (self.static == "embeddings") and (self.num_locations is None):
             self.num_locations = cast(int, dl.max_loc_int)
-        return dl
->>>>>>> bfe37baf
+        return dl
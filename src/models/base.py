from pathlib import Path
import numpy as np
import json
import pandas as pd
from sklearn.metrics import mean_squared_error

from typing import cast, Any, Dict, List, Optional, Tuple


class ModelBase:
    """Base for all machine learning models.
    Attributes:
    ----------
    data: pathlib.Path = Path('data')
        The location of the data folder.
    batch_size: int 1
        The number of files to load at once. These will be chunked and shuffled, so
        a higher value will lead to better shuffling (but will require more memory)
    pred_months: Optional[List[int]] = None
        The months the model should predict. If None, all months are predicted
    include_pred_month: bool = True
        Whether to include the prediction month to the model's training data
<<<<<<< HEAD
    surrounding_pixels: Optional[int] = None
        How many surrounding pixels to add to the input data. e.g. if the input is 1, then in
        addition to the pixels on the prediction point, the neighbouring (spatial) pixels will
        be included too, up to a distance of one pixel away
    ignore_vars: Optional[List[str]] = None
        A list of variables to ignore. If None, all variables in the data_path will be included
=======
    include_latlons: bool = True
        Whether to include prediction pixel latitudes and longitudes in the model's
        training data
>>>>>>> 0dda6fd7
    """

    model_name: str  # to be added by the model classes

    def __init__(self, data_folder: Path = Path('data'),
                 batch_size: int = 1,
                 experiment: str = 'one_month_forecast',
                 pred_months: Optional[List[int]] = None,
                 include_pred_month: bool = True,
<<<<<<< HEAD
                 surrounding_pixels: Optional[int] = None,
                 ignore_vars: Optional[List[str]] = None) -> None:
=======
                 include_latlons: bool = True,
                 surrounding_pixels: Optional[int] = None) -> None:
>>>>>>> 0dda6fd7

        self.batch_size = batch_size
        self.include_pred_month = include_pred_month
        self.include_latlons = include_latlons
        self.data_path = data_folder
        self.experiment = experiment
        self.pred_months = pred_months
        self.models_dir = data_folder / 'models' / self.experiment
        self.surrounding_pixels = surrounding_pixels
        self.ignore_vars = ignore_vars

        if not self.models_dir.exists():
            self.models_dir.mkdir(parents=True, exist_ok=False)

        try:
            self.model_dir = self.models_dir / self.model_name
            if not self.model_dir.exists():
                self.model_dir.mkdir()
        except AttributeError:
            print('Model name attribute must be defined for the model directory to be created')

        self.model: Any = None  # to be added by the model classes
        self.data_vars: Optional[List[str]] = None  # to be added by the train step

    def predict(self) -> Tuple[Dict[str, Dict[str, np.ndarray]], Dict[str, np.ndarray]]:
        # This method should return the test arrays as loaded by
        # the test array dataloader, and the corresponding predictions
        raise NotImplementedError

    def explain(self, x: Any) -> np.ndarray:
        """
        Explain the predictions of the trained model on the input data x

        Arguments
        ----------
        x: Any
            An input array / tensor

        Returns
        ----------
        explanations: np.ndarray
            A shap value for each of the input values. The sum of the shap
            values is equal to the prediction of the model for x
        """
        raise NotImplementedError

    def save_model(self) -> None:
        raise NotImplementedError

    def evaluate(self, save_results: bool = True,
                 save_preds: bool = False) -> None:
        """
        Evaluate the trained model

        Arguments
        ----------
        save_results: bool = True
            Whether to save the results of the evaluation. If true, they are
            saved in self.model_dir / results.json
        save_preds: bool = False
            Whether to save the model predictions. If true, they are saved in
            self.model_dir / {year}_{month}.nc
        """
        test_arrays_dict, preds_dict = self.predict()

        output_dict: Dict[str, int] = {}
        total_preds: List[np.ndarray] = []
        total_true: List[np.ndarray] = []
        for key, vals in test_arrays_dict.items():
            true = vals['y']
            preds = preds_dict[key]

            output_dict[key] = np.sqrt(mean_squared_error(true, preds)).item()

            total_preds.append(preds)
            total_true.append(true)

        output_dict['total'] = np.sqrt(
            mean_squared_error(np.concatenate(total_true),
                               np.concatenate(total_preds))
        ).item()

        print(f'RMSE: {output_dict["total"]}')

        if save_results:
            with (self.model_dir / 'results.json').open('w') as outfile:
                json.dump(output_dict, outfile)

        if save_preds:
            for key, val in test_arrays_dict.items():
                latlons = cast(np.ndarray, val['latlons'])
                preds = preds_dict[key]

                if len(preds.shape) > 1:
                    preds = preds.squeeze(-1)

                preds_xr = pd.DataFrame(data={
                    'preds': preds, 'lat': latlons[:, 0],
                    'lon': latlons[:, 1]}).set_index(['lat', 'lon']).to_xarray()

                preds_xr.to_netcdf(self.model_dir / f'preds_{key}.nc')<|MERGE_RESOLUTION|>--- conflicted
+++ resolved
@@ -20,18 +20,15 @@
         The months the model should predict. If None, all months are predicted
     include_pred_month: bool = True
         Whether to include the prediction month to the model's training data
-<<<<<<< HEAD
     surrounding_pixels: Optional[int] = None
         How many surrounding pixels to add to the input data. e.g. if the input is 1, then in
         addition to the pixels on the prediction point, the neighbouring (spatial) pixels will
         be included too, up to a distance of one pixel away
     ignore_vars: Optional[List[str]] = None
         A list of variables to ignore. If None, all variables in the data_path will be included
-=======
     include_latlons: bool = True
         Whether to include prediction pixel latitudes and longitudes in the model's
         training data
->>>>>>> 0dda6fd7
     """
 
     model_name: str  # to be added by the model classes
@@ -41,13 +38,9 @@
                  experiment: str = 'one_month_forecast',
                  pred_months: Optional[List[int]] = None,
                  include_pred_month: bool = True,
-<<<<<<< HEAD
+                 include_latlons: bool = True,
                  surrounding_pixels: Optional[int] = None,
                  ignore_vars: Optional[List[str]] = None) -> None:
-=======
-                 include_latlons: bool = True,
-                 surrounding_pixels: Optional[int] = None) -> None:
->>>>>>> 0dda6fd7
 
         self.batch_size = batch_size
         self.include_pred_month = include_pred_month

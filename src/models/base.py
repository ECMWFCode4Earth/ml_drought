from pathlib import Path
import numpy as np
import json
import pandas as pd
from sklearn.metrics import mean_squared_error

from typing import cast, Any, Dict, List, Optional, Tuple


class ModelBase:
    """Base for all machine learning models.
    Attributes:
    ----------
    data: pathlib.Path = Path('data')
        The location of the data folder.
    batch_size: int 1
        The number of files to load at once. These will be chunked and shuffled, so
        a higher value will lead to better shuffling (but will require more memory)
    pred_months: Optional[List[int]] = None
        The months the model should predict. If None, all months are predicted
    include_pred_month: bool = True
        Whether to include the prediction month to the model's training data
    surrounding_pixels: Optional[int] = None
        How many surrounding pixels to add to the input data. e.g. if the input is 1, then in
        addition to the pixels on the prediction point, the neighbouring (spatial) pixels will
        be included too, up to a distance of one pixel away
    ignore_vars: Optional[List[str]] = None
        A list of variables to ignore. If None, all variables in the data_path will be included
    include_latlons: bool = True
        Whether to include prediction pixel latitudes and longitudes in the model's
        training data
    """

    model_name: str  # to be added by the model classes

    def __init__(self, data_folder: Path = Path('data'),
                 batch_size: int = 1,
                 experiment: str = 'one_month_forecast',
                 pred_months: Optional[List[int]] = None,
                 include_pred_month: bool = True,
<<<<<<< HEAD
                 include_latlons: bool = True,
                 surrounding_pixels: Optional[int] = None,
                 ignore_vars: Optional[List[str]] = None) -> None:
=======
                 include_latlons: bool = False,
                 include_monthly_aggs: bool = True,
                 include_yearly_aggs: bool = True,
                 surrounding_pixels: Optional[int] = None) -> None:
>>>>>>> 8cbd9108

        self.batch_size = batch_size
        self.include_pred_month = include_pred_month
        self.include_latlons = include_latlons
        self.include_monthly_aggs = include_monthly_aggs
        self.include_yearly_aggs = include_yearly_aggs
        self.data_path = data_folder
        self.experiment = experiment
        self.pred_months = pred_months
        self.models_dir = data_folder / 'models' / self.experiment
        self.surrounding_pixels = surrounding_pixels
        self.ignore_vars = ignore_vars

        if not self.models_dir.exists():
            self.models_dir.mkdir(parents=True, exist_ok=False)

        try:
            self.model_dir = self.models_dir / self.model_name
            if not self.model_dir.exists():
                self.model_dir.mkdir()
        except AttributeError:
            print('Model name attribute must be defined for the model directory to be created')

        self.model: Any = None  # to be added by the model classes
        self.data_vars: Optional[List[str]] = None  # to be added by the train step

    def predict(self) -> Tuple[Dict[str, Dict[str, np.ndarray]], Dict[str, np.ndarray]]:
        # This method should return the test arrays as loaded by
        # the test array dataloader, and the corresponding predictions
        raise NotImplementedError

    def explain(self, x: Any) -> np.ndarray:
        """
        Explain the predictions of the trained model on the input data x

        Arguments
        ----------
        x: Any
            An input array / tensor

        Returns
        ----------
        explanations: np.ndarray
            A shap value for each of the input values. The sum of the shap
            values is equal to the prediction of the model for x
        """
        raise NotImplementedError

    def save_model(self) -> None:
        raise NotImplementedError

    def evaluate(self, save_results: bool = True,
                 save_preds: bool = False) -> None:
        """
        Evaluate the trained model

        Arguments
        ----------
        save_results: bool = True
            Whether to save the results of the evaluation. If true, they are
            saved in self.model_dir / results.json
        save_preds: bool = False
            Whether to save the model predictions. If true, they are saved in
            self.model_dir / {year}_{month}.nc
        """
        test_arrays_dict, preds_dict = self.predict()

        output_dict: Dict[str, int] = {}
        total_preds: List[np.ndarray] = []
        total_true: List[np.ndarray] = []
        for key, vals in test_arrays_dict.items():
            true = vals['y']
            preds = preds_dict[key]

            output_dict[key] = np.sqrt(mean_squared_error(true, preds)).item()

            total_preds.append(preds)
            total_true.append(true)

        output_dict['total'] = np.sqrt(
            mean_squared_error(np.concatenate(total_true),
                               np.concatenate(total_preds))
        ).item()

        print(f'RMSE: {output_dict["total"]}')

        if save_results:
            with (self.model_dir / 'results.json').open('w') as outfile:
                json.dump(output_dict, outfile)

        if save_preds:
            for key, val in test_arrays_dict.items():
                latlons = cast(np.ndarray, val['latlons'])
                preds = preds_dict[key]

                if len(preds.shape) > 1:
                    preds = preds.squeeze(-1)

                preds_xr = pd.DataFrame(data={
                    'preds': preds, 'lat': latlons[:, 0],
                    'lon': latlons[:, 1]}).set_index(['lat', 'lon']).to_xarray()

                preds_xr.to_netcdf(self.model_dir / f'preds_{key}.nc')<|MERGE_RESOLUTION|>--- conflicted
+++ resolved
@@ -38,16 +38,11 @@
                  experiment: str = 'one_month_forecast',
                  pred_months: Optional[List[int]] = None,
                  include_pred_month: bool = True,
-<<<<<<< HEAD
-                 include_latlons: bool = True,
-                 surrounding_pixels: Optional[int] = None,
-                 ignore_vars: Optional[List[str]] = None) -> None:
-=======
                  include_latlons: bool = False,
                  include_monthly_aggs: bool = True,
                  include_yearly_aggs: bool = True,
-                 surrounding_pixels: Optional[int] = None) -> None:
->>>>>>> 8cbd9108
+                 surrounding_pixels: Optional[int] = None,
+                 ignore_vars: Optional[List[str]] = None) -> None:
 
         self.batch_size = batch_size
         self.include_pred_month = include_pred_month
